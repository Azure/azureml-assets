<<<<<<< HEAD
import os
=======
# ---------------------------------------------------------
# Copyright (c) Microsoft Corporation. All rights reserved.
# ---------------------------------------------------------

>>>>>>> 241615cf
from pathlib import Path
import pytest

import azureml.assets as assets

RESOURCES_DIR = Path("resources/pytest")
TEST_REQUIREMENTS_FILE = Path("../scripts/test-requirements.txt")


@pytest.mark.parametrize(
    "test_subdir,expected",
    [("good-assets-with-requirements", True), ("bad-assets", False), ("mixed-assets", False)]
)
def test_test_assets(test_subdir: str, expected: bool):
    this_dir = Path(__file__).parent

    subscription_id = os.environ.get("sub_id")
    resource_group = os.environ.get("resource_group")
    workspace_name = os.environ.get("workspace")

    assert assets.test_assets(
        this_dir / RESOURCES_DIR / test_subdir,
        assets.DEFAULT_ASSET_FILENAME,
        this_dir / TEST_REQUIREMENTS_FILE,
        []) == expected

    assert subscription_id != None
    assert resource_group != None
    assert workspace_name != None
<|MERGE_RESOLUTION|>--- conflicted
+++ resolved
@@ -1,37 +1,34 @@
-<<<<<<< HEAD
-import os
-=======
-# ---------------------------------------------------------
-# Copyright (c) Microsoft Corporation. All rights reserved.
-# ---------------------------------------------------------
-
->>>>>>> 241615cf
-from pathlib import Path
-import pytest
-
-import azureml.assets as assets
-
-RESOURCES_DIR = Path("resources/pytest")
-TEST_REQUIREMENTS_FILE = Path("../scripts/test-requirements.txt")
-
-
-@pytest.mark.parametrize(
-    "test_subdir,expected",
-    [("good-assets-with-requirements", True), ("bad-assets", False), ("mixed-assets", False)]
-)
-def test_test_assets(test_subdir: str, expected: bool):
-    this_dir = Path(__file__).parent
-
-    subscription_id = os.environ.get("sub_id")
-    resource_group = os.environ.get("resource_group")
-    workspace_name = os.environ.get("workspace")
-
-    assert assets.test_assets(
-        this_dir / RESOURCES_DIR / test_subdir,
-        assets.DEFAULT_ASSET_FILENAME,
-        this_dir / TEST_REQUIREMENTS_FILE,
-        []) == expected
-
-    assert subscription_id != None
-    assert resource_group != None
-    assert workspace_name != None
+# ---------------------------------------------------------
+# Copyright (c) Microsoft Corporation. All rights reserved.
+# ---------------------------------------------------------
+
+import os
+from pathlib import Path
+import pytest
+
+import azureml.assets as assets
+
+RESOURCES_DIR = Path("resources/pytest")
+TEST_REQUIREMENTS_FILE = Path("../scripts/test-requirements.txt")
+
+
+@pytest.mark.parametrize(
+    "test_subdir,expected",
+    [("good-assets-with-requirements", True), ("bad-assets", False), ("mixed-assets", False)]
+)
+def test_test_assets(test_subdir: str, expected: bool):
+    this_dir = Path(__file__).parent
+
+    subscription_id = os.environ.get("sub_id")
+    resource_group = os.environ.get("resource_group")
+    workspace_name = os.environ.get("workspace")
+
+    assert assets.test_assets(
+        this_dir / RESOURCES_DIR / test_subdir,
+        assets.DEFAULT_ASSET_FILENAME,
+        this_dir / TEST_REQUIREMENTS_FILE,
+        []) == expected
+
+    assert subscription_id != None
+    assert resource_group != None
+    assert workspace_name != None