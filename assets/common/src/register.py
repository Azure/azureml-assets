# Copyright (c) Microsoft Corporation.
# Licensed under the MIT License.

"""Run Model Registration module."""

import argparse
import json
import os
import re
import shutil
import yaml

from pathlib import Path
from azure.ai.ml.constants import AssetTypes
from azure.ai.ml.entities import Model
from azureml._common._error_definition import AzureMLError
from azureml._common.exceptions import AzureMLException

from utils.common_utils import get_mlclient, get_job_asset_uri
from utils.config import AppName, ComponentVariables
from utils.logging_utils import custom_dimensions, get_logger
from utils.run_utils import RunDetails
from utils.exceptions import (
    swallow_all_exceptions,
    UnSupportedModelTypeError,
    MissingModelNameError,
)


SUPPORTED_MODEL_ASSET_TYPES = [AssetTypes.CUSTOM_MODEL, AssetTypes.MLFLOW_MODEL]
MLFLOW_MODEL_FOLDER = "mlflow_model_folder"
# omitting underscores which is supported in model name for consistency
VALID_MODEL_NAME_PATTERN = r"^[a-zA-Z0-9-]+$"
NEGATIVE_MODEL_NAME_PATTERN = r"[^a-zA-Z0-9-]"

logger = get_logger(__name__)
custom_dimensions.app_name = AppName.REGISTER_MODEL


def parse_args():
    """Return arguments."""
    parser = argparse.ArgumentParser()

    # add arguments
    parser.add_argument("--model_path", type=str, help="Directory containing model files")
    parser.add_argument(
        "--model_type",
        type=str,
        default="mlflow_model",
        help="Type of model you want to register",
    )
    parser.add_argument(
        "--model_name",
        type=str,
        help="Name to use for the registered model. If it already exists, the version will be auto incremented.",
    )
    parser.add_argument(
        "--model_description",
        type=str,
        help="Description of the model that will be shown in registry/workspace",
        default=None,
    )
    parser.add_argument(
        "--registry_name",
        type=str,
        help="Name of the asset registry where the model will be registered",
        default=None,
    )
    parser.add_argument(
        "--registration_details_folder",
        type=Path,
        help="A folder which contains a JSON file into which model registration details will be written",
    )
    parser.add_argument(
        "--model_download_metadata",
        type=str,
        help="JSON file containing metadata related to the downloaded model",
        default=None,
    )
    parser.add_argument(
        "--model_metadata",
        type=str,
        help="JSON/YAML file that contains model metadata confirming to Model V2",
        default=None,
    )
    parser.add_argument(
        "--model_version",
        type=str,
        help="Model version in workspace/registry. If model with same version exists,version will be auto incremented",
        default=None,
    )
    args = parser.parse_args()
    logger.info(f"Args received {args}")
    return args


def is_model_available(ml_client, model_name, model_version):
    """Return true if model is available else false."""
    is_available = True
    try:
        ml_client.models.get(name=model_name, version=model_version)
    except Exception as e:
        logger.warning(f"Model with name - {model_name} and version - {model_version} is not available. Error: {e}")
        is_available = False
    return is_available


def get_input_asset_id(input_name: str):
    run_details: RunDetails = RunDetails.get_run_details()
    input_assets = run_details.input_assets.get(input_name, None)
    if (input_assets and "asset" in input_assets and "assetId" in input_assets["asset"]):
       return input_assets["asset"]["assetId"]
    return None


@swallow_all_exceptions(logger)
def main():
    """Run main function."""
    args = parse_args()
    model_name = args.model_name
    model_type = args.model_type
    model_description = args.model_description
    registry_name = args.registry_name
    model_path = args.model_path
    registration_details_folder = args.registration_details_folder
    model_version = args.model_version
    tags, properties, flavors = {}, {}, {}

    ml_client = get_mlclient(registry_name)

    model_download_metadata = {}
    if args.model_download_metadata:
        with open(args.model_download_metadata) as f:
            model_download_metadata = json.load(f)
            model_name = model_name or model_download_metadata.get("name", "").replace("/", "-")
            tags = model_download_metadata.get("tags", tags)
            properties = model_download_metadata.get("properties", properties)

    # Updating tags and properties with value provided in metadata file
    if args.model_metadata:
        with open(args.model_metadata, "r") as stream:
            metadata = yaml.safe_load(stream)
            tags.update(metadata.get("tags", {}))
            properties.update(metadata.get("properties", {}))
            model_description = metadata.get("description", model_description)
            model_type = metadata.get("type", model_type)
            flavors = metadata.get("flavors", flavors)

    # validations
    if model_type not in SUPPORTED_MODEL_ASSET_TYPES:
        raise AzureMLException._with_error(AzureMLError.create(UnSupportedModelTypeError, model_type=model_type))

    if not model_name:
        raise AzureMLException._with_error(AzureMLError.create(MissingModelNameError))

    if not re.match(VALID_MODEL_NAME_PATTERN, model_name):
        # update model name to one supported for registration
        logger.info(f"Updating model name to match pattern `{VALID_MODEL_NAME_PATTERN}`")
        model_name = re.sub(NEGATIVE_MODEL_NAME_PATTERN, "-", model_name)
        logger.info(f"Updated model_name = {model_name}")

    # check if we can have lineage and update the model path for ws import
<<<<<<< HEAD
    if not registry_name and get_input_asset_id("model_path"):
        logger.info("Using model output of previous job as run lineage to register the model")
        model_path = get_input_asset_id("model_path")
=======
    job_asset_id = get_job_asset_uri("model_path")
    logger.info(f"job_asset_id {job_asset_id}")
    if not registry_name and job_asset_id:
        logger.info("Using model output of previous job as run lineage to register the model")
        model_path = job_asset_id
>>>>>>> c1919f01
    elif model_type == AssetTypes.MLFLOW_MODEL:
        if not os.path.exists(os.path.join(model_path, MLFLOW_MODEL_FOLDER)):
            logger.info(f"Making sure, model parent directory is `{MLFLOW_MODEL_FOLDER}`")
            shutil.copytree(model_path, MLFLOW_MODEL_FOLDER, dirs_exist_ok=True)
            model_path = MLFLOW_MODEL_FOLDER
        mlmodel_path = os.path.join(model_path, "MLmodel")
        logger.info(f"MLModel path: {mlmodel_path}")
        with open(mlmodel_path, "r") as stream:
            metadata = yaml.safe_load(stream)
            flavors = metadata.get("flavors", flavors)

    if not model_version or is_model_available(ml_client, model_name, model_version):
        model_version = "1"
        try:
            models_list = ml_client.models.list(name=model_name)
            if models_list:
                max_version = (max(models_list, key=lambda x: int(x.version))).version
                model_version = str(int(max_version) + 1)
        except Exception:
            logger.warning(
                f"Error in fetching registration details for {model_name}. Trying to register model with version '1'."
            )

    model = Model(
        name=model_name,
        version=model_version,
        type=model_type,
        path=model_path,
        tags=tags,
        properties=properties,
        flavors=flavors,
        description=model_description,
    )

    # register the model in workspace or registry
    logger.info(f"Registering model {model_name} with version {model_version}.")
    registered_model = ml_client.models.create_or_update(model)
    logger.info(f"Model registered. AssetID : {registered_model.id}")
    # Registered model information
    model_info = {
        "id": registered_model.id,
        "name": registered_model.name,
        "version": registered_model.version,
        "path": registered_model.path,
        "flavors": registered_model.flavors,
        "type": registered_model.type,
        "properties": registered_model.properties,
        "tags": registered_model.tags,
        "description": registered_model.description,
    }
    json_object = json.dumps(model_info, indent=4)

    registration_file = registration_details_folder / ComponentVariables.REGISTRATION_DETAILS_JSON_FILE

    with open(registration_file, "w+") as outfile:
        outfile.write(json_object)
    logger.info("Saved model registration details in output json file.")


# run script
if __name__ == "__main__":
    main()<|MERGE_RESOLUTION|>--- conflicted
+++ resolved
@@ -19,7 +19,6 @@
 from utils.common_utils import get_mlclient, get_job_asset_uri
 from utils.config import AppName, ComponentVariables
 from utils.logging_utils import custom_dimensions, get_logger
-from utils.run_utils import RunDetails
 from utils.exceptions import (
     swallow_all_exceptions,
     UnSupportedModelTypeError,
@@ -103,14 +102,6 @@
         logger.warning(f"Model with name - {model_name} and version - {model_version} is not available. Error: {e}")
         is_available = False
     return is_available
-
-
-def get_input_asset_id(input_name: str):
-    run_details: RunDetails = RunDetails.get_run_details()
-    input_assets = run_details.input_assets.get(input_name, None)
-    if (input_assets and "asset" in input_assets and "assetId" in input_assets["asset"]):
-       return input_assets["asset"]["assetId"]
-    return None
 
 
 @swallow_all_exceptions(logger)
@@ -160,17 +151,11 @@
         logger.info(f"Updated model_name = {model_name}")
 
     # check if we can have lineage and update the model path for ws import
-<<<<<<< HEAD
-    if not registry_name and get_input_asset_id("model_path"):
-        logger.info("Using model output of previous job as run lineage to register the model")
-        model_path = get_input_asset_id("model_path")
-=======
     job_asset_id = get_job_asset_uri("model_path")
     logger.info(f"job_asset_id {job_asset_id}")
     if not registry_name and job_asset_id:
         logger.info("Using model output of previous job as run lineage to register the model")
         model_path = job_asset_id
->>>>>>> c1919f01
     elif model_type == AssetTypes.MLFLOW_MODEL:
         if not os.path.exists(os.path.join(model_path, MLFLOW_MODEL_FOLDER)):
             logger.info(f"Making sure, model parent directory is `{MLFLOW_MODEL_FOLDER}`")
