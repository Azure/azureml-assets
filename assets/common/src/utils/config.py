--- conflicted
+++ resolved
@@ -24,9 +24,6 @@
     LOGGER_NAME = "FM_IMPORT_MODEL"
     VERBOSITY_LEVEL = "DEBUG"
     OFFLINE_RUN_MESSAGE = "OFFLINE_RUN"
-<<<<<<< HEAD
-    IMPORT_MODEL_VERSION = "0.0.9"  # Update when changing version in spec file.
-=======
     IMPORT_MODEL_VERSION = "0.0.9"  # Update when changing version in spec file.
     ASSET_NOT_FOUND = "AssetID missing in run details"
 
@@ -34,5 +31,4 @@
 class ComponentVariables:
     """Component Variables."""
 
-    REGISTRATION_DETAILS_JSON_FILE = "model_registration_details.json"
->>>>>>> 58d8e33b
+    REGISTRATION_DETAILS_JSON_FILE = "model_registration_details.json"