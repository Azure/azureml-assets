--- conflicted
+++ resolved
@@ -23,12 +23,9 @@
     LOGGER_NAME = "FM_IMPORT_MODEL"
     VERBOSITY_LEVEL = "DEBUG"
     OFFLINE_RUN_MESSAGE = "OFFLINE_RUN"
-<<<<<<< HEAD
     IMPORT_MODEL_VERSION = "0.0.9"  # Update when changing version in spec file.
+    ASSET_NOT_FOUND = "AssetID missing in run details"
 
 class ComponentVariables:
     """Component Variables."""
-    REGISTRATION_DETAILS_JSON_FILE = "model_registration_details.json"
-=======
-    ASSET_NOT_FOUND = "AssetID missing in run details"
->>>>>>> 86cef67f
+    REGISTRATION_DETAILS_JSON_FILE = "model_registration_details.json"