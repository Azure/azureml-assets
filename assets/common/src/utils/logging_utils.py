# Copyright (c) Microsoft Corporation.
# Licensed under the MIT License.

"""Logging utils."""

import platform
import uuid
import codecs
import logging
import sys

from azureml.telemetry import get_telemetry_log_handler
from azureml.telemetry._telemetry_formatter import ExceptionFormatter

from utils.config import AppName, LoggerConfig
<<<<<<< HEAD
from utils.run_utils import RunDetails
=======
from utils.run_utils import JobRunDetails
>>>>>>> c1919f01


class CustomDimensions:
    """Custom Dimensions Class for App Insights."""

    def __init__(
        self,
        run_details,
        app_name=AppName.IMPORT_MODEL,
    ) -> None:
        """Init Custom dimensions."""
        # run_details
        self.run_id = run_details.run_id
        self.parent_run_id = run_details.parent_run_id
        self.subscription_id = run_details.subscription_id
        self.workspace_name = run_details.workspace_name
        self.root_attribution = run_details.root_attribute
        self.region = run_details.region
        self.experiment_id = run_details.experiment_id
        self.compute_target = run_details.compute
        self.vm_size = run_details.vm_size
        self.component_asset_id = run_details.component_asset_id

        # component execution info
        self.os_info = platform.system()
        self.app_name = app_name

        self._add_model_registration_args()

    def _add_model_registration_args(self):
        args = sys.argv
        if "--model_type" in args:
            ind = args.index("--model_type")
            self.model_id = sys.argv[ind + 1]

        if "--model_name" in args:
            ind = args.index("--model_name")
            self.task_name = sys.argv[ind + 1]

        if "--model_description" in args:
            ind = args.index("--model_description")
            self.mlflow_flavor = sys.argv[ind + 1]

        if "--registry_name" in args:
            ind = args.index("--registry_name")
            self.task_name = sys.argv[ind + 1]

        if "--model_version" in args:
            ind = args.index("--model_version")
            self.mlflow_flavor = sys.argv[ind + 1]

    def update_custom_dimensions(self, properties: dict):
        """Add/update properties in custom dimensions."""
        assert isinstance(properties, dict)
        self.__dict__.update(properties)


class ModelImportHandler(logging.StreamHandler):
    """Model Import handler for stream handling."""

    def emit(self, record: logging.LogRecord) -> None:
        """Emit logs to stream after adding custom dimensions."""
        new_properties = getattr(record, "properties", {})
        new_properties.update({'log_id': str(uuid.uuid4())})
        custom_dims_dict = custom_dimensions.__dict__
        cust_dim_copy = custom_dims_dict.copy()
        cust_dim_copy.update(new_properties)
        setattr(record, "properties", cust_dim_copy)
        msg = self.format(record)
        if record.levelname == "ERROR" and "AzureMLException" not in record.message:
            setattr(
                record,
                "exception_tb_obj",
                "non-azureml exception raised so scrubbing",
            )
        stream = self.stream
        stream.write(msg)


def get_logger(name=LoggerConfig.LOGGER_NAME, level=LoggerConfig.VERBOSITY_LEVEL):
    """Return logger with adding necessary handlers."""
    global run_details
    assert run_details is not None

    logger = logging.getLogger(name)
    numeric_log_level = getattr(logging, level.upper(), None)
    if not isinstance(numeric_log_level, int):
        raise ValueError("Invalid log level: %s" % level)

    # don't log twice i.e. root logger
    logger.propagate = False
    logger.setLevel(numeric_log_level)
    handler_names = [handler.get_name() for handler in logger.handlers]
    app_name = LoggerConfig.LOGGER_NAME

    if LoggerConfig.MODEL_IMPORT_HANDLER_NAME not in handler_names:
        format_str = "%(asctime)s [%(module)s] %(funcName)s: %(levelname)-8s %(message)s \n"
        formatter = logging.Formatter(format_str)
        stream_handler = ModelImportHandler()
        stream_handler.setFormatter(formatter)
        stream_handler.setLevel(numeric_log_level)
        stream_handler.set_name(LoggerConfig.MODEL_IMPORT_HANDLER_NAME)
        logger.addHandler(stream_handler)

    if LoggerConfig.APPINSIGHT_HANDLER_NAME not in handler_names:
        instrumentation_key = codecs.decode(LoggerConfig.INSTRUMENTATION_KEY, LoggerConfig.CODEC).decode("utf-8")

        appinsights_handler = get_telemetry_log_handler(
            instrumentation_key=instrumentation_key,
            component_name="automl",
        )

        formatter = ExceptionFormatter(
            fmt="%(asctime)s [{}] [{}] [%(module)s] %(funcName)s: %(levelname)-8s %(message)s\n".format(
                app_name, run_details.run_id
            )
        )
        appinsights_handler.setFormatter(formatter)
        appinsights_handler.setLevel(numeric_log_level)
        appinsights_handler.set_name(LoggerConfig.APPINSIGHT_HANDLER_NAME)
        logger.addHandler(appinsights_handler)

    return logger


<<<<<<< HEAD
run_details = RunDetails.get_run_details()
=======
run_details = JobRunDetails.get_run_details()
>>>>>>> c1919f01
custom_dimensions = CustomDimensions(run_details=run_details)<|MERGE_RESOLUTION|>--- conflicted
+++ resolved
@@ -13,11 +13,7 @@
 from azureml.telemetry._telemetry_formatter import ExceptionFormatter
 
 from utils.config import AppName, LoggerConfig
-<<<<<<< HEAD
-from utils.run_utils import RunDetails
-=======
 from utils.run_utils import JobRunDetails
->>>>>>> c1919f01
 
 
 class CustomDimensions:
@@ -143,9 +139,5 @@
     return logger
 
 
-<<<<<<< HEAD
-run_details = RunDetails.get_run_details()
-=======
 run_details = JobRunDetails.get_run_details()
->>>>>>> c1919f01
 custom_dimensions = CustomDimensions(run_details=run_details)