--- conflicted
+++ resolved
@@ -32,12 +32,8 @@
                 'Werkzeug==2.2.3' \
                 'setuptools>=65.5.1' \
                 'numpy==1.22.0' \
-<<<<<<< HEAD
-                'scipy==1.10.0'
-=======
                 'scipy==1.10.0' \
                 'statsmodels==0.14.0'
->>>>>>> a097ed2e
 
 RUN pip freeze
 
