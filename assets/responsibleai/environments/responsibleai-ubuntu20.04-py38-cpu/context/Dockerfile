FROM mcr.microsoft.com/azureml/openmpi4.1.0-ubuntu20.04:{{latest-image-tag}}

ENV AZUREML_CONDA_ENVIRONMENT_PATH /azureml-envs/responsibleai

# Install wkhtmltopdf for pdf rendering from html
RUN apt-get -y update && apt-get -y install wkhtmltopdf

# Prepend path to AzureML conda environment
ENV PATH $AZUREML_CONDA_ENVIRONMENT_PATH/bin:$PATH

# Create conda environment
COPY conda_dependencies.yaml .
RUN conda env create -p $AZUREML_CONDA_ENVIRONMENT_PATH -f conda_dependencies.yaml -q && \
    rm conda_dependencies.yaml && \
    conda run -p $AZUREML_CONDA_ENVIRONMENT_PATH pip cache purge && \
    conda clean -a -y

RUN pip install --pre 'azure-ai-ml' 'azure-storage-blob<=12.13.0' 'numpy<1.24.0'

# no-deps install for domonic due to unresolvable dependencies requirment on urllib3 and requests.
# score card rendering is using domonic only for the html elements composer which does not involve requests or urllib3
RUN pip install --no-deps 'charset-normalizer==2.0.12' \
                          'cssselect==1.1.0' \
                          'elementpath==2.5.0' \
                          'html5lib==1.1' \
                          'webencodings==0.5.1' \
                          'domonic==0.9.10'

# Install azureml packages
RUN pip install 'azureml-dataset-runtime=={{latest-pypi-version}}' \
                'azureml-core=={{latest-pypi-version}}' \
                'azureml-mlflow=={{latest-pypi-version}}' \
                'azureml-telemetry=={{latest-pypi-version}}' \
                'azureml-rai-utils==0.0.6'

# azureml-dataset-runtime[fuse] upper bound for pyarrow is 11.0.0
# so we install pyarrow in extra step to avoid conflict
RUN pip install 'pyarrow>=14.0.1'

# To resolve vulnerability issue
RUN pip install 'Werkzeug==2.2.3'

<<<<<<< HEAD
# To resolve vulnerability issue regarding crytography
RUN pip install 'cryptography>=42.0.0'
=======
# TODO: remove rai-core-flask pin with next raiwidgets release
RUN pip install 'rai-core-flask==0.7.4'
>>>>>>> f837088f

RUN pip freeze

# This is needed for mpi to locate libpython
ENV LD_LIBRARY_PATH $AZUREML_CONDA_ENVIRONMENT_PATH/lib:$LD_LIBRARY_PATH<|MERGE_RESOLUTION|>--- conflicted
+++ resolved
@@ -40,13 +40,11 @@
 # To resolve vulnerability issue
 RUN pip install 'Werkzeug==2.2.3'
 
-<<<<<<< HEAD
 # To resolve vulnerability issue regarding crytography
 RUN pip install 'cryptography>=42.0.0'
-=======
+
 # TODO: remove rai-core-flask pin with next raiwidgets release
 RUN pip install 'rai-core-flask==0.7.4'
->>>>>>> f837088f
 
 RUN pip freeze
 
