--- conflicted
+++ resolved
@@ -104,13 +104,8 @@
             flow_string = flow_string.replace("@@GROUNDING_EMBEDDING_URI@@", grounding_embedding_uri)
             flow_string = flow_string.replace("@@DB_CONTEXT_URI@@", db_context_uri)
             flow_string = flow_string.replace("@@DATASTORE_URI@@", datastore_uri)
-<<<<<<< HEAD
-            flow_string = flow_string.replace("@@EXAMPLE_EMBEDDING_URI@@", 
-                                              example_embedding_uri if example_embedding_uri else "")
-=======
             flow_string = flow_string.replace("@@EXAMPLE_EMBEDDING_URI@@", example_embedding_uri
                                               if example_embedding_uri else "")
->>>>>>> 47e2bab1
             flow_json = json.loads(flow_string)
         response = request("post", self.prompt_flow_url, json=flow_json, headers=self.default_headers)
         pf_response_json = json.loads(response.text)
