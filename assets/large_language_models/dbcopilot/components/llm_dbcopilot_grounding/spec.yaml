$schema: https://azuremlschemas.azureedge.net/latest/commandComponent.schema.json
type: command
tags:
    Preview: ''
name: llm_dbcopilot_grounding
display_name: LLM - DBCopilot Grounding DB
<<<<<<< HEAD
version: 0.0.9
=======
version: 0.0.11

>>>>>>> 70701966
inputs:
  asset_uri:
    type: string
    optional: true
  max_tables:
    type: integer
    optional: true
  max_columns:
    type: integer
    optional: true
  max_rows:
    type: integer
    optional: true
  max_sampling_rows:
    type: integer
    optional: true
  max_text_length:
    type: integer
    optional: true
  selected_tables:
    type: string
    optional: true
  column_settings:
    type: string
    optional: true
outputs:
  output_chunk_file:
    type: uri_folder
  output_grounding_context_file:
    type: uri_folder
code: ../src
environment: azureml:llm-dbcopilot-embeddings@latest
command: python database_grounding.py --output_chunk_file '${{outputs.output_chunk_file}}' --output_grounding_context_file '${{outputs.output_grounding_context_file}}' $[[--asset_uri '${{inputs.asset_uri}}']] $[[--max_tables '${{inputs.max_tables}}']] $[[--max_columns '${{inputs.max_columns}}']] $[[--max_rows '${{inputs.max_rows}}']] $[[--max_sampling_rows '${{inputs.max_sampling_rows}}']] $[[--max_text_length '${{inputs.max_text_length}}']] $[[--selected_tables '${{inputs.selected_tables}}']] $[[--column_settings '${{inputs.column_settings}}']]<|MERGE_RESOLUTION|>--- conflicted
+++ resolved
@@ -4,12 +4,7 @@
     Preview: ''
 name: llm_dbcopilot_grounding
 display_name: LLM - DBCopilot Grounding DB
-<<<<<<< HEAD
-version: 0.0.9
-=======
-version: 0.0.11
-
->>>>>>> 70701966
+version: 0.0.12
 inputs:
   asset_uri:
     type: string
