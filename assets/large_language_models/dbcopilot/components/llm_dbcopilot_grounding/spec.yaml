--- conflicted
+++ resolved
@@ -4,12 +4,7 @@
     Preview: ''
 name: llm_dbcopilot_grounding
 display_name: LLM - DBCopilot Grounding DB
-<<<<<<< HEAD
-version: 0.0.7
-=======
-version: 0.0.8
-
->>>>>>> bdca0b3d
+version: 0.0.9
 inputs:
   asset_uri:
     type: string
