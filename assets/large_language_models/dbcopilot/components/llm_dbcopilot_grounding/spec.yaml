--- conflicted
+++ resolved
@@ -4,11 +4,7 @@
   Preview: ""
 name: llm_dbcopilot_grounding
 display_name: LLM - DBCopilot Grounding DB
-<<<<<<< HEAD
-version: 0.0.29
-=======
 version: 0.0.30
->>>>>>> 65dc6485
 inputs:
   asset_uri:
     type: string
