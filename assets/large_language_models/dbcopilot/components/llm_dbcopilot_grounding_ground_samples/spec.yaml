$schema: https://azuremlschemas.azureedge.net/latest/commandComponent.schema.json
type: command
tags: {}
name: llm_dbcopilot_grounding_ground_samples
display_name: LLM - DBCopilot Grounding Ground Samples Component
<<<<<<< HEAD
version: 0.0.43
=======
version: 0.0.44
>>>>>>> 2bcd1757
inputs:
  grounding_context:
    type: uri_folder
    optional: false
  include_builtin:
    type: boolean
    optional: true
  tools:
    type: string
    optional: true
  sample_folder:
    type: uri_folder
    optional: true
outputs:
  output_chunk_file:
    type: uri_folder
code: ../src
environment: azureml:llm-dbcopilot-embeddings@latest
command: python example_grounding.py --output_chunk_file '${{outputs.output_chunk_file}}' --grounding_context '${{inputs.grounding_context}}' $[[--include_builtin '${{inputs.include_builtin}}']] $[[--tools '${{inputs.tools}}']] $[[--sample_folder '${{inputs.sample_folder}}']]<|MERGE_RESOLUTION|>--- conflicted
+++ resolved
@@ -3,11 +3,7 @@
 tags: {}
 name: llm_dbcopilot_grounding_ground_samples
 display_name: LLM - DBCopilot Grounding Ground Samples Component
-<<<<<<< HEAD
-version: 0.0.43
-=======
-version: 0.0.44
->>>>>>> 2bcd1757
+version: 0.0.45
 inputs:
   grounding_context:
     type: uri_folder
