$schema: https://azuremlschemas.azureedge.net/latest/commandComponent.schema.json
type: command
tags:
  Preview: ""
name: llm_dbcopilot_create_promptflow
display_name: LLM - Create DBCopilot Prompt Flow
<<<<<<< HEAD
version: 0.0.29
=======
version: 0.0.30
>>>>>>> 65dc6485
inputs:
  index_name:
    type: string
    optional: false
  grounding_embedding_uri:
    type: uri_folder
    optional: false
    mode: direct
  embedding_aoai_deployment_name:
    type: string
    optional: false
  db_context_uri:
    type: uri_folder
    optional: false
    mode: direct
  asset_uri:
    type: string
    optional: false
  chat_aoai_deployment_name:
    type: string
    optional: true
  example_embedding_uri:
    type: uri_folder
    optional: true
    mode: direct
  llm_config:
    type: string
    optional: true
outputs: {}
code: ../src
environment: azureml:llm-dbcopilot-embeddings@latest
command: python prompt_flow_creation.py --index_name '${{inputs.index_name}}' --grounding_embedding_uri '${{inputs.grounding_embedding_uri}}' --embedding_aoai_deployment_name '${{inputs.embedding_aoai_deployment_name}}' --db_context_uri '${{inputs.db_context_uri}}' --asset_uri '${{inputs.asset_uri}}' $[[--chat_aoai_deployment_name '${{inputs.chat_aoai_deployment_name}}']] $[[--example_embedding_uri '${{inputs.example_embedding_uri}}']] $[[--llm_config '${{inputs.llm_config}}']]<|MERGE_RESOLUTION|>--- conflicted
+++ resolved
@@ -4,11 +4,7 @@
   Preview: ""
 name: llm_dbcopilot_create_promptflow
 display_name: LLM - Create DBCopilot Prompt Flow
-<<<<<<< HEAD
-version: 0.0.29
-=======
 version: 0.0.30
->>>>>>> 65dc6485
 inputs:
   index_name:
     type: string
