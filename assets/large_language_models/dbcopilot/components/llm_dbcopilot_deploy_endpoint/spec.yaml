--- conflicted
+++ resolved
@@ -3,11 +3,7 @@
 tags: {}
 name: llm_dbcopilot_deploy_endpoint
 display_name: DBCopilot Deploy Endpoint Component
-<<<<<<< HEAD
-version: 0.0.5
-=======
 version: 0.0.6
->>>>>>> 65dc6485
 inputs:
   deployment_name:
     type: string
