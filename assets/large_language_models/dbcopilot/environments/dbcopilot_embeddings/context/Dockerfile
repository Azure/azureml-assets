--- conflicted
+++ resolved
@@ -42,13 +42,8 @@
     pip install --upgrade pip && \
     pip install  -r requirements.txt && \
     pip install  promptflow-vectordb==0.2.10 && \
-<<<<<<< HEAD
     pip install  https://dbcopilotstorageaccount.blob.core.windows.net/dbcopilotdata/dbcopilot/db_copilot_tool-0.1.23-py3-none-any.whl?sv=2022-11-02&ss=bfqt&srt=sc&sp=rwdlacupiytfx&se=2024-07-03T10:59:54Z&st=2024-07-03T02:59:54Z&spr=https&sig=An%2FZJfdAMQLNiqP51lDJM1sADhBV%2BOqn%2B1VfsDOZaz4%3D &&\
     pip install  cryptography==42.0.5 langchain==0.1.11 idna==3.7 sqlparse==0.5.0 gunicorn==22.0.0 Werkzeug==3.0.3 requests==2.32.0 azure-identity==1.16.1"
-=======
-    pip install  db-copilot-tool==0.0.3 &&\
-    pip install  cryptography==42.0.5 langchain==0.1.11 idna==3.7 sqlparse==0.5.0 gunicorn==22.0.0 Werkzeug==3.0.3 requests==2.32.0"
->>>>>>> 5fc36c7a
 
 # Fix vunerabilities
 RUN /bin/bash -c "source /opt/miniconda/etc/profile.d/conda.sh && \
