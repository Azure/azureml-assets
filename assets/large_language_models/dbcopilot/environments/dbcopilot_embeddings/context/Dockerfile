--- conflicted
+++ resolved
@@ -1,18 +1,6 @@
 FROM mcr.microsoft.com/azureml/promptflow/promptflow-runtime-stable:latest
 
 USER root
-<<<<<<< HEAD
-=======
-
-# Set the shared environment path
-ENV AZUREML_CONDA_ENVIRONMENT_PATH /azureml-envs/dbcopilot
-ENV PATH $AZUREML_CONDA_ENVIRONMENT_PATH/bin:$PATH
-# Create conda environment
-COPY conda_dependencies.yaml .
-RUN conda env create -p $AZUREML_CONDA_ENVIRONMENT_PATH -f conda_dependencies.yaml -q && \
-    rm conda_dependencies.yaml && \
-    conda clean -a -y
->>>>>>> fe405227
 
 # Install necessary tools
 RUN apt-get update && apt-get install -y \
@@ -49,7 +37,7 @@
 # Copy the conda environment file
 COPY conda_dependencies.yaml .
 COPY ./requirements.txt ./
-<<<<<<< HEAD
+
 # Create conda environment
 RUN conda env create -p $AZUREML_CONDA_ENVIRONMENT_PATH -f conda_dependencies.yaml -q && \
     rm conda_dependencies.yaml && \
@@ -71,19 +59,6 @@
     conda activate /opt/miniconda && \
     pip install cryptography==42.0.0 && \
     conda deactivate" && \
-=======
-RUN pip install opentelemetry-instrumentation-django==0.42b0 promptflow-image-bundle[azure]==0.2.0 && \
-    pip install -r requirements.txt
-
-## Install dbcopilot
-RUN pip install https://ragsample.blob.core.windows.net/ragdata/wheels/dbcopilot/db_copilot_tool-0.1.16-py3-none-any.whl
-
-RUN /bin/bash -c "source /opt/miniconda/etc/profile.d/conda.sh && \
-    conda activate azureml-envs/prompt-flow/runtime && \
-    pip install cryptography==42.0.0 && \
-    conda deactivate" && \
-    pip install cryptography==42.0.0 langchain==0.0.348 pyarrow==14.0.1 pymongo==4.6.1
->>>>>>> fe405227
 
 # Install certificates and other utilities
 RUN set -eux; \
