<<<<<<< HEAD
$schema: https://azuremlschemas.azureedge.net/latest/commandComponent.schema.json
type: command

tags:
    Preview: ""

version: 0.0.24
name: llm_rag_create_promptflow
display_name: LLM - Create Prompt Flow
is_deterministic: true

description: |
  This component is used to create a RAG flow based on your mlindex data and best prompts. The flow will look into your indexed data and give answers based on your own data context. The flow also provides the capability to bulk test with any built-in or custom evaluation flows.

inputs:
  best_prompts:
    type: uri_file
    optional: true
    description: "JSON file containing prompt options to create variants from. Must either have single key of 'best_prompt' with a value of a list of prompt strings or have best prompts specific to certain metrics."
  mlindex_asset_id:
    type: uri_file
    description: "Asset ID for MLIndex file that contains information about index to use for document lookup in promptflow"
  mlindex_name:
    type: string
    optional: true
    description: "Name of the MLIndex asset"
  llm_connection_name:
    type: string
    optional: true
    description: "Workspace connection full name for completion or chat"
  llm_config:
    type: string
    optional: true
    description: "JSON describing the llm provider and model details to use for completion generation."
  embedding_connection:
    type: string
    optional: true
    description: "Workspace connection full name for embedding."
  embeddings_model:
    type: string
    optional: true
    description: "The model to use to embed data. E.g. 'hugging_face://model/sentence-transformers/all-mpnet-base-v2' or 'azure_open_ai://deployment/{deployment_name}/model/{model_name}'"

environment: azureml:llm-rag@latest
code: '../src'
command: >-
  python flow_creation.py
  --mlindex_asset_id '${{inputs.mlindex_asset_id}}'
  $[[--best_prompts '${{inputs.best_prompts}}']]
  $[[--mlindex_name '${{inputs.mlindex_name}}']]
  $[[--llm_connection_name '${{inputs.llm_connection_name}}']]
  $[[--llm_config '${{inputs.llm_config}}']]
  $[[--embedding_connection '${{inputs.embedding_connection}}']]
  $[[--embeddings_model '${{inputs.embeddings_model}}']]
=======
$schema: https://azuremlschemas.azureedge.net/latest/commandComponent.schema.json
type: command

tags:
    Preview: ""

version: 0.0.24
name: llm_rag_create_promptflow
display_name: LLM - Create Prompt Flow
is_deterministic: true

description: |
  This component is used to create a RAG flow based on your mlindex data and best prompts. The flow will look into your indexed data and give answers based on your own data context. The flow also provides the capability to bulk test with any built-in or custom evaluation flows.

inputs:
  best_prompts:
    type: uri_file
    optional: true
    description: "JSON file containing prompt options to create variants from. Must either have single key of 'best_prompt' with a value of a list of prompt strings or have best prompts specific to certain metrics."
  mlindex_asset_id:
    type: uri_file
    description: "Asset ID for MLIndex file that contains information about index to use for document lookup in promptflow"
  mlindex_name:
    type: string
    optional: true
    description: "Name of the MLIndex asset"
  llm_connection_name:
    type: string
    optional: true
    description: "Workspace connection full name for completion or chat"
  llm_config:
    type: string
    optional: true
    description: "JSON describing the llm provider and model details to use for completion generation."
  embedding_connection:
    type: string
    optional: true
    description: "Workspace connection full name for embedding."
  embeddings_model:
    type: string
    optional: true
    description: "The model to use to embed data. E.g. 'hugging_face://model/sentence-transformers/all-mpnet-base-v2' or 'azure_open_ai://deployment/{deployment_name}/model/{model_name}'"

environment: azureml:llm-rag@latest
code: '../src'
command: >-
  python flow_creation.py
  --mlindex_asset_id '${{inputs.mlindex_asset_id}}'
  $[[--best_prompts '${{inputs.best_prompts}}']]
  $[[--mlindex_name '${{inputs.mlindex_name}}']]
  $[[--llm_connection_name '${{inputs.llm_connection_name}}']]
  $[[--llm_config '${{inputs.llm_config}}']]
  $[[--embedding_connection '${{inputs.embedding_connection}}']]
  $[[--embeddings_model '${{inputs.embeddings_model}}']]
>>>>>>> 15b3f29d
<|MERGE_RESOLUTION|>--- conflicted
+++ resolved
@@ -1,4 +1,3 @@
-<<<<<<< HEAD
 $schema: https://azuremlschemas.azureedge.net/latest/commandComponent.schema.json
 type: command
 
@@ -52,60 +51,4 @@
   $[[--llm_connection_name '${{inputs.llm_connection_name}}']]
   $[[--llm_config '${{inputs.llm_config}}']]
   $[[--embedding_connection '${{inputs.embedding_connection}}']]
-  $[[--embeddings_model '${{inputs.embeddings_model}}']]
-=======
-$schema: https://azuremlschemas.azureedge.net/latest/commandComponent.schema.json
-type: command
-
-tags:
-    Preview: ""
-
-version: 0.0.24
-name: llm_rag_create_promptflow
-display_name: LLM - Create Prompt Flow
-is_deterministic: true
-
-description: |
-  This component is used to create a RAG flow based on your mlindex data and best prompts. The flow will look into your indexed data and give answers based on your own data context. The flow also provides the capability to bulk test with any built-in or custom evaluation flows.
-
-inputs:
-  best_prompts:
-    type: uri_file
-    optional: true
-    description: "JSON file containing prompt options to create variants from. Must either have single key of 'best_prompt' with a value of a list of prompt strings or have best prompts specific to certain metrics."
-  mlindex_asset_id:
-    type: uri_file
-    description: "Asset ID for MLIndex file that contains information about index to use for document lookup in promptflow"
-  mlindex_name:
-    type: string
-    optional: true
-    description: "Name of the MLIndex asset"
-  llm_connection_name:
-    type: string
-    optional: true
-    description: "Workspace connection full name for completion or chat"
-  llm_config:
-    type: string
-    optional: true
-    description: "JSON describing the llm provider and model details to use for completion generation."
-  embedding_connection:
-    type: string
-    optional: true
-    description: "Workspace connection full name for embedding."
-  embeddings_model:
-    type: string
-    optional: true
-    description: "The model to use to embed data. E.g. 'hugging_face://model/sentence-transformers/all-mpnet-base-v2' or 'azure_open_ai://deployment/{deployment_name}/model/{model_name}'"
-
-environment: azureml:llm-rag@latest
-code: '../src'
-command: >-
-  python flow_creation.py
-  --mlindex_asset_id '${{inputs.mlindex_asset_id}}'
-  $[[--best_prompts '${{inputs.best_prompts}}']]
-  $[[--mlindex_name '${{inputs.mlindex_name}}']]
-  $[[--llm_connection_name '${{inputs.llm_connection_name}}']]
-  $[[--llm_config '${{inputs.llm_config}}']]
-  $[[--embedding_connection '${{inputs.embedding_connection}}']]
-  $[[--embeddings_model '${{inputs.embeddings_model}}']]
->>>>>>> 15b3f29d
+  $[[--embeddings_model '${{inputs.embeddings_model}}']]