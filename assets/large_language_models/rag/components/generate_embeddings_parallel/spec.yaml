$schema: https://azuremlschemas.azureedge.net/latest/commandComponent.schema.json
type: parallel

tags:
    Preview: ""

<<<<<<< HEAD
version: 0.0.31
=======
version: 0.0.33
>>>>>>> 65dc6485
name: llm_rag_generate_embeddings_parallel
display_name: LLM - Generate Embeddings Parallel
is_deterministic: true

description: |
  Generates embeddings vectors for data chunks read from `chunks_source`.

  `chunks_source` is expected to contain `csv` files containing two columns:
  - "Chunk" - Chunk of text to be embedded
  - "Metadata" - JSON object containing metadata for the chunk

  If `previous_embeddings` is supplied, input chunks are compared to existing chunks in the Embeddings Container and only changed/new chunks are embedded, existing chunks being reused.

resources:
  instance_count: -1

inputs:
  chunks_source:
    type: uri_folder
    description: "Folder containing chunks to be embedded."
  # If adding to previously generated Embeddings
  embeddings_container:
    type: uri_folder
    optional: true
    mode: direct
    description: "Folder containing previously generated embeddings. Should be parent folder of the 'embeddings' output path used for for this component. Will compare input data to existing embeddings and only embed changed/new data, reusing existing chunks."
  # Embeddings settings
  embeddings_model:
    type: string
    default: "hugging_face://model/sentence-transformers/all-mpnet-base-v2"
    description: "The model to use to embed data. E.g. 'hugging_face://model/sentence-transformers/all-mpnet-base-v2' or 'azure_open_ai://deployment/{deployment_name}/model/{model_name}'"
  deployment_validation:
     type: uri_file
     description: "Uri file containing information on if the Azure OpenAI deployments, if used, have been validated"
     optional: True

outputs:
  embeddings:
    type: uri_folder
    description: "Where to save data with embeddings. This should be a subfolder of previous embeddings if supplied, typically named using '${name}'. e.g. /my/prev/embeddings/${name}"
    mode: rw_mount
  processed_file_names:
    type: uri_file
    description: "Text file containing the names of the files that were processed"
    mode: rw_mount

mini_batch_size: "3"
mini_batch_error_threshold: 0
logging_level: "INFO"
input_data: ${{inputs.chunks_source}}

retry_settings:
 max_retries: 3
 timeout: 3600

task:
 type: run_function
 code: '../src'
 entry_script: embeddings/tasks/embed_prs.py
 environment: azureml:llm-rag-embeddings@latest
 program_arguments: >-
   --output_data ${{outputs.embeddings}}
   $[[--embeddings_container ${{inputs.embeddings_container}}]]
   --embeddings_model ${{inputs.embeddings_model}}
   --task_overhead_timeout 1200
   --progress_update_timeout 600
   --first_task_creation_timeout 600
append_row_to: ${{outputs.processed_file_names}}<|MERGE_RESOLUTION|>--- conflicted
+++ resolved
@@ -4,11 +4,7 @@
 tags:
     Preview: ""
 
-<<<<<<< HEAD
-version: 0.0.31
-=======
 version: 0.0.33
->>>>>>> 65dc6485
 name: llm_rag_generate_embeddings_parallel
 display_name: LLM - Generate Embeddings Parallel
 is_deterministic: true
