$schema: https://azuremlschemas.azureedge.net/latest/commandComponent.schema.json
type: command

tags:
    Preview: ""

<<<<<<< HEAD
version: 0.0.22
=======
version: 0.0.24
>>>>>>> 65dc6485
name: llm_rag_register_qa_data_asset
display_name: LLM - Register QA Generation Data Asset
is_deterministic: true

description: |
  Registers a QA data csv or json and supporting files as an AzureML data asset

inputs:
  storage_uri:
    type: uri_folder
    mode: direct
    description: Folder containing MLIndex to be registered.
  asset_name:
    type: string
    optional: true
    description: "Name of the QA data registered dataset"
  output_format:
    type: string
    default: 'json'
    description: "File type to save the dataset as. Options are 'csv' and 'json'"
  register_output:
    type: string
    enum:
    - "True"
    - "False"
    default: "False"
    description: "Boolean to determine whether generated data should be saved as an AzureML Dataset"


environment: azureml:llm-rag-embeddings@latest
code: '../src/embeddings/'
command: >-
  python register_qa_data.py
  --register_output ${{inputs.register_output}}
  --output_format '${{inputs.output_format}}'
  --storage-uri ${{inputs.storage_uri}}
  $[[--asset-name ${{inputs.asset_name}}]]<|MERGE_RESOLUTION|>--- conflicted
+++ resolved
@@ -4,11 +4,7 @@
 tags:
     Preview: ""
 
-<<<<<<< HEAD
-version: 0.0.22
-=======
 version: 0.0.24
->>>>>>> 65dc6485
 name: llm_rag_register_qa_data_asset
 display_name: LLM - Register QA Generation Data Asset
 is_deterministic: true
