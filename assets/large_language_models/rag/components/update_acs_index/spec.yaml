<<<<<<< HEAD
$schema: https://azuremlschemas.azureedge.net/latest/commandComponent.schema.json
type: command

tags:
    Preview: ""

version: 0.0.12
name: llm_rag_update_acs_index
display_name: LLM - Update ACS Index
is_deterministic: true

description: |
  Uploads `embeddings` into Azure Cognitive Search instance specified in `acs_config`. The Index will be created if it doesn't exist.

  The Index will have the following fields populated:
  - "id", String, key=True
  - "content", String,
  - "content_vector_(open_ai|hugging_face)", Collection(Single)
  - "category", String
  - "sourcepage", String
  - "sourcefile", String
  - "content_hash", String
  - "meta_json_string", String

  "meta_json_string" contains all metadata for a document serialized as a JSON string.

inputs:
  embeddings:
    type: uri_folder
    mode: direct
    description: "Embeddings output produced from parallel_create_embeddings."
  acs_config:
    type: string
    description: 'JSON string containing the ACS configuration. e.g. {"endpoint": "https://my-cog.search.windows.net", "index_name": "my-index", "api_version": "2021-04-30-Preview", "endpoint_key_name": "ACS-PROD-KEY"}'
outputs:
  index:
    type: uri_folder
    description: "Uri folder containing MLINdex yaml describing the newly created/updated ACS index"

environment: azureml:llm-rag-embeddings@latest
code: '../src/'
command: >-
  python -m azureml.rag.tasks.update_acs
  --embeddings ${{inputs.embeddings}}
  --acs_config '${{inputs.acs_config}}'
  --output ${{outputs.index}}
=======
$schema: https://azuremlschemas.azureedge.net/latest/commandComponent.schema.json
type: command

tags:
    Preview: ""

version: 0.0.12
name: llm_rag_update_acs_index
display_name: LLM - Update ACS Index
is_deterministic: true

description: |
  Uploads `embeddings` into Azure Cognitive Search instance specified in `acs_config`. The Index will be created if it doesn't exist.

  The Index will have the following fields populated:
  - "id", String, key=True
  - "content", String,
  - "content_vector_(open_ai|hugging_face)", Collection(Single)
  - "category", String
  - "sourcepage", String
  - "sourcefile", String
  - "content_hash", String
  - "meta_json_string", String

  "meta_json_string" contains all metadata for a document serialized as a JSON string.

inputs:
  embeddings:
    type: uri_folder
    mode: direct
    description: "Embeddings output produced from parallel_create_embeddings."
  acs_config:
    type: string
    description: 'JSON string containing the ACS configuration. e.g. {"endpoint": "https://my-cog.search.windows.net", "index_name": "my-index", "api_version": "2021-04-30-Preview", "endpoint_key_name": "ACS-PROD-KEY"}'
outputs:
  index:
    type: uri_folder
    description: "Uri folder containing MLINdex yaml describing the newly created/updated ACS index"

environment: azureml:llm-rag-embeddings@latest
code: '../src/'
command: >-
  python -m azureml.rag.tasks.update_acs
  --embeddings ${{inputs.embeddings}}
  --acs_config '${{inputs.acs_config}}'
  --output ${{outputs.index}}
>>>>>>> 15b3f29d
<|MERGE_RESOLUTION|>--- conflicted
+++ resolved
@@ -1,4 +1,3 @@
-<<<<<<< HEAD
 $schema: https://azuremlschemas.azureedge.net/latest/commandComponent.schema.json
 type: command
 
@@ -44,52 +43,4 @@
   python -m azureml.rag.tasks.update_acs
   --embeddings ${{inputs.embeddings}}
   --acs_config '${{inputs.acs_config}}'
-  --output ${{outputs.index}}
-=======
-$schema: https://azuremlschemas.azureedge.net/latest/commandComponent.schema.json
-type: command
-
-tags:
-    Preview: ""
-
-version: 0.0.12
-name: llm_rag_update_acs_index
-display_name: LLM - Update ACS Index
-is_deterministic: true
-
-description: |
-  Uploads `embeddings` into Azure Cognitive Search instance specified in `acs_config`. The Index will be created if it doesn't exist.
-
-  The Index will have the following fields populated:
-  - "id", String, key=True
-  - "content", String,
-  - "content_vector_(open_ai|hugging_face)", Collection(Single)
-  - "category", String
-  - "sourcepage", String
-  - "sourcefile", String
-  - "content_hash", String
-  - "meta_json_string", String
-
-  "meta_json_string" contains all metadata for a document serialized as a JSON string.
-
-inputs:
-  embeddings:
-    type: uri_folder
-    mode: direct
-    description: "Embeddings output produced from parallel_create_embeddings."
-  acs_config:
-    type: string
-    description: 'JSON string containing the ACS configuration. e.g. {"endpoint": "https://my-cog.search.windows.net", "index_name": "my-index", "api_version": "2021-04-30-Preview", "endpoint_key_name": "ACS-PROD-KEY"}'
-outputs:
-  index:
-    type: uri_folder
-    description: "Uri folder containing MLINdex yaml describing the newly created/updated ACS index"
-
-environment: azureml:llm-rag-embeddings@latest
-code: '../src/'
-command: >-
-  python -m azureml.rag.tasks.update_acs
-  --embeddings ${{inputs.embeddings}}
-  --acs_config '${{inputs.acs_config}}'
-  --output ${{outputs.index}}
->>>>>>> 15b3f29d
+  --output ${{outputs.index}}