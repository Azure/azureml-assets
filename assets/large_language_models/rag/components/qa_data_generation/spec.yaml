$schema: https://azuremlschemas.azureedge.net/latest/commandComponent.schema.json
type: command

tags:
    Preview: ""

<<<<<<< HEAD
version: 0.0.28
=======
version: 0.0.29
>>>>>>> f376222f
name: llm_rag_qa_data_generation
display_name: LLM - Generate QnA Test Data
is_deterministic: true

description: |
  Generates a test dataset of questions and answers based on the input documents.

  A chunk of text is read from each input document and sent to the specified LLM with a prompt to create a question and answer based on that text. These question, answer, and context sets are saved as either a csv or jsonl file.
  Short-answer, long-answer, summary, and boolean-based QAs are generated.

inputs:
   openai_api_version:
     type: string
     default: "2023-03-15-preview"
     description: "Version of OpenAI API to use for communicating with LLM."
   openai_api_type:
     type: string
     default: "azure"
     description: "Type of OpenAI endpoint hosting model. Defaults to azure for AOAI endpoints."
   input_data:
     type: uri_folder
     description: "Uri folder of documents containing chunks of data."
   llm_config:
     type: string
     default: '{"type": "azure_open_ai", "model_name": "gpt-35-turbo", "deployment_name": "gpt-35-turbo", "temperature": 0, "max_tokens": 2000}'
     description: "JSON Configuration for what model to use for question generation. Must contain following keys: 'type' (value must be 'azure_open_ai' or 'azure'), 'model_name' (name of model to use for summary), 'deployment_name' (name of deployment for model), 'temperature' (randomness in response, float from 0 to 1), 'max_tokens' (number of tokens for response)."
   llm_connection:
     type: string
     optional: False
     description: "Workspace connection resource ID for the completion model."
   dataset_size:
     type: integer
     default: 100
     description: "Number of questions to generate"
   chunk_batch_size:
     type: integer
     default: 5
     description: "Number of chunks to be read and sent to LLM in parallel"
   output_format:
     type: string
     default: 'json'
     description: "File type to save the dataset as. Options are 'csv' and 'json'"
   deployment_validation:
     type: uri_file
     description: "Uri file containing information on if the Azure OpenAI deployments, if used, have been validated"
     optional: True

outputs:
   output_data:
     type: uri_folder
     description: "csv or jsonl file containing the question, answer, context, and metadata sets"

environment: azureml:llm-rag@latest
code: '../src'  # nothing used from here
command: >-
  python -m azureml.rag.tasks.generate_qa
  --input-data ${{inputs.input_data}}
  --output-data ${{outputs.output_data}}
  --dataset_size ${{inputs.dataset_size}}
  --chunk_batch_size ${{inputs.chunk_batch_size}}
  --llm_config '${{inputs.llm_config}}'
  --llm_connection '${{inputs.llm_connection}}'
  --output_format '${{inputs.output_format}}'
  --openai_api_version '${{inputs.openai_api_version}}'
  --openai_api_type '${{inputs.openai_api_type}}'<|MERGE_RESOLUTION|>--- conflicted
+++ resolved
@@ -4,11 +4,7 @@
 tags:
     Preview: ""
 
-<<<<<<< HEAD
-version: 0.0.28
-=======
-version: 0.0.29
->>>>>>> f376222f
+version: 0.0.30
 name: llm_rag_qa_data_generation
 display_name: LLM - Generate QnA Test Data
 is_deterministic: true
