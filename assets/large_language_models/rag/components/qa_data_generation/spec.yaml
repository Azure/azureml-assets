--- conflicted
+++ resolved
@@ -4,11 +4,7 @@
 tags:
     Preview: ""
 
-<<<<<<< HEAD
-version: 0.0.29
-=======
 version: 0.0.31
->>>>>>> 65dc6485
 name: llm_rag_qa_data_generation
 display_name: LLM - Generate QnA Test Data
 is_deterministic: true
