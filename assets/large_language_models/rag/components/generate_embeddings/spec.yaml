<<<<<<< HEAD
$schema: https://azuremlschemas.azureedge.net/latest/commandComponent.schema.json
type: command

tags:
    Preview: ""

version: 0.0.7
name: llm_rag_generate_embeddings
display_name: LLM - Generate Embeddings
is_deterministic: true

description: |
  Generates embeddings vectors for data chunks read from `chunks_source`.

  `chunks_source` is expected to contain `csv` files containing two columns:
  - "Chunk" - Chunk of text to be embedded
  - "Metadata" - JSON object containing metadata for the chunk

  If `embeddings_container` is supplied, input chunks are compared to existing chunks in the Embeddings Container and only changed/new chunks are embedded, existing chunks being reused.

inputs:
  chunks_source:
    type: uri_folder
    description: "Folder containing chunks to be embedded."
  # If adding to previously generated Embeddings
  embeddings_container:
    type: uri_folder
    optional: true
    mode: direct
    description: "Folder containing previously generated embeddings. Should be parent folder of the 'embeddings' output path used for for this component. Will compare input data to existing embeddings and only embed changed/new data, reusing existing chunks."
  # Embeddings settings
  embeddings_model:
    type: string
    default: "hugging_face://model/sentence-transformers/all-mpnet-base-v2"
    description: "The model to use to embed data. E.g. 'hugging_face://model/sentence-transformers/all-mpnet-base-v2' or 'azure_open_ai://deployment/{deployment_name}/model/{model_name}'"
  batch_size:
    type: integer
    default: 100
    description: "Batch size to use when embedding data"
  num_workers:
    type: integer
    default: -1
    description: "Number of workers to use when embedding data. -1 means use half all available CPUs"

  deployment_validation:
     type: uri_file
     description: "Uri file containing information on if the Azure OpenAI deployments, if used, have been validated"
     optional: True

outputs:
  embeddings:
    type: uri_folder
    description: "Where to save data with embeddings. This should be a subfolder of previous embeddings if supplied, typically named using '${name}'. e.g. /my/prev/embeddings/${name}"
    mode: rw_mount

environment: azureml:llm-rag-embeddings@latest
code: '../src'
command: >-
  python -m azureml.rag.tasks.embed
  --chunks_source ${{inputs.chunks_source}}
  --embeddings_model ${{inputs.embeddings_model}}
  $[[--embeddings_container ${{inputs.embeddings_container}}]]
  --output ${{outputs.embeddings}}
  --batch_size ${{inputs.batch_size}}
  --num_workers ${{inputs.num_workers}}
=======
$schema: https://azuremlschemas.azureedge.net/latest/commandComponent.schema.json
type: command

tags:
    Preview: ""

version: 0.0.7
name: llm_rag_generate_embeddings
display_name: LLM - Generate Embeddings
is_deterministic: true

description: |
  Generates embeddings vectors for data chunks read from `chunks_source`.

  `chunks_source` is expected to contain `csv` files containing two columns:
  - "Chunk" - Chunk of text to be embedded
  - "Metadata" - JSON object containing metadata for the chunk

  If `embeddings_container` is supplied, input chunks are compared to existing chunks in the Embeddings Container and only changed/new chunks are embedded, existing chunks being reused.

inputs:
  chunks_source:
    type: uri_folder
    description: "Folder containing chunks to be embedded."
  # If adding to previously generated Embeddings
  embeddings_container:
    type: uri_folder
    optional: true
    mode: direct
    description: "Folder containing previously generated embeddings. Should be parent folder of the 'embeddings' output path used for for this component. Will compare input data to existing embeddings and only embed changed/new data, reusing existing chunks."
  # Embeddings settings
  embeddings_model:
    type: string
    default: "hugging_face://model/sentence-transformers/all-mpnet-base-v2"
    description: "The model to use to embed data. E.g. 'hugging_face://model/sentence-transformers/all-mpnet-base-v2' or 'azure_open_ai://deployment/{deployment_name}/model/{model_name}'"
  batch_size:
    type: integer
    default: 100
    description: "Batch size to use when embedding data"
  num_workers:
    type: integer
    default: -1
    description: "Number of workers to use when embedding data. -1 means use half all available CPUs"

  deployment_validation:
     type: uri_file
     description: "Uri file containing information on if the Azure OpenAI deployments, if used, have been validated"
     optional: True

outputs:
  embeddings:
    type: uri_folder
    description: "Where to save data with embeddings. This should be a subfolder of previous embeddings if supplied, typically named using '${name}'. e.g. /my/prev/embeddings/${name}"
    mode: rw_mount

environment: azureml:llm-rag-embeddings@latest
code: '../src'
command: >-
  python -m azureml.rag.tasks.embed
  --chunks_source ${{inputs.chunks_source}}
  --embeddings_model ${{inputs.embeddings_model}}
  $[[--embeddings_container ${{inputs.embeddings_container}}]]
  --output ${{outputs.embeddings}}
  --batch_size ${{inputs.batch_size}}
  --num_workers ${{inputs.num_workers}}
>>>>>>> 15b3f29d
<|MERGE_RESOLUTION|>--- conflicted
+++ resolved
@@ -1,4 +1,3 @@
-<<<<<<< HEAD
 $schema: https://azuremlschemas.azureedge.net/latest/commandComponent.schema.json
 type: command
 
@@ -63,71 +62,4 @@
   $[[--embeddings_container ${{inputs.embeddings_container}}]]
   --output ${{outputs.embeddings}}
   --batch_size ${{inputs.batch_size}}
-  --num_workers ${{inputs.num_workers}}
-=======
-$schema: https://azuremlschemas.azureedge.net/latest/commandComponent.schema.json
-type: command
-
-tags:
-    Preview: ""
-
-version: 0.0.7
-name: llm_rag_generate_embeddings
-display_name: LLM - Generate Embeddings
-is_deterministic: true
-
-description: |
-  Generates embeddings vectors for data chunks read from `chunks_source`.
-
-  `chunks_source` is expected to contain `csv` files containing two columns:
-  - "Chunk" - Chunk of text to be embedded
-  - "Metadata" - JSON object containing metadata for the chunk
-
-  If `embeddings_container` is supplied, input chunks are compared to existing chunks in the Embeddings Container and only changed/new chunks are embedded, existing chunks being reused.
-
-inputs:
-  chunks_source:
-    type: uri_folder
-    description: "Folder containing chunks to be embedded."
-  # If adding to previously generated Embeddings
-  embeddings_container:
-    type: uri_folder
-    optional: true
-    mode: direct
-    description: "Folder containing previously generated embeddings. Should be parent folder of the 'embeddings' output path used for for this component. Will compare input data to existing embeddings and only embed changed/new data, reusing existing chunks."
-  # Embeddings settings
-  embeddings_model:
-    type: string
-    default: "hugging_face://model/sentence-transformers/all-mpnet-base-v2"
-    description: "The model to use to embed data. E.g. 'hugging_face://model/sentence-transformers/all-mpnet-base-v2' or 'azure_open_ai://deployment/{deployment_name}/model/{model_name}'"
-  batch_size:
-    type: integer
-    default: 100
-    description: "Batch size to use when embedding data"
-  num_workers:
-    type: integer
-    default: -1
-    description: "Number of workers to use when embedding data. -1 means use half all available CPUs"
-
-  deployment_validation:
-     type: uri_file
-     description: "Uri file containing information on if the Azure OpenAI deployments, if used, have been validated"
-     optional: True
-
-outputs:
-  embeddings:
-    type: uri_folder
-    description: "Where to save data with embeddings. This should be a subfolder of previous embeddings if supplied, typically named using '${name}'. e.g. /my/prev/embeddings/${name}"
-    mode: rw_mount
-
-environment: azureml:llm-rag-embeddings@latest
-code: '../src'
-command: >-
-  python -m azureml.rag.tasks.embed
-  --chunks_source ${{inputs.chunks_source}}
-  --embeddings_model ${{inputs.embeddings_model}}
-  $[[--embeddings_container ${{inputs.embeddings_container}}]]
-  --output ${{outputs.embeddings}}
-  --batch_size ${{inputs.batch_size}}
-  --num_workers ${{inputs.num_workers}}
->>>>>>> 15b3f29d
+  --num_workers ${{inputs.num_workers}}