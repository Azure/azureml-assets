$schema: https://azuremlschemas.azureedge.net/latest/commandComponent.schema.json
type: command

tags:
    Preview: ""

<<<<<<< HEAD
version: 0.0.25
=======
version: 0.0.27
>>>>>>> 65dc6485
name: llm_rag_generate_embeddings
display_name: LLM - Generate Embeddings
is_deterministic: true

description: |
  Generates embeddings vectors for data chunks read from `chunks_source`.

  `chunks_source` is expected to contain `csv` files containing two columns:
  - "Chunk" - Chunk of text to be embedded
  - "Metadata" - JSON object containing metadata for the chunk

  If `embeddings_container` is supplied, input chunks are compared to existing chunks in the Embeddings Container and only changed/new chunks are embedded, existing chunks being reused.

inputs:
  chunks_source:
    type: uri_folder
    description: "Folder containing chunks to be embedded."
  # If adding to previously generated Embeddings
  embeddings_container:
    type: uri_folder
    optional: true
    mode: direct
    description: "Folder containing previously generated embeddings. Should be parent folder of the 'embeddings' output path used for for this component. Will compare input data to existing embeddings and only embed changed/new data, reusing existing chunks."
  # Embeddings settings
  embeddings_model:
    type: string
    default: "hugging_face://model/sentence-transformers/all-mpnet-base-v2"
    description: "The model to use to embed data. E.g. 'hugging_face://model/sentence-transformers/all-mpnet-base-v2' or 'azure_open_ai://deployment/{deployment_name}/model/{model_name}'"
  batch_size:
    type: integer
    default: 100
    description: "Batch size to use when embedding data"
  num_workers:
    type: integer
    default: -1
    description: "Number of workers to use when embedding data. -1 means use half all available CPUs"

  deployment_validation:
     type: uri_file
     description: "Uri file containing information on if the Azure OpenAI deployments, if used, have been validated"
     optional: True

outputs:
  embeddings:
    type: uri_folder
    description: "Where to save data with embeddings. This should be a subfolder of previous embeddings if supplied, typically named using '${name}'. e.g. /my/prev/embeddings/${name}"
    mode: rw_mount

environment: azureml:llm-rag-embeddings@latest
code: '../src'
command: >-
  python -m azureml.rag.tasks.embed
  --chunks_source ${{inputs.chunks_source}}
  --embeddings_model ${{inputs.embeddings_model}}
  $[[--embeddings_container ${{inputs.embeddings_container}}]]
  --output ${{outputs.embeddings}}
  --batch_size ${{inputs.batch_size}}
  --num_workers ${{inputs.num_workers}}<|MERGE_RESOLUTION|>--- conflicted
+++ resolved
@@ -4,11 +4,7 @@
 tags:
     Preview: ""
 
-<<<<<<< HEAD
-version: 0.0.25
-=======
 version: 0.0.27
->>>>>>> 65dc6485
 name: llm_rag_generate_embeddings
 display_name: LLM - Generate Embeddings
 is_deterministic: true
