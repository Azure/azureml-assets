<<<<<<< HEAD
$schema: https://azuremlschemas.azureedge.net/latest/commandComponent.schema.json
type: command

tags:
    Preview: ""

version: 0.0.11
name: llm_rag_data_import_acs
display_name: LLM - Import Data from ACS
is_deterministic: false

description: |
  Collects documents from Azure Cognitive Search Index, extracts their contents, saves them to a uri folder, and creates an MLIndex yaml file to represent the search index.

  Documents collected can then be used in other components without having to query the ACS index again, allowing for a consistent dataset for chunking, data generation, etc.

inputs:
   num_docs :
     type: integer
     description: "Number of documents to import from ACS instance"
     default: 50
   acs_config:
     type: string
     description: "Values for connecting to ACS instance. Required keys: 'endpoint', 'endpoint_key_name', 'index_name', 'content_key', 'title_key'. 'content_key' defaults to 'content' and 'title_key' defaults to 'title'"
   use_existing:
    type: string
    description: "Use an existing ACS which is already embedded - directly output MLIndex config"
    default: "False"
    enum:
      - "True"
      - "False"

outputs:
   output_data:
     type: uri_folder
     description: "Uri folder containing the documents' content saved as md files"
   ml_index:
     type: uri_folder
     description: "Uri folder containing an MLIndex yaml representing the ACS Index. Can be used with azureml-rag package"

environment: azureml:llm-rag@latest
code: '../src/embeddings/'
command: >-
  python data_import_acs.py --num_docs ${{inputs.num_docs}} --output_data ${{outputs.output_data}} --ml_index ${{outputs.ml_index}} --acs_config '${{inputs.acs_config}}' --use_existing '${{inputs.use_existing}}'
=======
$schema: https://azuremlschemas.azureedge.net/latest/commandComponent.schema.json
type: command

tags:
    Preview: ""

version: 0.0.11
name: llm_rag_data_import_acs
display_name: LLM - Import Data from ACS
is_deterministic: false

description: |
  Collects documents from Azure Cognitive Search Index, extracts their contents, saves them to a uri folder, and creates an MLIndex yaml file to represent the search index.

  Documents collected can then be used in other components without having to query the ACS index again, allowing for a consistent dataset for chunking, data generation, etc.

inputs:
   num_docs :
     type: integer
     description: "Number of documents to import from ACS instance"
     default: 50
   acs_config:
     type: string
     description: "Values for connecting to ACS instance. Required keys: 'endpoint', 'endpoint_key_name', 'index_name', 'content_key', 'title_key'. 'content_key' defaults to 'content' and 'title_key' defaults to 'title'"
   use_existing:
    type: string
    description: "Use an existing ACS which is already embedded - directly output MLIndex config"
    default: "False"
    enum:
      - "True"
      - "False"

outputs:
   output_data:
     type: uri_folder
     description: "Uri folder containing the documents' content saved as md files"
   ml_index:
     type: uri_folder
     description: "Uri folder containing an MLIndex yaml representing the ACS Index. Can be used with azureml-rag package"

environment: azureml:llm-rag@latest
code: '../src/embeddings/'
command: >-
  python data_import_acs.py --num_docs ${{inputs.num_docs}} --output_data ${{outputs.output_data}} --ml_index ${{outputs.ml_index}} --acs_config '${{inputs.acs_config}}' --use_existing '${{inputs.use_existing}}'
>>>>>>> 15b3f29d
<|MERGE_RESOLUTION|>--- conflicted
+++ resolved
@@ -1,4 +1,3 @@
-<<<<<<< HEAD
 $schema: https://azuremlschemas.azureedge.net/latest/commandComponent.schema.json
 type: command
 
@@ -42,50 +41,4 @@
 environment: azureml:llm-rag@latest
 code: '../src/embeddings/'
 command: >-
-  python data_import_acs.py --num_docs ${{inputs.num_docs}} --output_data ${{outputs.output_data}} --ml_index ${{outputs.ml_index}} --acs_config '${{inputs.acs_config}}' --use_existing '${{inputs.use_existing}}'
-=======
-$schema: https://azuremlschemas.azureedge.net/latest/commandComponent.schema.json
-type: command
-
-tags:
-    Preview: ""
-
-version: 0.0.11
-name: llm_rag_data_import_acs
-display_name: LLM - Import Data from ACS
-is_deterministic: false
-
-description: |
-  Collects documents from Azure Cognitive Search Index, extracts their contents, saves them to a uri folder, and creates an MLIndex yaml file to represent the search index.
-
-  Documents collected can then be used in other components without having to query the ACS index again, allowing for a consistent dataset for chunking, data generation, etc.
-
-inputs:
-   num_docs :
-     type: integer
-     description: "Number of documents to import from ACS instance"
-     default: 50
-   acs_config:
-     type: string
-     description: "Values for connecting to ACS instance. Required keys: 'endpoint', 'endpoint_key_name', 'index_name', 'content_key', 'title_key'. 'content_key' defaults to 'content' and 'title_key' defaults to 'title'"
-   use_existing:
-    type: string
-    description: "Use an existing ACS which is already embedded - directly output MLIndex config"
-    default: "False"
-    enum:
-      - "True"
-      - "False"
-
-outputs:
-   output_data:
-     type: uri_folder
-     description: "Uri folder containing the documents' content saved as md files"
-   ml_index:
-     type: uri_folder
-     description: "Uri folder containing an MLIndex yaml representing the ACS Index. Can be used with azureml-rag package"
-
-environment: azureml:llm-rag@latest
-code: '../src/embeddings/'
-command: >-
-  python data_import_acs.py --num_docs ${{inputs.num_docs}} --output_data ${{outputs.output_data}} --ml_index ${{outputs.ml_index}} --acs_config '${{inputs.acs_config}}' --use_existing '${{inputs.use_existing}}'
->>>>>>> 15b3f29d
+  python data_import_acs.py --num_docs ${{inputs.num_docs}} --output_data ${{outputs.output_data}} --ml_index ${{outputs.ml_index}} --acs_config '${{inputs.acs_config}}' --use_existing '${{inputs.use_existing}}'