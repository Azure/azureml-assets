# Copyright (c) Microsoft Corporation.
# Licensed under the MIT License.
"""File for the flow creation."""
import argparse
import os
import json
import errno
import uuid

import requests
import traceback
import time
from pathlib import Path
from typing import Tuple
from logging import Logger
from azureml.core import Run, Workspace
from azureml.core.run import _OfflineRun
from azureml.rag.utils.logging import (
    get_logger,
    enable_stdout_logging,
    enable_appinsights_logging,
    track_activity,
    _logger_factory
)


logger = get_logger('flow_creation')

MAX_POST_TIMES = 3
SLEEP_DURATION = 1
<<<<<<< HEAD
CODE_FIRST = True
=======
USE_CHAT_FLOWS = False
>>>>>>> 972c577d
SERVICE_ENDPOINT = os.environ.get("AZUREML_SERVICE_ENDPOINT", "")
EXPERIMENT_SCOPE = os.environ.get("AZUREML_EXPERIMENT_SCOPE", "")
WORKSPACE_SCOPE = os.environ.get("AZUREML_WORKSPACE_SCOPE", "")
RUN_TOKEN = os.environ.get("AZUREML_RUN_TOKEN", "")
CODE_DIR = "rag_code_flow"
_CITATION_TEMPLATE = r'\nPlease add citation after each sentence when possible in a form \"(Source: citation)\".'
_USER_INPUT = r'{{contexts}} \n Human: {{question}} \nAI:'
_CHAT_HISTORY = r'\n chat history: \n{% for item in chat_history %} user: \n{{ item.inputs.question }} ' + \
    r'\nassistant: \n{{ item.outputs.output }} \n{% endfor %}'
_STATIC_METRIC_PRIORITY_LIST = ["gpt_similarity", "gpt_relevance", "bert_f1"]


def post_processing_prompts(prompt, citation_templates, user_input, is_chat):
    """Post processing prompts to include multiple roles to make it compatible with completion and chat API."""
    if is_chat:
        full_prompt = r'system: \n' + prompt + citation_templates + r'\n\n user: \n {{contexts}} \n' + \
                _CHAT_HISTORY + r'\n\nHuman: {{question}} \nAI:'
    else:
        full_prompt = r'system: \n' + prompt + citation_templates + r'\n\n user: \n ' + user_input

    return full_prompt


def get_default_headers(token, content_type=None, read_bytes=None):
    """Get default headers."""
    headers = {"Authorization": "Bearer %s" % token}

    if content_type:
        headers["Content-Type"] = content_type

    if read_bytes:
        headers["Content-Length"] = "%d" % len(read_bytes)

    return headers


def get_workspace_and_run() -> Tuple[Workspace, Run]:
    """get_workspace_and_run."""
    run = Run.get_context()
    if isinstance(run, _OfflineRun):  # for local testing
        workspace = Workspace.from_config()
    else:
        workspace = run.experiment.workspace
    return workspace, run


def try_request(url, json_payload, headers, activity_logger):
    """Try to send request.

    It will sallow exceptions to avoid breaking callers.
    """
    activity_logger.info("[Promptflow Creation]: url is: {}".format(url))
    for index in range(MAX_POST_TIMES):
        try:
            resp = requests.post(url, json=json_payload, headers=headers)
            resp.raise_for_status()
            return resp
        except requests.exceptions.HTTPError as http_err:
            if index == 0:
                activity_logger.info(
                    "[Promptflow Creation]: Failed to send json payload log {}".format(json_payload))
            activity_logger.info(
                "[Promptflow Creation]: Failed to send log with error {} response Code: {}, "
                "Content: {}. Detail: {}".format(
                    str(http_err), resp.status_code, resp.content, traceback.format_exc())
            )

            if resp.status_code >= 500:
                time.sleep(SLEEP_DURATION)
                print("Retrying...")
            else:
                return resp
        except BaseException as exc:  # pylint: disable=broad-except
            activity_logger.info(
                "[Promptflow Creation]: Failed to send log: {} with error {}. Detail: {}.".format(
                    json_payload, exc, traceback.format_exc())
            )

            return resp


def json_stringify(s):
    """json_stringify."""
    s = json.dumps(s)
    if s.startswith('"'):
        s = s[1:]
    if s.endswith('"'):
        s = s[:-1]
    return s


def get_connection_name(s):
    """get_connection_name."""
    parsed_connection = s.split("/connections/", 1)
    connection_name = parsed_connection[1]
    return connection_name


def get_deployment_and_model_name(s):
    """get_deployment_and_model_name."""
    deployment_and_model = s.split("/deployment/")[1]
    deployment_name = deployment_and_model.split("/model/")[0]
    model_name = deployment_and_model.split("/model/")[1]
    return (deployment_name, model_name)


def upload_code_files(ws: Workspace, name):
    """Upload the files in the code flow directory."""
    from azureml.data.dataset_factory import FileDatasetFactory
    working_directory = ws.datastores.get("workspaceworkingdirectory")
    asset_id = str(uuid.uuid4())
    dest = f"Users/{name}/Promptflows/{asset_id}/{CODE_DIR}"
    file = FileDatasetFactory.upload_directory(
        os.path.join(Path(__file__).parent.absolute(), CODE_DIR),
        (working_directory, dest))

    return dest


def main(args, ws, current_run, activity_logger: Logger):
    """Extract main method."""
    activity_logger.info(
        "[Promptflow Creation]: Received and parsed arguments for promptflow creation in RAG."
        + " Creating promptflow now...")
    print("best_prompts: %s" % args.best_prompts)
    print("mlindex_name: %s" % args.mlindex_name)
    print("mlindex_asset_id: %s" % args.mlindex_asset_id)
    print("llm_connection_name: %s" % args.llm_connection_name)
    print("llm_config: %s" % args.llm_config)
    print("embedding_connection: %s" % args.embedding_connection)
    print("embeddings_model: %s" % args.embeddings_model)

    # parse completion/chat: connection, deployment name, model name
    # parse embedding: connection, deployment name, model name
    completion_connection_name = get_connection_name(
        args.llm_connection_name)
    completion_config = json.loads(args.llm_config)
    completion_model_name = completion_config.get("model_name", "gpt-35-turbo")
    completion_deployment_name = completion_config.get(
        "deployment_name", "gpt-35-turbo")
    # Set default if key exsits but is set to None (as it is for basic pipelines)
    completion_model_name = "gpt-35-turbo" if completion_model_name is None else completion_model_name
    completion_deployment_name = "gpt-35-turbo" if completion_deployment_name is None else completion_deployment_name
    embedding_connection_name = get_connection_name(
        args.embedding_connection)
    if (completion_connection_name == "azureml-rag-default-aoai" and
            embedding_connection_name != "azureml-rag-default-aoai"):
        # default completion connection name to embedding ones if embedding conenction is provided
        completion_connection_name = embedding_connection_name
    embedding_deployment_name_and_model_name = get_deployment_and_model_name(
        args.embeddings_model)
    embedding_deployment_name = embedding_deployment_name_and_model_name[0]
    embedding_model_name = embedding_deployment_name_and_model_name[1]
    print("completion_connection_name: %s" %
          completion_connection_name)
    print("completion_model_name: %s" % completion_model_name)
    print("completion_deployment_name: %s" %
          completion_deployment_name)
    print("embedding_connection_name: %s" % embedding_connection_name)
    print("embedding_deployment_name: %s" % embedding_deployment_name)
    print("embedding_model_name: %s" % embedding_model_name)

<<<<<<< HEAD
    # Hard coded for ease of reverting if there are issues

    if completion_model_name.startswith("gpt-"):
=======
    if completion_model_name.startswith("gpt-") and USE_CHAT_FLOWS:
        is_chat = True
        file_name = "chat_flow_with_variants_mlindex.json"
>>>>>>> 972c577d
        print("Using chat flows")
        is_chat = True
        prefix = "chat_"
    else:
        print("Not using chat flows")
        is_chat = False
        prefix = ""
        print("Not using chat flows")

    if args.best_prompts is None:
        top_prompts = [
            'You are an AI assistant that helps users answer questions given a specific context. You will be '
            + 'given a context, and then asked a question based on that context. Your answer should be as '
            + 'precise as possible, and should only come from the context.',
            'You are an AI assistant that helps users answer questions given a specific context. You will be '
            + 'given a context and asked a question based on that context. Your answer should be as precise '
            + 'as possible and should only come from the context.',
            'You are an chat assistant for helping users answering question given a specific context.You are '
            + 'given a context and you\'ll be asked a question based on the context.Your answer should be '
            + 'as precise as possible and answer should be only from the context.']
    else:
        with open(args.best_prompts, "r") as f:
            promt_json = json.load(f)
            top_prompts = promt_json.get("best_prompt")
            if top_prompts is None:
                # the output is in metrics mode:
                top_prompts = []
                for metric_name in _STATIC_METRIC_PRIORITY_LIST:
                    top_prompts_for_metric = promt_json.get(
                        "best_prompt_" + metric_name)
                    if top_prompts_for_metric is not None:
                        top_prompts.append(top_prompts_for_metric[0])

    if args.mlindex_asset_id is None:
        activity_logger.info(
            "[Promptflow Creation]: No MlIndex asset Id passed in.")
        raise FileNotFoundError(errno.ENOENT, os.strerror(
            errno.ENOENT), "mlindex_asset_id_file")
    else:
        with open(args.mlindex_asset_id, "r") as f:
            mlindex_asset_id = f.read()

    print(mlindex_asset_id)
    print(top_prompts)
    if isinstance(top_prompts, str):
        top_prompts = [top_prompts, top_prompts, top_prompts]

    if CODE_FIRST:
        file_name = os.path.join(Path(__file__).parent.absolute(),
                                 "flow_yamls",
                                 prefix + "flow.dag.yaml")
    else:
        file_name = os.path.join(Path(__file__).parent.absolute(),
                                 "flow_jsons",
                                 prefix + "flow_with_variants_mlindex.json")

    # for top prompts, construct top templates and inject into variants
    with open(file_name, "r") as file:
        flow_with_variants = file.read()

    flow_name = args.mlindex_name + "-sample-flow"

    # Replace these values in both code first and json
    flow_with_variants = flow_with_variants.replace(
        "@@Embedding_Deployment_Name", embedding_deployment_name)
    flow_with_variants = flow_with_variants.replace(
        "@@Embedding_Connection", embedding_connection_name)
    flow_with_variants = flow_with_variants.replace(
        "@@Completion_Deployment_Name", completion_deployment_name)
    flow_with_variants = flow_with_variants.replace(
        "@@Completion_Connection", completion_connection_name)
    flow_with_variants = flow_with_variants.replace(
        "@@MLIndex_Asset_Id", mlindex_asset_id)

    api_name = "chat" if completion_model_name.startswith("gpt-") else "completion"
    flow_with_variants = flow_with_variants.replace("@@API", api_name)

    if CODE_FIRST:

        # write flow dag yaml back to file
        with open(os.path.join(Path(__file__).parent.absolute(), CODE_DIR, "flow.dag.yaml"), "w") as file:
            file.write(flow_with_variants)
        import codecs
        # Write prompt file content for Variants
        for idx in range(0, len(top_prompts)):
            prompt_str = post_processing_prompts(
                json_stringify(top_prompts[idx]),
                _CITATION_TEMPLATE, _USER_INPUT, is_chat)
            with open(os.path.join(
                    Path(__file__).parent.absolute(),
                    CODE_DIR,
                    f"Prompt_variants__Variant_{idx}.jinja2"), "w") as file:
                file.write(codecs.decode(prompt_str, 'unicode_escape'))

        # upload code
        details = current_run.get_details()
        user_name = details.get("submittedBy", "systemcreated")
        user_name = user_name.lower().replace(" ", "")

        yaml_path = upload_code_files(ws, user_name) + "/flow.dag.yaml"
        activity_logger.info(
            "[Promptflow Creation]: Code first flow files successfully uploaded!")
        # Load in Json
        json_name = os.path.join("flow_jsons", prefix + "flow_with_variants_mlindex_code_first.json")
        with open(os.path.join(Path(__file__).parent.absolute(), json_name), "r") as file:
            flow_submit_data = file.read()

        flow_submit_data = flow_submit_data.replace(
            "@@Flow_Name", flow_name)
        flow_submit_data = flow_submit_data.replace(
            "@@Flow_Definition_Path", yaml_path)
        # replace values as it should
        activity_logger.info(
            "[Promptflow Creation]: Code first json payload successfully generated, trying to parse into json dict...")
        json_payload = json.loads(flow_submit_data)
        activity_logger.info(
            "[Promptflow Creation]: Code first json payload successfully parsed, submit to promptflow service now...")
    else:
        flow_with_variants = flow_with_variants.replace(
            "@@Flow_Name", flow_name)

        # replace variants with actual metric name and value
        flow_with_variants = flow_with_variants.replace(
            "@@prompt_variant_0",
            post_processing_prompts(json_stringify(top_prompts[0]), _CITATION_TEMPLATE, _USER_INPUT, is_chat))
        flow_with_variants = flow_with_variants.replace(
            "@@prompt_variant_1",
            post_processing_prompts(json_stringify(top_prompts[1]), _CITATION_TEMPLATE, _USER_INPUT, is_chat))
        flow_with_variants = flow_with_variants.replace(
            "@@prompt_variant_2",
            post_processing_prompts(json_stringify(top_prompts[2]), _CITATION_TEMPLATE, _USER_INPUT, is_chat))

        activity_logger.info(
            "[Promptflow Creation]: Json payload successfully generated, trying to parse into json dict...")
        json_payload = json.loads(flow_with_variants)
        activity_logger.info(
            "[Promptflow Creation]: Json payload successfully parsed, submit to promptflow service now...")

    ###########################################################################
    # ### construct PF MT service endpoints ### #
    promptflow_mt_url = SERVICE_ENDPOINT + \
        "/flow/api" + WORKSPACE_SCOPE + "/flows"
    headers = get_default_headers(
        RUN_TOKEN, content_type="application/json")

    response = try_request(promptflow_mt_url, json_payload, headers, activity_logger)
    pf_response_json = json.loads(response.text)
    flow_id = pf_response_json["flowResourceId"]
    activity_logger.info("[Promptflow Creation]: Flow creation Succeeded! Id is:" + flow_id, extra={
        'properties': {'flow_id': flow_id}})
    run_properties = current_run.get_properties()
    parent_run_id = run_properties["azureml.pipelinerunid"]
    parent_run = ws.get_run(parent_run_id)
    parent_run.add_properties(
        {"azureml.promptFlowResourceId": flow_id})
    activity_logger.info("[Promptflow Creation]: Add into run property Succeed! All operation is done!", extra={
        'properties': {'flow_id': flow_id}})


def main_wrapper(args, ws, current_run, logger):
    """Wrap around main function."""
    with track_activity(logger, 'flow_creation', custom_dimensions={'llm_config': args.llm_config}) as activity_logger:
        try:
            main(args, ws, current_run, activity_logger)
        except Exception:
            # activity_logger doesn't log traceback
            activity_logger.error(
                "[Promptflow Creation]: Failed with exception:" + traceback.format_exc())
            raise


if __name__ == '__main__':
    enable_stdout_logging()
    enable_appinsights_logging()

    # TODO: add actual implementation to create a PF flow from a json payload from previous step
    print("Creating prompt flow")

    parser = argparse.ArgumentParser()
    parser.add_argument("--best_prompts", type=str)
    parser.add_argument("--mlindex_asset_id", type=str)
    parser.add_argument("--mlindex_name", type=str, required=False,
                        dest='mlindex_name', default='Baker_Example_With_Variants')
    parser.add_argument(
        "--llm_connection_name",
        type=str,
        required=False,
        dest='llm_connection_name',
        default='/subscriptions/dummy/resourceGroups/dummy/providers/'
        + 'Microsoft.MachineLearningServices/workspaces/dummy/connections/azureml-rag-default-aoai')
    parser.add_argument(
        "--llm_config",
        type=str,
        required=False,
        dest='llm_config',
        default='{"type": "azure_open_ai", "model_name": "gpt-35-turbo", '
        + '"deployment_name": "gpt-35-turbo", "temperature": 0, "max_tokens": 2000}')
    parser.add_argument(
        "--embedding_connection",
        type=str,
        required=False,
        dest='embedding_connection',
        default='/subscriptions/dummy/resourceGroups/dummy/providers/'
        + 'Microsoft.MachineLearningServices/workspaces/dummy/connections/azureml-rag-default-aoai')
    parser.add_argument(
        "--embeddings_model",
        type=str,
        required=False,
        dest='embeddings_model',
        default='azure_open_ai://endpoint/dummy/deployment/text-embedding-ada-002/model/text-embedding-ada-002')

    args = parser.parse_args()
    ws, current_run = get_workspace_and_run()

    try:
        main_wrapper(args, ws, current_run, logger)
    finally:
        if _logger_factory.appinsights:
            _logger_factory.appinsights.flush()
            time.sleep(5)  # wait for appinsights to send telemetry<|MERGE_RESOLUTION|>--- conflicted
+++ resolved
@@ -28,11 +28,8 @@
 
 MAX_POST_TIMES = 3
 SLEEP_DURATION = 1
-<<<<<<< HEAD
 CODE_FIRST = True
-=======
 USE_CHAT_FLOWS = False
->>>>>>> 972c577d
 SERVICE_ENDPOINT = os.environ.get("AZUREML_SERVICE_ENDPOINT", "")
 EXPERIMENT_SCOPE = os.environ.get("AZUREML_EXPERIMENT_SCOPE", "")
 WORKSPACE_SCOPE = os.environ.get("AZUREML_WORKSPACE_SCOPE", "")
@@ -195,15 +192,11 @@
     print("embedding_deployment_name: %s" % embedding_deployment_name)
     print("embedding_model_name: %s" % embedding_model_name)
 
-<<<<<<< HEAD
     # Hard coded for ease of reverting if there are issues
 
-    if completion_model_name.startswith("gpt-"):
-=======
     if completion_model_name.startswith("gpt-") and USE_CHAT_FLOWS:
         is_chat = True
         file_name = "chat_flow_with_variants_mlindex.json"
->>>>>>> 972c577d
         print("Using chat flows")
         is_chat = True
         prefix = "chat_"
