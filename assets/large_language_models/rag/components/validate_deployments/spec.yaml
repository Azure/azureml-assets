$schema: https://azuremlschemas.azureedge.net/latest/commandComponent.schema.json
type: command

tags:
    Preview: ""

<<<<<<< HEAD
version: 0.0.53
=======
version: 0.0.54
>>>>>>> b8cd835b
name: llm_rag_validate_deployments
display_name: LLM - Validate Deployments
is_deterministic: false

description: |
  Validates that completion model, embedding model, and Azure Cognitive Search resource deployments is successful and connections works.
  For default AOAI, it attempts to create the deployments if not valid or present.
  This validation is done only if customer is using Azure Open AI models or creating an ACS index.

inputs:
  embeddings_model:
    type: string
    optional: true
    description: The model to use to embed data. E.g. 'hugging_face://model/sentence-transformers/all-mpnet-base-v2' or 'azure_open_ai://deployment/{deployment_name}/model/{model_name}'
  embeddings_connection:
    type: string
    optional: true
    description: The connection id of the Embeddings Model provider to use.
  llm_config:
    type: string
    optional: true
    default: '{"type": "azure_open_ai", "model_name": "gpt-35-turbo", "deployment_name": "gpt-35-turbo", "temperature": 0, "max_tokens": 2000}'
    description: "JSON Configuration for what model to use for question generation. Must contain following keys: 'type' (value must be 'azure_open_ai' or 'azure'), 'model_name' (name of model to use for summary), 'deployment_name' (name of deployment for model), 'temperature' (randomness in response, float from 0 to 1), 'max_tokens' (number of tokens for response)."
  llm_connection:
    type: string
    optional: true
  acs_config:
    type: string
    optional: false
    description: 'JSON string containing the ACS configuration. e.g. {"index_name": "my-index"}'
  index_connection:
    type: string
    optional: true
    description: The connection id of the ACS provider to use.
outputs:
  output_data:
    type: uri_file

environment: azureml:llm-rag-embeddings@latest
code: '../src'

command: >-
  python -m azureml.rag.tasks.validate_deployments
  $[[--embeddings_model '${{inputs.embeddings_model}}']]
  $[[--embeddings_connection_id ${{inputs.embeddings_connection}}]]
  $[[--llm_config '${{inputs.llm_config}}']]
  $[[--llm_connection_id ${{inputs.llm_connection}}]]
  --index_config '${{inputs.acs_config}}'
  $[[--index_connection_id ${{inputs.index_connection}}]]
  --output_data ${{outputs.output_data}}<|MERGE_RESOLUTION|>--- conflicted
+++ resolved
@@ -4,11 +4,7 @@
 tags:
     Preview: ""
 
-<<<<<<< HEAD
-version: 0.0.53
-=======
-version: 0.0.54
->>>>>>> b8cd835b
+version: 0.0.55
 name: llm_rag_validate_deployments
 display_name: LLM - Validate Deployments
 is_deterministic: false
