--- conflicted
+++ resolved
@@ -4,11 +4,7 @@
 tags:
     Preview: ""
 
-<<<<<<< HEAD
-version: 0.0.32
-=======
 version: 0.0.35
->>>>>>> 65dc6485
 name: llm_rag_validate_deployments
 display_name: LLM – Validate Deployments
 is_deterministic: false
