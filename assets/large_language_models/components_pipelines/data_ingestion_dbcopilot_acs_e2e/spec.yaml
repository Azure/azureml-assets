$schema: https://azuremlschemas.azureedge.net/latest/pipelineComponent.schema.json
type: pipeline

name: llm_ingest_dbcopilot_acs_e2e
<<<<<<< HEAD
version: 0.0.63
=======
version: 0.0.64
>>>>>>> 2bcd1757
display_name: Data Ingestion for DB Data Output to ACS E2E Deployment
description: Single job pipeline to chunk data from AzureML DB Datastore and create acs embeddings index

settings:
  default_compute: serverless

inputs:
  db_datastore:
    type: string
    description: "database datastore uri in the format of 'azureml://datastores/{datastore_name}'"
  sample_data:
    type: uri_folder
    description: "Sample data to be used for data ingestion. format: 'azureml:samples-test:1'"
    optional: true
    # path: "azureml:samples-test:1"
  # data ingest setting
  embeddings_model:
    type: string
    description: "The model used to generate embeddings. 'azure_open_ai://endpoint/{endpoint_name}/deployment/{deployment_name}/model/{model_name}'"
  chat_aoai_deployment_name:
    type: string
    description: "The name of the chat AOAI deployment"
    optional: true
  embedding_aoai_deployment_name:
    type: string
    description: "The name of the embedding AOAI deployment"
  # grounding settings
  max_tables:
    type: integer
    optional: true
  max_columns:
    type: integer
    optional: true
  max_rows:
    type: integer
    optional: true
  max_sampling_rows:
    type: integer
    optional: true
  max_text_length:
    type: integer
    optional: true
  max_knowledge_pieces:
    type: integer
    optional: true
  selected_tables:
    type: string
    optional: true
    description: 'The list of tables to be ingested. If not specified, all tables will be ingested. Format: ["table1","table2","table3"]'
  column_settings:
    type: string
    optional: true
  # copilot settings
  tools:
    type: string
    optional: true
    description: 'The name of the tools for dbcopilot. Supported tools: "tsql", "python". Format: ["tsql", "python"]'
  # deploy settings
  endpoint_name:
    type: string
    description: "The name of the endpoint"
  deployment_name:
    type: string
    description: "The name of the deployment"
    default: "blue"
  mir_environment:
    type: string
    description: "The name of the mir environment. Format: azureml://registries/{registry_name}/environments/llm-dbcopilot-mir"
  # compute settings
  serverless_instance_count:
    type: integer
    default: 1
    optional: true
  serverless_instance_type:
    type: string
    default: "Standard_DS3_v2"
    optional: true
  embedding_connection:
    type: string
    optional: true
    description: "Azure OpenAI workspace connection ARM ID for embeddings"
  llm_connection:
    type: string
    optional: true
    description: "Azure OpenAI workspace connection ARM ID for llm"
  acs_connection:
    type: string
    optional: true
    description: "Azure Cognitive Search workspace connection ARM ID"
  acs_config_meta:
    type: string
    description: "JSON describing the acs index to create or update for embeddings"
  sample_acs_config:
    type: string
    description: "JSON describing the acs index to create or update for samples"
  temperature:
    type: number
    default: 0.0
    optional: true
  top_p:
    type: number
    default: 0.0
    optional: true
  include_builtin_examples:
    type: boolean
    default: true
    optional: true
  knowledge_pieces:
    type: string
    optional: true
    description: "The list of knowledge pieces to be used for grounding."
  include_views:
    type: boolean
    optional: true
    description: "Whether to turn on views."
  instruct_template:
    type: string
    optional: true
    description: "The instruct template for the LLM."
  managed_identity_enabled:
    type: boolean
    default: false
    optional: true
    description: "Whether to connect using managed identity."
  egress_public_network_access:
    type: string
    optional: true
    default: "enabled"
    description: "This option allows the resource to send outbound traffic to the public Internet or not, there are two choices disabled and enabled, the default is enabled"
outputs:
  grounding_index:
    type: uri_folder
  db_context:
    type: uri_folder
jobs:
  #########################################
  db_meta_loading_generator:
    type: command
<<<<<<< HEAD
    component: "azureml:llm_dbcopilot_grounding:0.0.68"
=======
    component: "azureml:llm_dbcopilot_grounding:0.0.69"
>>>>>>> 2bcd1757
    resources:
      instance_count: ${{parent.inputs.serverless_instance_count}}
      instance_type: ${{parent.inputs.serverless_instance_type}}
      properties:
        compute_specification:
          automatic: true
    inputs:
      asset_uri: ${{parent.inputs.db_datastore}}
      max_tables: ${{parent.inputs.max_tables}}
      max_columns: ${{parent.inputs.max_columns}}
      max_rows: ${{parent.inputs.max_rows}}
      max_sampling_rows: ${{parent.inputs.max_sampling_rows}}
      max_text_length: ${{parent.inputs.max_text_length}}
      max_knowledge_pieces : ${{parent.inputs.max_knowledge_pieces}}
      selected_tables: ${{parent.inputs.selected_tables}}
      column_settings: ${{parent.inputs.column_settings}}
      include_views: ${{parent.inputs.include_views}}
    outputs:
      output_chunk_file:
        type: uri_folder
      output_grounding_context_file:
        type: uri_folder
        path: ${{parent.outputs.db_context}}
    environment_variables:
      MANAGED_IDENTITY_ENABLED: ${{parent.inputs.managed_identity_enabled}}
  #########################################
  generate_meta_embeddings:
    type: command
<<<<<<< HEAD
    component: "azureml:llm_rag_generate_embeddings:0.0.62"
=======
    component: "azureml:llm_rag_generate_embeddings:0.0.64"
>>>>>>> 2bcd1757
    resources:
      instance_count: ${{parent.inputs.serverless_instance_count}}
      instance_type: ${{parent.inputs.serverless_instance_type}}
      properties:
        compute_specification:
          automatic: true
    inputs:
      chunks_source:
        type: uri_folder
        path: ${{parent.jobs.db_meta_loading_generator.outputs.output_chunk_file}}
      embeddings_model: ${{parent.inputs.embeddings_model}}
    outputs:
      embeddings:
        type: uri_folder
        mode: upload
    environment_variables:
      AZUREML_WORKSPACE_CONNECTION_ID_AOAI: ${{parent.inputs.embedding_connection}}
  #########################################
  create_meta_acs_index_job:
    type: command
<<<<<<< HEAD
    component: "azureml:llm_rag_update_acs_index:0.0.66"
=======
    component: "azureml:llm_rag_update_acs_index:0.0.68"
>>>>>>> 2bcd1757
    resources:
      instance_count: ${{parent.inputs.serverless_instance_count}}
      instance_type: ${{parent.inputs.serverless_instance_type}}
      properties:
        compute_specification:
          automatic: true
    inputs:
      embeddings:
        type: uri_folder
        path: ${{parent.jobs.generate_meta_embeddings.outputs.embeddings}}
      acs_config: ${{parent.inputs.acs_config_meta}}
    outputs:
      index:
        type: uri_folder
        path: ${{parent.outputs.grounding_index}}
    environment_variables:
      AZUREML_WORKSPACE_CONNECTION_ID_AOAI: ${{parent.inputs.embedding_connection}}
      AZUREML_WORKSPACE_CONNECTION_ID_ACS: ${{parent.inputs.acs_connection}}
  #########################################
  db_sample_loading_generator:
    type: command
<<<<<<< HEAD
    component: "azureml:llm_dbcopilot_grounding_ground_samples:0.0.43"
=======
    component: "azureml:llm_dbcopilot_grounding_ground_samples:0.0.44"
>>>>>>> 2bcd1757
    resources:
      instance_count: ${{parent.inputs.serverless_instance_count}}
      instance_type: ${{parent.inputs.serverless_instance_type}}
      properties:
        compute_specification:
          automatic: true
    inputs:
      sample_folder:
        type: uri_folder
        path: ${{parent.inputs.sample_data}}
      include_builtin: ${{parent.inputs.include_builtin_examples}}
      tools: ${{parent.inputs.tools}}
      grounding_context: ${{parent.jobs.db_meta_loading_generator.outputs.output_grounding_context_file}}
    outputs:
      output_chunk_file:
        type: uri_folder
  #########################################
  generate_sample_embeddings:
    type: command
<<<<<<< HEAD
    component: "azureml:llm_rag_generate_embeddings:0.0.62"
=======
    component: "azureml:llm_rag_generate_embeddings:0.0.64"
>>>>>>> 2bcd1757
    resources:
      instance_count: ${{parent.inputs.serverless_instance_count}}
      instance_type: ${{parent.inputs.serverless_instance_type}}
      properties:
        compute_specification:
          automatic: true
    inputs:
      chunks_source:
        type: uri_folder
        path: ${{parent.jobs.db_sample_loading_generator.outputs.output_chunk_file}}
      embeddings_model: ${{parent.inputs.embeddings_model}}
    outputs:
      embeddings:
        type: uri_folder
        mode: upload
    environment_variables:
      AZUREML_WORKSPACE_CONNECTION_ID_AOAI: ${{parent.inputs.embedding_connection}}
  #########################################
  create_sample_acs_index_job:
    type: command
<<<<<<< HEAD
    component: "azureml:llm_rag_update_acs_index:0.0.66"
=======
    component: "azureml:llm_rag_update_acs_index:0.0.68"
>>>>>>> 2bcd1757
    resources:
      instance_count: ${{parent.inputs.serverless_instance_count}}
      instance_type: ${{parent.inputs.serverless_instance_type}}
      properties:
        compute_specification:
          automatic: true
    inputs:
      embeddings:
        type: uri_folder
        path: ${{parent.jobs.generate_sample_embeddings.outputs.embeddings}}
      acs_config: ${{parent.inputs.sample_acs_config}}
    outputs:
      index:
        type: uri_folder
    environment_variables:
      AZUREML_WORKSPACE_CONNECTION_ID_AOAI: ${{parent.inputs.embedding_connection}}
      AZUREML_WORKSPACE_CONNECTION_ID_ACS: ${{parent.inputs.acs_connection}}
  #########################################
  endpoint_deployment_job:
    type: command
<<<<<<< HEAD
    component: "azureml:llm_dbcopilot_deploy_endpoint:0.0.44"
=======
    component: "azureml:llm_dbcopilot_deploy_endpoint:0.0.45"
>>>>>>> 2bcd1757
    resources:
      instance_count: ${{parent.inputs.serverless_instance_count}}
      instance_type: ${{parent.inputs.serverless_instance_type}}
      properties:
        compute_specification:
          automatic: true
    identity:
      type: user_identity
    inputs:
      grounding_embedding_uri:
        type: uri_folder
        path: ${{parent.jobs.create_meta_acs_index_job.outputs.index}}
      example_embedding_uri:
        type: uri_folder
        path: ${{parent.jobs.create_sample_acs_index_job.outputs.index}}
      db_context_uri:
        type: uri_file
        path: ${{parent.jobs.db_meta_loading_generator.outputs.output_grounding_context_file}}
      endpoint_name: ${{parent.inputs.endpoint_name}}
      deployment_name: ${{parent.inputs.deployment_name}}
      asset_uri: ${{parent.inputs.db_datastore}}
      embedding_aoai_deployment_name: ${{parent.inputs.embedding_aoai_deployment_name}}
      chat_aoai_deployment_name: ${{parent.inputs.chat_aoai_deployment_name}}
      mir_environment: ${{parent.inputs.mir_environment}}
      selected_tables: ${{parent.inputs.selected_tables}}
      max_tables: ${{parent.inputs.max_tables}}
      max_rows: ${{parent.inputs.max_rows}}
      max_columns: ${{parent.inputs.max_columns}}
      max_text_length: ${{parent.inputs.max_text_length}}
      max_knowledge_pieces: ${{parent.inputs.max_knowledge_pieces}}
      temperature: ${{parent.inputs.temperature}}
      top_p: ${{parent.inputs.top_p}}
      tools: ${{parent.inputs.tools}}
      knowledge_pieces: ${{parent.inputs.knowledge_pieces}}
      include_views: ${{parent.inputs.include_views}}
      instruct_template: ${{parent.inputs.instruct_template}}
      egress_public_network_access: ${{parent.inputs.egress_public_network_access}}
    environment_variables:
      AZUREML_WORKSPACE_CONNECTION_ID_AOAI_EMBEDDING: ${{parent.inputs.embedding_connection}}
      AZUREML_WORKSPACE_CONNECTION_ID_AOAI_CHAT: ${{parent.inputs.llm_connection}}
      MANAGED_IDENTITY_ENABLED: ${{parent.inputs.managed_identity_enabled}}<|MERGE_RESOLUTION|>--- conflicted
+++ resolved
@@ -2,11 +2,7 @@
 type: pipeline
 
 name: llm_ingest_dbcopilot_acs_e2e
-<<<<<<< HEAD
-version: 0.0.63
-=======
-version: 0.0.64
->>>>>>> 2bcd1757
+version: 0.0.65
 display_name: Data Ingestion for DB Data Output to ACS E2E Deployment
 description: Single job pipeline to chunk data from AzureML DB Datastore and create acs embeddings index
 
@@ -145,11 +141,7 @@
   #########################################
   db_meta_loading_generator:
     type: command
-<<<<<<< HEAD
-    component: "azureml:llm_dbcopilot_grounding:0.0.68"
-=======
-    component: "azureml:llm_dbcopilot_grounding:0.0.69"
->>>>>>> 2bcd1757
+    component: "azureml:llm_dbcopilot_grounding:0.0.70"
     resources:
       instance_count: ${{parent.inputs.serverless_instance_count}}
       instance_type: ${{parent.inputs.serverless_instance_type}}
@@ -178,11 +170,7 @@
   #########################################
   generate_meta_embeddings:
     type: command
-<<<<<<< HEAD
-    component: "azureml:llm_rag_generate_embeddings:0.0.62"
-=======
     component: "azureml:llm_rag_generate_embeddings:0.0.64"
->>>>>>> 2bcd1757
     resources:
       instance_count: ${{parent.inputs.serverless_instance_count}}
       instance_type: ${{parent.inputs.serverless_instance_type}}
@@ -203,11 +191,7 @@
   #########################################
   create_meta_acs_index_job:
     type: command
-<<<<<<< HEAD
-    component: "azureml:llm_rag_update_acs_index:0.0.66"
-=======
     component: "azureml:llm_rag_update_acs_index:0.0.68"
->>>>>>> 2bcd1757
     resources:
       instance_count: ${{parent.inputs.serverless_instance_count}}
       instance_type: ${{parent.inputs.serverless_instance_type}}
@@ -229,11 +213,7 @@
   #########################################
   db_sample_loading_generator:
     type: command
-<<<<<<< HEAD
-    component: "azureml:llm_dbcopilot_grounding_ground_samples:0.0.43"
-=======
-    component: "azureml:llm_dbcopilot_grounding_ground_samples:0.0.44"
->>>>>>> 2bcd1757
+    component: "azureml:llm_dbcopilot_grounding_ground_samples:0.0.45"
     resources:
       instance_count: ${{parent.inputs.serverless_instance_count}}
       instance_type: ${{parent.inputs.serverless_instance_type}}
@@ -253,11 +233,7 @@
   #########################################
   generate_sample_embeddings:
     type: command
-<<<<<<< HEAD
-    component: "azureml:llm_rag_generate_embeddings:0.0.62"
-=======
     component: "azureml:llm_rag_generate_embeddings:0.0.64"
->>>>>>> 2bcd1757
     resources:
       instance_count: ${{parent.inputs.serverless_instance_count}}
       instance_type: ${{parent.inputs.serverless_instance_type}}
@@ -278,11 +254,7 @@
   #########################################
   create_sample_acs_index_job:
     type: command
-<<<<<<< HEAD
-    component: "azureml:llm_rag_update_acs_index:0.0.66"
-=======
     component: "azureml:llm_rag_update_acs_index:0.0.68"
->>>>>>> 2bcd1757
     resources:
       instance_count: ${{parent.inputs.serverless_instance_count}}
       instance_type: ${{parent.inputs.serverless_instance_type}}
@@ -303,11 +275,7 @@
   #########################################
   endpoint_deployment_job:
     type: command
-<<<<<<< HEAD
-    component: "azureml:llm_dbcopilot_deploy_endpoint:0.0.44"
-=======
-    component: "azureml:llm_dbcopilot_deploy_endpoint:0.0.45"
->>>>>>> 2bcd1757
+    component: "azureml:llm_dbcopilot_deploy_endpoint:0.0.46"
     resources:
       instance_count: ${{parent.inputs.serverless_instance_count}}
       instance_type: ${{parent.inputs.serverless_instance_type}}
