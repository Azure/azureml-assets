--- conflicted
+++ resolved
@@ -4,11 +4,7 @@
   Preview: ""
 name: llm_ingest_db_to_faiss
 display_name: LLM - SQL Datastore to FAISS Pipeline
-<<<<<<< HEAD
 version: 0.0.64
-=======
-version: 0.0.63
->>>>>>> 7ad4206f
 description: Single job pipeline to chunk data from AzureML sql data store, and create FAISS embeddings index
 settings:
   default_compute: serverless
@@ -275,11 +271,7 @@
         path: ${{parent.inputs.chat_aoai_deployment_name}}
       llm_config:
         path: ${{parent.inputs.llm_config}}
-<<<<<<< HEAD
-    component: "azureml:llm_dbcopilot_create_promptflow:0.0.43"
-=======
       runtime:
         path: ${{parent.inputs.runtime}}
-    component: "azureml:llm_dbcopilot_create_promptflow:0.0.42"
->>>>>>> 7ad4206f
+    component: "azureml:llm_dbcopilot_create_promptflow:0.0.43"
     type: command