--- conflicted
+++ resolved
@@ -4,12 +4,7 @@
     Preview: ''
 name: llm_ingest_db_to_faiss
 display_name: LLM - SQL Datastore to FAISS Pipeline
-<<<<<<< HEAD
-version: 0.0.10
-=======
 version: 0.0.11
-
->>>>>>> bdca0b3d
 description: Single job pipeline to chunk data from AzureML sql data store, and create FAISS embeddings index
 settings:
   default_compute: serverless
@@ -105,7 +100,7 @@
       output_chunk_file:
         type: uri_folder
       output_grounding_context_file: ${{parent.outputs.db_context}}
-    component: azureml:llm_dbcopilot_grounding:0.0.8
+    component: azureml:llm_dbcopilot_grounding:0.0.9
     type: command
   generate_meta_embeddings:
     type: command
