--- conflicted
+++ resolved
@@ -4,11 +4,7 @@
   Preview: ""
 name: llm_ingest_db_to_faiss
 display_name: LLM - SQL Datastore to FAISS Pipeline
-<<<<<<< HEAD
 version: 0.0.56
-=======
-version: 0.0.55
->>>>>>> 27d5c0a1
 description: Single job pipeline to chunk data from AzureML sql data store, and create FAISS embeddings index
 settings:
   default_compute: serverless
