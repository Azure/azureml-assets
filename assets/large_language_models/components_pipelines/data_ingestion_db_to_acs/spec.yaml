$schema: https://azuremlschemas.azureedge.net/latest/pipelineComponent.schema.json
type: pipeline
tags:
  Preview: ""
name: llm_ingest_db_to_acs
display_name: LLM - SQL Datastore to ACS Pipeline
version: 0.0.25
description: Single job pipeline to chunk data from AzureML sql data store, and create ACS embeddings index
settings:
  default_compute: serverless
inputs:
  db_datastore:
    type: string
    description: database datastore uri in the format of 'azureml://datastores/{datastore_name}'
  embeddings_model:
    type: string
    description: The model used to generate embeddings. 'azure_open_ai://endpoint/{endpoint_name}/deployment/{deployment_name}/model/{model_name}'
  chat_aoai_deployment_name:
    type: string
    optional: true
    description: The name of the chat AOAI deployment
  embedding_aoai_deployment_name:
    type: string
    description: The name of the embedding AOAI deployment
  embeddings_dataset_name:
    type: string
    description: The name of the acs index
  max_tables:
    type: integer
    optional: true
  max_columns:
    type: integer
    optional: true
  max_rows:
    type: integer
    optional: true
  max_sampling_rows:
    type: integer
    optional: true
  max_text_length:
    type: integer
    optional: true
  selected_tables:
    type: string
    optional: true
  column_settings:
    type: string
    optional: true
  llm_config:
    type: string
    optional: true
    description: The name of the llm config
  serverless_instance_count:
    type: integer
    optional: true
    default: "1"
  serverless_instance_type:
    type: string
    optional: true
    default: Standard_DS3_v2
  embedding_connection:
    type: string
    optional: true
    description: Azure OpenAI workspace connection ARM ID for embeddings
  llm_connection:
    type: string
    optional: true
    description: Azure OpenAI workspace connection ARM ID for LLM
  acs_connection:
    type: string
    optional: true
    description: Azure Cognitive Search workspace connection ARM ID
  acs_config:
    type: string
    description: JSON describing the acs index to create or update for embeddings
outputs:
  grounding_index:
    type: uri_folder
  db_context:
    type: uri_folder
jobs:
  db_meta_loading_generator:
    resources:
      instance_count: ${{parent.inputs.serverless_instance_count}}
      instance_type: ${{parent.inputs.serverless_instance_type}}
      properties:
        compute_specification:
          automatic: true
    inputs:
      asset_uri:
        path: ${{parent.inputs.db_datastore}}
      max_tables:
        path: ${{parent.inputs.max_tables}}
      max_columns:
        path: ${{parent.inputs.max_columns}}
      max_rows:
        path: ${{parent.inputs.max_rows}}
      max_sampling_rows:
        path: ${{parent.inputs.max_sampling_rows}}
      max_text_length:
        path: ${{parent.inputs.max_text_length}}
      selected_tables:
        path: ${{parent.inputs.selected_tables}}
      column_settings:
        path: ${{parent.inputs.column_settings}}
    outputs:
      output_chunk_file:
        type: uri_folder
      output_grounding_context_file: ${{parent.outputs.db_context}}
    component: azureml:llm_dbcopilot_grounding:0.0.22
    type: command
  generate_meta_embeddings:
    type: command
    resources:
      instance_count: ${{parent.inputs.serverless_instance_count}}
      instance_type: ${{parent.inputs.serverless_instance_type}}
      properties:
        compute_specification:
          automatic: true
<<<<<<< HEAD
    component: "azureml:llm_rag_generate_embeddings:0.0.15"
=======
    component: 'azureml:llm_rag_generate_embeddings:0.0.16'
>>>>>>> cebd60e3
    inputs:
      chunks_source:
        type: uri_folder
        path: ${{parent.jobs.db_meta_loading_generator.outputs.output_chunk_file}}
      embeddings_model: ${{parent.inputs.embeddings_model}}
    outputs:
      embeddings:
        mode: upload
        type: uri_folder
    environment_variables:
      AZUREML_WORKSPACE_CONNECTION_ID_AOAI: ${{parent.inputs.embedding_connection}}
  # generate_meta_embeddings:
  #   resources:
  #     instance_count: ${{parent.inputs.serverless_instance_count}}
  #     instance_type: ${{parent.inputs.serverless_instance_type}}
  #     properties:
  #       compute_specification:
  #         automatic: true
  #   retry_settings:
  #     timeout: 3600
  #     max_retries: 3
  #   environment_variables:
  #     AZUREML_WORKSPACE_CONNECTION_ID_AOAI: ${{parent.inputs.embedding_connection}}
  #   inputs:
  #     chunks_source:
  #       path: ${{parent.jobs.db_meta_loading_generator.outputs.output_chunk_file}}
  #     embeddings_model:
  #       path: ${{parent.inputs.embeddings_model}}
  #   outputs:
  #     embeddings:
  #       mode: upload
  #       type: uri_folder
  #   component: azureml:llm_rag_generate_embeddings_parallel:0.0.9
  #   type: parallel
  create_meta_acs_index_job:
    environment_variables:
      AZUREML_WORKSPACE_CONNECTION_ID_AOAI: ${{parent.inputs.embedding_connection}}
      AZUREML_WORKSPACE_CONNECTION_ID_ACS: ${{parent.inputs.acs_connection}}
    resources:
      instance_count: ${{parent.inputs.serverless_instance_count}}
      instance_type: ${{parent.inputs.serverless_instance_type}}
      properties:
        compute_specification:
          automatic: true
    inputs:
      embeddings:
        path: ${{parent.jobs.generate_meta_embeddings.outputs.embeddings}}
      acs_config:
        path: ${{parent.inputs.acs_config}}
    outputs:
      index: ${{parent.outputs.grounding_index}}
    component: azureml:llm_rag_update_acs_index:0.0.21
    type: command
  register_mlindex_asset_job:
    resources:
      instance_count: ${{parent.inputs.serverless_instance_count}}
      instance_type: ${{parent.inputs.serverless_instance_type}}
      properties:
        compute_specification:
          automatic: true
    inputs:
      storage_uri:
        path: ${{parent.jobs.create_meta_acs_index_job.outputs.index}}
      asset_name:
        path: ${{parent.inputs.embeddings_dataset_name}}
    outputs:
      asset_id:
        type: uri_file
    component: azureml:llm_rag_register_mlindex_asset:0.0.21
    type: command
  create_prompt_flow:
    environment_variables:
      AZUREML_WORKSPACE_CONNECTION_ID_AOAI_EMBEDDING: ${{parent.inputs.embedding_connection}}
      AZUREML_WORKSPACE_CONNECTION_ID_AOAI_CHAT: ${{parent.inputs.llm_connection}}
    resources:
      instance_count: ${{parent.inputs.serverless_instance_count}}
      instance_type: ${{parent.inputs.serverless_instance_type}}
      properties:
        compute_specification:
          automatic: true
    inputs:
      index_name:
        path: ${{parent.inputs.embeddings_dataset_name}}
      grounding_embedding_uri:
        path: ${{parent.jobs.create_meta_acs_index_job.outputs.index}}
      db_context_uri:
        path: ${{parent.jobs.db_meta_loading_generator.outputs.output_grounding_context_file}}
      asset_uri:
        path: ${{parent.inputs.db_datastore}}
      embedding_aoai_deployment_name:
        path: ${{parent.inputs.embedding_aoai_deployment_name}}
      chat_aoai_deployment_name:
        path: ${{parent.inputs.chat_aoai_deployment_name}}
      llm_config:
        path: ${{parent.inputs.llm_config}}
<<<<<<< HEAD
    component: azureml:llm_dbcopilot_create_promptflow:0.0.22
=======
    component: azureml:llm_dbcopilot_create_promptflow:0.0.21
>>>>>>> cebd60e3
    type: command<|MERGE_RESOLUTION|>--- conflicted
+++ resolved
@@ -117,11 +117,7 @@
       properties:
         compute_specification:
           automatic: true
-<<<<<<< HEAD
-    component: "azureml:llm_rag_generate_embeddings:0.0.15"
-=======
-    component: 'azureml:llm_rag_generate_embeddings:0.0.16'
->>>>>>> cebd60e3
+    component: "azureml:llm_rag_generate_embeddings:0.0.16"
     inputs:
       chunks_source:
         type: uri_folder
@@ -217,9 +213,5 @@
         path: ${{parent.inputs.chat_aoai_deployment_name}}
       llm_config:
         path: ${{parent.inputs.llm_config}}
-<<<<<<< HEAD
     component: azureml:llm_dbcopilot_create_promptflow:0.0.22
-=======
-    component: azureml:llm_dbcopilot_create_promptflow:0.0.21
->>>>>>> cebd60e3
     type: command