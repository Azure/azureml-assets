$schema: https://azuremlschemas.azureedge.net/latest/pipelineComponent.schema.json
type: pipeline
tags:
    Preview: ''
name: llm_ingest_db_to_acs
display_name: LLM - SQL Datastore to ACS Pipeline
version: 0.0.8
<<<<<<< HEAD
=======

>>>>>>> 909b2fc3
description: Single job pipeline to chunk data from AzureML sql data store, and create ACS embeddings index
settings:
  default_compute: serverless
inputs:
  db_datastore:
    type: string
    description: database datastore uri in the format of 'azureml://datastores/{datastore_name}'
  embeddings_model:
    type: string
    description: The model used to generate embeddings. 'azure_open_ai://endpoint/{endpoint_name}/deployment/{deployment_name}/model/{model_name}'
  chat_aoai_deployment_name:
    type: string
    optional: true
    description: The name of the chat AOAI deployment
  embedding_aoai_deployment_name:
    type: string
    description: The name of the embedding AOAI deployment
  embeddings_dataset_name:
    type: string
    description: The name of the acs index
  max_tables:
    type: integer
    optional: true
  max_columns:
    type: integer
    optional: true
  max_rows:
    type: integer
    optional: true
  max_sampling_rows:
    type: integer
    optional: true
  max_text_length:
    type: integer
    optional: true
  selected_tables:
    type: string
    optional: true
  column_settings:
    type: string
    optional: true
  llm_config:
    type: string
    optional: true
    description: The name of the llm config
  serverless_instance_count:
    type: integer
    optional: true
    default: '1'
  serverless_instance_type:
    type: string
    optional: true
    default: Standard_DS3_v2
  embedding_connection:
    type: string
    optional: true
    description: Azure OpenAI workspace connection ARM ID for embeddings
  llm_connection:
    type: string
    optional: true
    description: Azure OpenAI workspace connection ARM ID for LLM
  acs_connection:
    type: string
    optional: true
    description: Azure Cognitive Search workspace connection ARM ID
  acs_config:
    type: string
    description: JSON describing the acs index to create or update for embeddings
outputs:
  grounding_index:
    type: uri_folder
  db_context:
    type: uri_folder
jobs:
  db_meta_loading_generator:
    resources:
      instance_count: ${{parent.inputs.serverless_instance_count}}
      instance_type: ${{parent.inputs.serverless_instance_type}}
      properties:
        compute_specification:
          automatic: true
    inputs:
      asset_uri:
        path: ${{parent.inputs.db_datastore}}
      max_tables:
        path: ${{parent.inputs.max_tables}}
      max_columns:
        path: ${{parent.inputs.max_columns}}
      max_rows:
        path: ${{parent.inputs.max_rows}}
      max_sampling_rows:
        path: ${{parent.inputs.max_sampling_rows}}
      max_text_length:
        path: ${{parent.inputs.max_text_length}}
      selected_tables:
        path: ${{parent.inputs.selected_tables}}
      column_settings:
        path: ${{parent.inputs.column_settings}}
    outputs:
      output_chunk_file:
        type: uri_folder
      output_grounding_context_file: ${{parent.outputs.db_context}}
    component: azureml:llm_dbcopilot_grounding:0.0.6
    type: command
  generate_meta_embeddings:
    type: command
    resources:
      instance_count: ${{parent.inputs.serverless_instance_count}}
      instance_type: ${{parent.inputs.serverless_instance_type}}
      properties:
        compute_specification:
          automatic: true
    component: 'azureml:llm_rag_generate_embeddings:0.0.4'
    inputs:
      chunks_source:
        type: uri_folder
        path: ${{parent.jobs.db_meta_loading_generator.outputs.output_chunk_file}}
      embeddings_model: ${{parent.inputs.embeddings_model}}
    outputs:
      embeddings:
        mode: upload
        type: uri_folder
    environment_variables:
       AZUREML_WORKSPACE_CONNECTION_ID_AOAI : ${{parent.inputs.embedding_connection}}
  # generate_meta_embeddings:
  #   resources:
  #     instance_count: ${{parent.inputs.serverless_instance_count}}
  #     instance_type: ${{parent.inputs.serverless_instance_type}}
  #     properties:
  #       compute_specification:
  #         automatic: true
  #   retry_settings:
  #     timeout: 3600
  #     max_retries: 3
  #   environment_variables:
  #     AZUREML_WORKSPACE_CONNECTION_ID_AOAI: ${{parent.inputs.embedding_connection}}
  #   inputs:
  #     chunks_source:
  #       path: ${{parent.jobs.db_meta_loading_generator.outputs.output_chunk_file}}
  #     embeddings_model:
  #       path: ${{parent.inputs.embeddings_model}}
  #   outputs:
  #     embeddings:
  #       mode: upload
  #       type: uri_folder
  #   component: azureml:llm_rag_generate_embeddings_parallel:0.0.9
  #   type: parallel
  create_meta_acs_index_job:
    environment_variables:
      AZUREML_WORKSPACE_CONNECTION_ID_AOAI: ${{parent.inputs.embedding_connection}}
      AZUREML_WORKSPACE_CONNECTION_ID_ACS: ${{parent.inputs.acs_connection}}
    resources:
      instance_count: ${{parent.inputs.serverless_instance_count}}
      instance_type: ${{parent.inputs.serverless_instance_type}}
      properties:
        compute_specification:
          automatic: true
    inputs:
      embeddings:
        path: ${{parent.jobs.generate_meta_embeddings.outputs.embeddings}}
      acs_config:
        path: ${{parent.inputs.acs_config}}
    outputs:
      index: ${{parent.outputs.grounding_index}}
    component: azureml:llm_rag_update_acs_index:0.0.9
    type: command
  register_mlindex_asset_job:
    resources:
      instance_count: ${{parent.inputs.serverless_instance_count}}
      instance_type: ${{parent.inputs.serverless_instance_type}}
      properties:
        compute_specification:
          automatic: true
    inputs:
      storage_uri:
        path: ${{parent.jobs.create_meta_acs_index_job.outputs.index}}
      asset_name:
        path: ${{parent.inputs.embeddings_dataset_name}}
    outputs:
      asset_id:
        type: uri_file
    component: azureml:llm_rag_register_mlindex_asset:0.0.9
    type: command
  create_prompt_flow:
    environment_variables:
      AZUREML_WORKSPACE_CONNECTION_ID_AOAI_EMBEDDING: ${{parent.inputs.embedding_connection}}
      AZUREML_WORKSPACE_CONNECTION_ID_AOAI_CHAT: ${{parent.inputs.llm_connection}}
    resources:
      instance_count: ${{parent.inputs.serverless_instance_count}}
      instance_type: ${{parent.inputs.serverless_instance_type}}
      properties:
        compute_specification:
          automatic: true
    inputs:
      index_name:
        path: ${{parent.inputs.embeddings_dataset_name}}
      grounding_embedding_uri:
        path: ${{parent.jobs.create_meta_acs_index_job.outputs.index}}
      db_context_uri:
        path: ${{parent.jobs.db_meta_loading_generator.outputs.output_grounding_context_file}}
      asset_uri:
        path: ${{parent.inputs.db_datastore}}
      embedding_aoai_deployment_name:
        path: ${{parent.inputs.embedding_aoai_deployment_name}}
      chat_aoai_deployment_name:
        path: ${{parent.inputs.chat_aoai_deployment_name}}
      llm_config:
        path: ${{parent.inputs.llm_config}}
    component: azureml:llm_dbcopilot_create_promptflow:0.0.6
    type: command<|MERGE_RESOLUTION|>--- conflicted
+++ resolved
@@ -5,10 +5,6 @@
 name: llm_ingest_db_to_acs
 display_name: LLM - SQL Datastore to ACS Pipeline
 version: 0.0.8
-<<<<<<< HEAD
-=======
-
->>>>>>> 909b2fc3
 description: Single job pipeline to chunk data from AzureML sql data store, and create ACS embeddings index
 settings:
   default_compute: serverless
