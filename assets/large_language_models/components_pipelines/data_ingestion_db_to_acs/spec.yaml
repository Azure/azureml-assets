--- conflicted
+++ resolved
@@ -4,11 +4,7 @@
   Preview: ""
 name: llm_ingest_db_to_acs
 display_name: LLM - SQL Datastore to ACS Pipeline
-<<<<<<< HEAD
-version: 0.0.94
-=======
-version: 0.0.95
->>>>>>> 2bcd1757
+version: 0.0.96
 description: Single job pipeline to chunk data from AzureML sql data store, and create ACS embeddings index
 settings:
   default_compute: serverless
@@ -158,11 +154,7 @@
       output_grounding_context_file: ${{parent.outputs.db_context}}
     environment_variables:
       MANAGED_IDENTITY_ENABLED: ${{parent.inputs.managed_identity_enabled}}
-<<<<<<< HEAD
-    component: "azureml:llm_dbcopilot_grounding:0.0.68"
-=======
-    component: "azureml:llm_dbcopilot_grounding:0.0.69"
->>>>>>> 2bcd1757
+    component: "azureml:llm_dbcopilot_grounding:0.0.70"
     type: command
   generate_meta_embeddings:
     type: command
@@ -172,11 +164,7 @@
       properties:
         compute_specification:
           automatic: true
-<<<<<<< HEAD
-    component: "azureml:llm_rag_generate_embeddings:0.0.62"
-=======
     component: "azureml:llm_rag_generate_embeddings:0.0.64"
->>>>>>> 2bcd1757
     inputs:
       chunks_source:
         type: uri_folder
@@ -228,20 +216,12 @@
         path: ${{parent.inputs.acs_config}}
     outputs:
       index: ${{parent.outputs.grounding_index}}
-<<<<<<< HEAD
-    component: "azureml:llm_rag_update_acs_index:0.0.66"
-=======
     component: "azureml:llm_rag_update_acs_index:0.0.68"
->>>>>>> 2bcd1757
     type: command
     #########################################
   db_sample_loading_generator:
     type: command
-<<<<<<< HEAD
-    component: "azureml:llm_dbcopilot_grounding_ground_samples:0.0.43"
-=======
-    component: "azureml:llm_dbcopilot_grounding_ground_samples:0.0.44"
->>>>>>> 2bcd1757
+    component: "azureml:llm_dbcopilot_grounding_ground_samples:0.0.45"
     resources:
       instance_count: ${{parent.inputs.serverless_instance_count}}
       instance_type: ${{parent.inputs.serverless_instance_type}}
@@ -261,11 +241,7 @@
   #########################################
   generate_sample_embeddings:
     type: command
-<<<<<<< HEAD
-    component:  "azureml:llm_rag_generate_embeddings:0.0.62"
-=======
     component:  "azureml:llm_rag_generate_embeddings:0.0.64"
->>>>>>> 2bcd1757
     resources:
       instance_count: ${{parent.inputs.serverless_instance_count}}
       instance_type: ${{parent.inputs.serverless_instance_type}}
@@ -286,11 +262,7 @@
   #########################################
   create_sample_acs_index_job:
     type: command
-<<<<<<< HEAD
-    component: "azureml:llm_rag_update_acs_index:0.0.66"
-=======
     component: "azureml:llm_rag_update_acs_index:0.0.68"
->>>>>>> 2bcd1757
     resources:
       instance_count: ${{parent.inputs.serverless_instance_count}}
       instance_type: ${{parent.inputs.serverless_instance_type}}
@@ -324,11 +296,7 @@
     outputs:
       asset_id:
         type: uri_file
-<<<<<<< HEAD
-    component: "azureml:llm_rag_register_mlindex_asset:0.0.66"
-=======
     component: "azureml:llm_rag_register_mlindex_asset:0.0.68"
->>>>>>> 2bcd1757
     type: command
   create_prompt_flow:
     environment_variables:
@@ -368,9 +336,5 @@
         path: ${{parent.inputs.include_views}}
       instruct_template:
         path: ${{parent.inputs.instruct_template}}
-<<<<<<< HEAD
-    component: "azureml:llm_dbcopilot_create_promptflow:0.0.68"
-=======
-    component: "azureml:llm_dbcopilot_create_promptflow:0.0.69"
->>>>>>> 2bcd1757
+    component: "azureml:llm_dbcopilot_create_promptflow:0.0.70"
     type: command