--- conflicted
+++ resolved
@@ -1,11 +1,10 @@
-<<<<<<< HEAD
 $schema: https://azuremlschemas.azureedge.net/latest/pipelineComponent.schema.json
 type: pipeline
 
 tags:
     Preview: ""
 
-version: 0.0.15
+version: 0.0.20
 name: llm_ingest_git_to_faiss_qa_only
 display_name: LLM - Git to FAISS Pipeline (Only Test Data Generation)
 is_deterministic: false
@@ -141,7 +140,7 @@
       properties:
         compute_specification:
           automatic: true
-    component: 'azureml:llm_rag_validate_deployments:0.0.10'
+    component: 'azureml:llm_rag_validate_deployments:0.0.14'
     identity:
       type: user_identity
     inputs:
@@ -164,7 +163,7 @@
       properties:
         compute_specification:
           automatic: true
-    component: 'azureml:llm_rag_git_clone:0.0.9'
+    component: 'azureml:llm_rag_git_clone:0.0.11'
     inputs:
       git_repository: ${{parent.inputs.git_repository}}
       branch_name: ${{parent.inputs.branch_name}}
@@ -184,7 +183,7 @@
       properties:
         compute_specification:
           automatic: true
-    component: 'azureml:llm_rag_crack_and_chunk:0.0.10'
+    component: 'azureml:llm_rag_crack_and_chunk:0.0.12'
     inputs:
       input_data: ${{parent.jobs.git_clone_job.outputs.output_data}}
       input_glob: ${{parent.inputs.input_glob}}
@@ -207,7 +206,7 @@
       properties:
         compute_specification:
           automatic: true
-    component: 'azureml:llm_rag_qa_data_generation:0.0.12'
+    component: 'azureml:llm_rag_qa_data_generation:0.0.13'
     inputs:
       openai_api_version: ${{parent.inputs.openai_api_version}}
       openai_api_type: ${{parent.inputs.openai_api_type}}
@@ -228,7 +227,7 @@
       properties:
         compute_specification:
           automatic: true
-    component: 'azureml:llm_rag_register_qa_data_asset:0.0.3'
+    component: 'azureml:llm_rag_register_qa_data_asset:0.0.4'
     inputs:
       storage_uri: ${{parent.jobs.data_generation_job.outputs.output_data}}
       register_output: ${{parent.inputs.register_outputs}}
@@ -242,7 +241,7 @@
       properties:
         compute_specification:
           automatic: true
-    component: 'azureml:llm_rag_create_promptflow:0.0.21'
+    component: 'azureml:llm_rag_create_promptflow:0.0.23'
     inputs:
       mlindex_asset_id: ${{parent.jobs.register_mlindex_asset_job.outputs.asset_id}}
       mlindex_name: ${{parent.inputs.embeddings_dataset_name}}
@@ -259,7 +258,7 @@
       properties:
         compute_specification:
           automatic: true
-    component: 'azureml:llm_rag_generate_embeddings:0.0.4'
+    component: 'azureml:llm_rag_generate_embeddings:0.0.6'
     inputs:
       chunks_source:
         type: uri_folder
@@ -309,7 +308,7 @@
       properties:
         compute_specification:
           automatic: true
-    component: 'azureml:llm_rag_create_faiss_index:0.0.9'
+    component: 'azureml:llm_rag_create_faiss_index:0.0.11'
     inputs:
       embeddings:
         type: uri_folder
@@ -327,347 +326,10 @@
       properties:
         compute_specification:
           automatic: true
-    component: 'azureml:llm_rag_register_mlindex_asset:0.0.9'
+    component: 'azureml:llm_rag_register_mlindex_asset:0.0.11'
     inputs:
       storage_uri: ${{parent.jobs.create_faiss_index_job.outputs.index}}
       asset_name: ${{parent.inputs.embeddings_dataset_name}}
     outputs:
       asset_id:
-        type: uri_file
-=======
-$schema: https://azuremlschemas.azureedge.net/latest/pipelineComponent.schema.json
-type: pipeline
-
-tags:
-    Preview: ""
-
-version: 0.0.20
-name: llm_ingest_git_to_faiss_qa_only
-display_name: LLM - Git to FAISS Pipeline (Only Test Data Generation)
-is_deterministic: false
-
-description: Single job pipeline to import data from Github, chunk, and create FAISS embeddings index
-
-settings:
-   default_compute: serverless
-
-inputs:
-   # openai settings
-   openai_api_type:
-     type: string
-     default: "azure"
-     optional: true
-     description: "Type of OpenAI endpoint hosting model. Defaults to azure for AOAI endpoints."
-   openai_api_version:
-     type: string
-     default: "2023-03-15-preview"
-     optional: true
-     description: "Version of OpenAI API to use for communicating with LLM."
-   # llm_model config
-   llm_config:
-     type: string
-     default: '{"type": "azure_open_ai", "model_name": "gpt-35-turbo", "deployment_name": "gpt-35-turbo", "temperature": 0, "max_tokens": 2000}'
-     description: "JSON describing the LLM provider and model details to use for prompt generation."
-   llm_connection:
-     type: string
-     optional: true
-     description: "Azure OpenAI workspace connection ARM ID"
-   # register settings
-   register_outputs:
-     type: string
-     enum:
-      - "True"
-      - "False"
-     default: "True"
-     description: "Boolean to determine whether generated data should be saved as an AzureML Dataset"
-   embeddings_dataset_name:
-     type: string
-     optional: true
-     default: "VectorIndexDS"
-     description: "Name of the vector index"
-   # compute settings
-   serverless_instance_count:
-     type: integer
-     default: 1
-     optional: true
-     description: "Instance count to use for the serverless compute"
-   serverless_instance_type:
-     type: string
-     default: "Standard_E8s_v3"
-     optional: true
-     description: "The Instance Type to be used for the serverless compute"
-   # git clone component
-   git_connection:
-     type: string
-     optional: true
-     description: "Github workspace connection ARM ID"
-   git_repository:
-     type: string
-     description: "Repository with documents that need to imported and used to create the model."
-   branch_name:
-     type: string
-     optional: true
-     description: "The branch name to pull from the git repository, default picked by git if not specified."
-   authentication_key_prefix:
-     type: string
-     optional: true
-     description: "<PREFIX>-USER and <PREFIX>-PASS are the expected names of two Secrets in the Workspace Key Vault which will be used for authenticated when pulling the given git repo."
-   # Data Chunker
-   chunk_size:
-     type: integer
-     default: 1024
-     description: "Chunk size (by token) to pass into the text splitter before performing embeddings"
-   chunk_overlap:
-     type: integer
-     default: 0
-     description: "Overlap of content (by token) between the chunks"
-   input_glob:
-     type: string
-     optional: true
-     description: "Glob pattern to filter files from the input folder. e.g. 'articles/**/*''"
-   max_sample_files:
-     type: integer
-     default: -1
-     optional: true
-     description: "Number of files read in during QA test data generation"
-   data_source_url:
-     type: string
-     description: "The url which can be appended to file names to form citation links for documents"
-   document_path_replacement_regex:
-     type: string
-     optional: true
-     description: "A JSON string with two fields, 'match_pattern' and 'replacement_pattern' to be used with re.sub on the source url. e.g. '{\"match_pattern\": \"(.*)/articles/(.*)\", \"replacement_pattern\": \"\\1/\\2\"}' would remove '/articles' from the middle of the url."
-   # data generation component
-   dataset_size:
-     type: integer
-     default: 20
-     optional: true
-     description: "Number of question/answer pairs which data generator should produce for model evaluation"
-   # Embeddings components
-   embeddings_container:
-    type: uri_folder
-    optional: true
-    mode: direct
-    description: "Folder to contain generated embeddings. Should be parent folder of the 'embeddings' output path used for for this component. Will compare input data to existing embeddings and only embed changed/new data, reusing existing chunks."
-   embeddings_model:
-    type: string
-    default: "azure_open_ai://deployment/text-embedding-ada-002/model/text-embedding-ada-002"
-    description: "The model to use to embed data. E.g. 'hugging_face://model/sentence-transformers/all-mpnet-base-v2' or 'azure_open_ai://deployment/{deployment_name}/model/{model_name}'"
-   embedding_connection:
-    type: string
-    optional: true
-    description: "Azure OpenAI workspace connection ARM ID for embeddings"
-
-outputs:
-   faiss_index:
-     type: uri_folder
-     description: "Folder containing the FAISS MLIndex. Deserialized using azureml.rag.mlindex.MLIndex(uri)."
-   data_generation_output:
-     type: uri_folder
-     description: "Folder containing the QA Generation test dataset."
-#defaults:
-#  compute: azureml:cpu-cluster
-jobs:
-  #############
-  validate_deployments_job:
-    type: command
-    resources:
-      instance_count: ${{parent.inputs.serverless_instance_count}}
-      instance_type: ${{parent.inputs.serverless_instance_type}}
-      properties:
-        compute_specification:
-          automatic: true
-    component: 'azureml:llm_rag_validate_deployments:0.0.14'
-    identity:
-      type: user_identity
-    inputs:
-      llm_config: ${{parent.inputs.llm_config}}
-      embeddings_model: ${{parent.inputs.embeddings_model}}
-      check_embeddings: "True"
-      check_completion: "True"
-    outputs:
-      output_data:
-        type: uri_file
-    environment_variables:
-       AZUREML_WORKSPACE_CONNECTION_ID_AOAI_EMBEDDING : ${{parent.inputs.embedding_connection}}
-       AZUREML_WORKSPACE_CONNECTION_ID_AOAI_COMPLETION: ${{parent.inputs.llm_connection}}
-  #############
-  git_clone_job:
-    type: command
-    resources:
-      instance_count: ${{parent.inputs.serverless_instance_count}}
-      instance_type: ${{parent.inputs.serverless_instance_type}}
-      properties:
-        compute_specification:
-          automatic: true
-    component: 'azureml:llm_rag_git_clone:0.0.11'
-    inputs:
-      git_repository: ${{parent.inputs.git_repository}}
-      branch_name: ${{parent.inputs.branch_name}}
-      authentication_key_prefix: ${{parent.inputs.authentication_key_prefix}}
-    outputs:
-      output_data:
-        type: uri_folder
-    # TODO: Fix env var name after git connection UI Support
-    environment_variables:
-       AZUREML_WORKSPACE_CONNECTION_ID_GIT_UNUSED : ${{parent.inputs.git_connection}}
-  ############
-  data_chunking_job:
-    type: command
-    resources:
-      instance_count: ${{parent.inputs.serverless_instance_count}}
-      instance_type: ${{parent.inputs.serverless_instance_type}}
-      properties:
-        compute_specification:
-          automatic: true
-    component: 'azureml:llm_rag_crack_and_chunk:0.0.12'
-    inputs:
-      input_data: ${{parent.jobs.git_clone_job.outputs.output_data}}
-      input_glob: ${{parent.inputs.input_glob}}
-      chunk_size: ${{parent.inputs.chunk_size}}
-      chunk_overlap: ${{parent.inputs.chunk_overlap}}
-      data_source_url: ${{parent.inputs.data_source_url}}
-      document_path_replacement_regex: ${{parent.inputs.document_path_replacement_regex}}
-      max_sample_files: ${{parent.inputs.max_sample_files}}
-    outputs:
-      output_chunks:
-        type: uri_folder
-    environment_variables:
-       AZUREML_WORKSPACE_CONNECTION_ID_AOAI : ${{parent.inputs.llm_connection}}
-  ############
-  data_generation_job:
-    type: command
-    resources:
-      instance_count: ${{parent.inputs.serverless_instance_count}}
-      instance_type: ${{parent.inputs.serverless_instance_type}}
-      properties:
-        compute_specification:
-          automatic: true
-    component: 'azureml:llm_rag_qa_data_generation:0.0.13'
-    inputs:
-      openai_api_version: ${{parent.inputs.openai_api_version}}
-      openai_api_type: ${{parent.inputs.openai_api_type}}
-      input_data: ${{parent.jobs.data_chunking_job.outputs.output_chunks}}
-      llm_config: ${{parent.inputs.llm_config}}
-      dataset_size: ${{parent.inputs.dataset_size}}
-      deployment_validation: ${{parent.jobs.validate_deployments_job.outputs.output_data}}
-    outputs:
-      output_data: ${{parent.outputs.data_generation_output}}
-    environment_variables:
-       AZUREML_WORKSPACE_CONNECTION_ID_AOAI : ${{parent.inputs.llm_connection}}
-  ############
-  register_qa_data_job:
-    type: command
-    resources:
-      instance_count: ${{parent.inputs.serverless_instance_count}}
-      instance_type: ${{parent.inputs.serverless_instance_type}}
-      properties:
-        compute_specification:
-          automatic: true
-    component: 'azureml:llm_rag_register_qa_data_asset:0.0.4'
-    inputs:
-      storage_uri: ${{parent.jobs.data_generation_job.outputs.output_data}}
-      register_output: ${{parent.inputs.register_outputs}}
-      asset_name: ${{parent.inputs.embeddings_dataset_name}}
-  ############
-  promptflow_creation_job:
-    type: command
-    resources:
-      instance_count: ${{parent.inputs.serverless_instance_count}}
-      instance_type: ${{parent.inputs.serverless_instance_type}}
-      properties:
-        compute_specification:
-          automatic: true
-    component: 'azureml:llm_rag_create_promptflow:0.0.23'
-    inputs:
-      mlindex_asset_id: ${{parent.jobs.register_mlindex_asset_job.outputs.asset_id}}
-      mlindex_name: ${{parent.inputs.embeddings_dataset_name}}
-      llm_connection_name: ${{parent.inputs.llm_connection}}
-      llm_config: ${{parent.inputs.llm_config}}
-      embedding_connection: ${{parent.inputs.embedding_connection}}
-      embeddings_model: ${{parent.inputs.embeddings_model}}
-  ############
-  embeddings_job:
-    type: command
-    resources:
-      instance_count: ${{parent.inputs.serverless_instance_count}}
-      instance_type: ${{parent.inputs.serverless_instance_type}}
-      properties:
-        compute_specification:
-          automatic: true
-    component: 'azureml:llm_rag_generate_embeddings:0.0.6'
-    inputs:
-      chunks_source:
-        type: uri_folder
-        path: ${{parent.jobs.data_chunking_job.outputs.output_chunks}}
-      embeddings_container: ${{parent.inputs.embeddings_container}}
-      embeddings_model: ${{parent.inputs.embeddings_model}}
-      deployment_validation: ${{parent.jobs.validate_deployments_job.outputs.output_data}}
-    outputs:
-      embeddings:
-        type: uri_folder
-    environment_variables:
-       AZUREML_WORKSPACE_CONNECTION_ID_AOAI : ${{parent.inputs.embedding_connection}}
-  ############
-  # embeddings_parallel_job:
-  #   type: command
-  #   resources:
-  #     instance_count: ${{parent.inputs.serverless_instance_count}}
-  #     instance_type: ${{parent.inputs.serverless_instance_type}}
-  #     properties:
-  #       compute_specification:
-  #         automatic: true
-  #   retry_settings:
-  #     timeout: 3600
-  #     max_retries: 3
-  #   mini_batch_size: "3"
-  #   mini_batch_error_threshold: 0
-  #   logging_level: "INFO"
-  #   component: 'azureml:llm_rag_generate_embeddings_parallel:0.0.10'
-  #   inputs:
-  #     chunks_source:
-  #       type: uri_folder
-  #       path: ${{parent.jobs.data_chunking_job.outputs.output_chunks}}
-  #     embeddings_container: ${{parent.inputs.embeddings_container}}
-  #     embeddings_model: ${{parent.inputs.embeddings_model}}
-  #     deployment_validation: ${{parent.jobs.validate_deployments_job.outputs.output_data}}
-  #   outputs:
-  #     embeddings:
-  #       type: uri_folder
-  #   environment_variables:
-  #      AZUREML_WORKSPACE_CONNECTION_ID_AOAI : ${{parent.inputs.embedding_connection}}
-  ############
-  create_faiss_index_job:
-    type: command
-    resources:
-      instance_count: ${{parent.inputs.serverless_instance_count}}
-      instance_type: ${{parent.inputs.serverless_instance_type}}
-      properties:
-        compute_specification:
-          automatic: true
-    component: 'azureml:llm_rag_create_faiss_index:0.0.11'
-    inputs:
-      embeddings:
-        type: uri_folder
-        path: ${{parent.jobs.embeddings_job.outputs.embeddings}}
-    outputs:
-      index: ${{parent.outputs.faiss_index}}
-    environment_variables:
-       AZUREML_WORKSPACE_CONNECTION_ID_AOAI : ${{parent.inputs.embedding_connection}}
-  ############
-  register_mlindex_asset_job:
-    type: command
-    resources:
-      instance_count: ${{parent.inputs.serverless_instance_count}}
-      instance_type: ${{parent.inputs.serverless_instance_type}}
-      properties:
-        compute_specification:
-          automatic: true
-    component: 'azureml:llm_rag_register_mlindex_asset:0.0.11'
-    inputs:
-      storage_uri: ${{parent.jobs.create_faiss_index_job.outputs.index}}
-      asset_name: ${{parent.inputs.embeddings_dataset_name}}
-    outputs:
-      asset_id:
-        type: uri_file
->>>>>>> 1b6b76a5
+        type: uri_file