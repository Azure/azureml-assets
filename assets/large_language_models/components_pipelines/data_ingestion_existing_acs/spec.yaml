--- conflicted
+++ resolved
@@ -1,11 +1,10 @@
-<<<<<<< HEAD
 $schema: https://azuremlschemas.azureedge.net/latest/pipelineComponent.schema.json
 type: pipeline
 
 tags:
     Preview: ""
 
-version: 0.0.24
+version: 0.0.26
 name: llm_ingest_existing_acs
 display_name: LLM - Existing ACS Pipeline (With Test Data Generation and Auto Prompt)
 is_deterministic: false
@@ -88,14 +87,6 @@
      default: -1
      optional: true
      description: "Number of files read in during QA test data generation"
-   chunk_prepend_summary:
-     type: string
-     enum:
-      - "True"
-      - "False"
-     default: "False"
-     optional: true
-     description:  "Whether to include summary of document on top of every chunk for that document."
    data_source_url:
      type: string
      optional: true
@@ -246,7 +237,7 @@
       properties:
         compute_specification:
           automatic: true
-    component: 'azureml:llm_rag_crack_and_chunk:0.0.9'
+    component: 'azureml:llm_rag_crack_and_chunk:0.0.10'
     inputs:
       input_data: ${{parent.jobs.data_import_job.outputs.output_data}}
       input_glob: ${{parent.inputs.input_glob}}
@@ -254,7 +245,6 @@
       chunk_overlap: ${{parent.inputs.chunk_overlap}}
       data_source_url: ${{parent.inputs.data_source_url}}
       document_path_replacement_regex: ${{parent.inputs.document_path_replacement_regex}}
-      include_summary: ${{parent.inputs.chunk_prepend_summary}}
       max_sample_files: ${{parent.inputs.max_sample_files}}
     outputs:
       output_chunks:
@@ -370,369 +360,4 @@
       asset_name: ${{parent.inputs.embeddings_dataset_name}}
     outputs:
       asset_id:
-        type: uri_file
-=======
-$schema: https://azuremlschemas.azureedge.net/latest/pipelineComponent.schema.json
-type: pipeline
-
-tags:
-    Preview: ""
-
-version: 0.0.25
-name: llm_ingest_existing_acs
-display_name: LLM - Existing ACS Pipeline (With Test Data Generation and Auto Prompt)
-is_deterministic: false
-
-description: Single job pipeline to import embedded data from ACS index, and create MlIndex, generate test/prompt data, and create PF
-
-settings:
-   default_compute: serverless
-
-inputs:
-   # openai settings
-   openai_api_type:
-     type: string
-     default: "azure"
-     description: "Type of OpenAI endpoint hosting model. Defaults to azure for AOAI endpoints."
-   openai_api_version:
-     type: string
-     default: "2023-03-15-preview"
-     description: "Version of OpenAI API to use for communicating with LLM."
-      # llm_model config
-   llm_config:
-     type: string
-     default: '{"type": "azure_open_ai", "model_name": "gpt-35-turbo", "deployment_name": "gpt-35-turbo", "temperature": 0, "max_tokens": 2000}'
-     description: "JSON describing the LLM provider and model details to use for prompt generation."
-   llm_connection:
-     type: string
-     optional: true
-     description: "Azure OpenAI workspace connection ARM ID"
-   # register settings
-   register_outputs:
-     type: string
-     enum:
-      - "True"
-      - "False"
-     default: "True"
-     description: "Boolean to determine whether generated data should be saved as an AzureML Dataset"
-   embeddings_dataset_name:
-     type: string
-     optional: true
-     default: "VectorIndexDS"
-     description: "Name of the vector index"
-   # compute settings
-   serverless_instance_count:
-     type: integer
-     default: 1
-     optional: true
-     description: "Instance count to use for the serverless compute"
-   serverless_instance_type:
-     type: string
-     default: "Standard_E8s_v3"
-     optional: true
-     description: "The Instance Type to be used for the serverless compute"
-   # acs import component
-   acs_import_connection:
-     type: string
-     optional: true
-     description: "Azure Cognitive Search workspace connection ARM ID"
-   acs_import_config:
-     type: string
-     description: "JSON containing information about the ACS resource"
-   num_docs_to_import:
-     type: integer
-     default: 50
-     description: "Number of documents to retreive from ACS for QA/Prompt Generation"
-   # Data Chunker
-   chunk_size:
-     type: integer
-     default: 1024
-     description: "Chunk size (by token) to pass into the text splitter before performing embeddings"
-   chunk_overlap:
-     type: integer
-     default: 0
-     description: "Overlap of content (by token) between the chunks"
-   input_glob:
-     type: string
-     optional: true
-     description: "Glob pattern to filter files from the input folder. e.g. 'articles/**/*''"
-   max_sample_files:
-     type: integer
-     default: -1
-     optional: true
-     description: "Number of files read in during QA test data generation"
-   data_source_url:
-     type: string
-     optional: true
-     description: "The url which can be appended to file names to form citation links for documents"
-   document_path_replacement_regex:
-     type: string
-     optional: true
-     description: "A JSON string with two fields, 'match_pattern' and 'replacement_pattern' to be used with re.sub on the source url. e.g. '{\"match_pattern\": \"(.*)/articles/(.*)\", \"replacement_pattern\": \"\\1/\\2\"}' would remove '/articles' from the middle of the url."
-   # data generation component
-   dataset_size:
-     type: integer
-     default: 20
-     optional: true
-     description: "Number of question/answer pairs which data generator should produce for model evaluation"
-   # Auto Prompt
-   task_type_for_prompt:
-    type: string
-    enum:
-      - arithmetic
-      - multiple_choice
-      - abstractive
-    default: abstractive
-    optional: true
-    description: "Task type for the prompt. Options: arithmetic, multiple_choice, abstractive"
-   text_keys:
-    type: string
-    description: "Name of key(s) for Input texts in test data. (Pass comma separated key names in case of multiple keys)"
-    optional: true
-    default: question
-   answer_key:
-    type: string
-    optional: true
-    default: answer
-    description: "Name of key for labels in the test data"
-   context_key:
-    type: string
-    optional: true
-    default: context
-    description: "Key for the context in the test data, required only in case of Multiple choice QnA"
-   prediction_temperature:
-    type: number
-    optional: true
-    default: 0.0
-    description: "Temperature setting passed in to the completion model in AutoPrompt generation"
-   prediction_max_tokens:
-    type: integer
-    optional: true
-    default: 500
-    description: "The maximum token count that can be used for the response."
-   prediction_logprobs:
-    type: integer
-    optional: true
-    default: 1
-    description: "Log probability setting passed into the completion model in AutoPrompt generation."
-   meta_prompts:
-    type: integer
-    optional: true
-    default: 10
-    description: "Number of prompts to generate for each meta prompt"
-   meta_prompts_best_of:
-    type: integer
-    optional: true
-    default: 100
-    description: "Number of prompts to generate for each meta prompt"
-   primary_metric:
-    type: string
-    optional: False
-    default: gpt_similarity
-    enum:
-      - f1_score
-      - bert_f1
-      - bert_precision
-      - bert_recall
-      - exact_match
-      - gpt_similarity
-    description: "The primary metric used to determine the best prompt during AutoPrompt generation"
-   top_k:
-    type: integer
-    optional: True
-    default: 3
-    description: "Number of best prompts outputted by autoprompt generation"
-   # Embedding connection
-   embedding_connection:
-    type: string
-    optional: true
-    description: "Azure OpenAI workspace connection ARM ID for what embeddings were used to embed ACS index"
-
-outputs:
-   data_generation_output:
-     type: uri_folder
-     description: "Folder containing the QA Generation test dataset."
-   best_prompt:
-     type: uri_file
-     description: "File containing the best prompts generated."
-#defaults:
-#  compute: azureml:cpu-cluster
-jobs:
-  #############
-  validate_deployments_job:
-    type: command
-    resources:
-      instance_count: ${{parent.inputs.serverless_instance_count}}
-      instance_type: ${{parent.inputs.serverless_instance_type}}
-      properties:
-        compute_specification:
-          automatic: true
-    component: 'azureml:llm_rag_validate_deployments:0.0.10'
-    identity:
-      type: user_identity
-    inputs:
-      llm_config: ${{parent.inputs.llm_config}}
-      check_embeddings: "False"
-      check_completion: "True"
-    outputs:
-      output_data:
-        type: uri_file
-    environment_variables:
-       AZUREML_WORKSPACE_CONNECTION_ID_AOAI_EMBEDDING : ${{parent.inputs.embedding_connection}}
-       AZUREML_WORKSPACE_CONNECTION_ID_AOAI_COMPLETION: ${{parent.inputs.llm_connection}}
-  #############
-  data_import_job:
-    type: command
-    resources:
-      instance_count: ${{parent.inputs.serverless_instance_count}}
-      instance_type: ${{parent.inputs.serverless_instance_type}}
-      properties:
-        compute_specification:
-          automatic: true
-    component: azureml:llm_rag_data_import_acs:0.0.9
-    inputs:
-      num_docs: ${{parent.inputs.num_docs_to_import}}
-      acs_config: ${{parent.inputs.acs_import_config}}
-      use_existing: true
-    outputs:
-      output_data:
-        type: uri_folder
-      ml_index:
-        type: uri_folder
-    environment_variables:
-       AZUREML_WORKSPACE_CONNECTION_ID_ACS : ${{parent.inputs.acs_import_connection}}
-       AZUREML_WORKSPACE_CONNECTION_ID_AOAI: ${{parent.inputs.embedding_connection}}
-  ############
-  data_chunking_job:
-    type: command
-    resources:
-      instance_count: ${{parent.inputs.serverless_instance_count}}
-      instance_type: ${{parent.inputs.serverless_instance_type}}
-      properties:
-        compute_specification:
-          automatic: true
-    component: 'azureml:llm_rag_crack_and_chunk:0.0.10'
-    inputs:
-      input_data: ${{parent.jobs.data_import_job.outputs.output_data}}
-      input_glob: ${{parent.inputs.input_glob}}
-      chunk_size: ${{parent.inputs.chunk_size}}
-      chunk_overlap: ${{parent.inputs.chunk_overlap}}
-      data_source_url: ${{parent.inputs.data_source_url}}
-      document_path_replacement_regex: ${{parent.inputs.document_path_replacement_regex}}
-      max_sample_files: ${{parent.inputs.max_sample_files}}
-    outputs:
-      output_chunks:
-        type: uri_folder
-  ############
-  data_generation_job:
-    type: command
-    resources:
-      instance_count: ${{parent.inputs.serverless_instance_count}}
-      instance_type: ${{parent.inputs.serverless_instance_type}}
-      properties:
-        compute_specification:
-          automatic: true
-    component: 'azureml:llm_rag_qa_data_generation:0.0.12'
-    inputs:
-      openai_api_version: ${{parent.inputs.openai_api_version}}
-      openai_api_type: ${{parent.inputs.openai_api_type}}
-      input_data: ${{parent.jobs.data_chunking_job.outputs.output_chunks}}
-      llm_config: ${{parent.inputs.llm_config}}
-      dataset_size: ${{parent.inputs.dataset_size}}
-      deployment_validation: ${{parent.jobs.validate_deployments_job.outputs.output_data}}
-    outputs:
-      output_data: ${{parent.outputs.data_generation_output}}
-    environment_variables:
-       AZUREML_WORKSPACE_CONNECTION_ID_AOAI : ${{parent.inputs.llm_connection}}
-  ############
-  register_qa_data_job:
-    type: command
-    resources:
-      instance_count: ${{parent.inputs.serverless_instance_count}}
-      instance_type: ${{parent.inputs.serverless_instance_type}}
-      properties:
-        compute_specification:
-          automatic: true
-    component: 'azureml:llm_rag_register_qa_data_asset:0.0.3'
-    inputs:
-      storage_uri: ${{parent.jobs.data_generation_job.outputs.output_data}}
-      register_output: ${{parent.inputs.register_outputs}}
-      asset_name: ${{parent.inputs.embeddings_dataset_name}}
-  ############
-  hard_prompt_sweep_job:
-    type: command
-    resources:
-      instance_count: ${{parent.inputs.serverless_instance_count}}
-      instance_type: ${{parent.inputs.serverless_instance_type}}
-      properties:
-        compute_specification:
-          automatic: true
-    component: azureml:llm_autoprompt_qna:0.0.8
-    inputs:
-      openai_api_version: ${{parent.inputs.openai_api_version}}
-      openai_api_type: ${{parent.inputs.openai_api_type}}
-      task_type: ${{parent.inputs.task_type_for_prompt}}
-      text_keys:  ${{parent.inputs.text_keys}}
-      answer_key: ${{parent.inputs.answer_key}}
-      context_key: ${{parent.inputs.context_key}}
-      llm_config: ${{parent.inputs.llm_config}}
-      prediction_temperature: ${{parent.inputs.prediction_temperature}}
-      prediction_max_tokens: ${{parent.inputs.prediction_max_tokens}}
-      primary_metric: ${{parent.inputs.primary_metric}}
-      n_prompts: ${{parent.inputs.meta_prompts}}
-      prediction_logprobs: ${{parent.inputs.prediction_logprobs}}
-      dev_data: ${{parent.jobs.data_generation_job.outputs.output_data}}
-      test_data: ${{parent.jobs.data_generation_job.outputs.output_data}}
-      best_of: ${{parent.inputs.meta_prompts_best_of}}
-      top_k: ${{parent.inputs.top_k}}
-    outputs:
-      best_prompt: ${{parent.outputs.best_prompt}}
-    environment_variables:
-       AZUREML_WORKSPACE_CONNECTION_ID_AOAI : ${{parent.inputs.llm_connection}}
-  ############
-  register_autoprompt_data_job:
-    type: command
-    resources:
-      instance_count: ${{parent.inputs.serverless_instance_count}}
-      instance_type: ${{parent.inputs.serverless_instance_type}}
-      properties:
-        compute_specification:
-          automatic: true
-    component: 'azureml:llm_rag_register_autoprompt_data_asset:0.0.3'
-    inputs:
-      storage_uri: ${{parent.jobs.hard_prompt_sweep_job.outputs.best_prompt}}
-      register_output: ${{parent.inputs.register_outputs}}
-      asset_name: ${{parent.inputs.embeddings_dataset_name}}
-  ############
-  promptflow_creation_job:
-    type: command
-    resources:
-      instance_count: ${{parent.inputs.serverless_instance_count}}
-      instance_type: ${{parent.inputs.serverless_instance_type}}
-      properties:
-        compute_specification:
-          automatic: true
-    component: 'azureml:llm_rag_create_promptflow:0.0.21'
-    inputs:
-      best_prompts: ${{parent.jobs.hard_prompt_sweep_job.outputs.best_prompt}}
-      mlindex_asset_id: ${{parent.jobs.register_mlindex_asset_job.outputs.asset_id}}
-      mlindex_name: ${{parent.inputs.embeddings_dataset_name}}
-      llm_connection_name: ${{parent.inputs.llm_connection}}
-      llm_config: ${{parent.inputs.llm_config}}
-  ############
-  register_mlindex_asset_job:
-    type: command
-    resources:
-      instance_count: ${{parent.inputs.serverless_instance_count}}
-      instance_type: ${{parent.inputs.serverless_instance_type}}
-      properties:
-        compute_specification:
-          automatic: true
-    component: 'azureml:llm_rag_register_mlindex_asset:0.0.9'
-    inputs:
-      storage_uri: ${{parent.jobs.data_import_job.outputs.ml_index}}
-      asset_name: ${{parent.inputs.embeddings_dataset_name}}
-    outputs:
-      asset_id:
-        type: uri_file
->>>>>>> b29df280
+        type: uri_file