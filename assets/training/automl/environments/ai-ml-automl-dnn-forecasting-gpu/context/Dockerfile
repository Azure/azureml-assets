--- conflicted
+++ resolved
@@ -1,112 +1,106 @@
-FROM mcr.microsoft.com/azureml/openmpi5.0-cuda12.4-ubuntu22.04:{{latest-image-tag}}
-
-ENV AZUREML_CONDA_ENVIRONMENT_PATH /azureml-envs/azureml-automl-dnn-forecasting-gpu
-# Prepend path to AzureML conda environment
-ENV PATH $AZUREML_CONDA_ENVIRONMENT_PATH/bin:$PATH
-
-COPY --from=mcr.microsoft.com/azureml/mlflow-ubuntu20.04-py38-cpu-inference:20230306.v3 /var/mlflow_resources/mlflow_score_script.py /var/mlflow_resources/mlflow_score_script.py
-
-ENV MLFLOW_MODEL_FOLDER="mlflow-model"
-# ENV AML_APP_ROOT="/var/mlflow_resources"
-# ENV AZUREML_ENTRY_SCRIPT="mlflow_score_script.py"
-
-ENV ENABLE_METADATA=true
-
-RUN apt-get update && \
-apt-get install -y --only-upgrade \
-    systemd \
-    libsystemd0 \
-    libnss-systemd \
-    libpam-systemd \
-    libudev1 \
-    systemd-sysv \
-    systemd-timesyncd \
-    python3.10 \
-    python3.10-minimal \
-    libarchive13 \
-    libpython3.10-minimal \
-    libpython3.10-stdlib \
-    libpam0g \
-    libpam-modules \
-    libpam-modules-bin \
-    libpam-runtime
-
-RUN apt-get update && \
-    apt-get install -y --no-install-recommends \
-        cmake \
-        libboost-dev \
-        libboost-system-dev \
-        libboost-filesystem-dev && \
-    apt-get clean && \
-    rm -rf /var/lib/apt/lists/*
-
-
-# begin conda create
-# Create conda environment
-RUN conda create -p $AZUREML_CONDA_ENVIRONMENT_PATH \
-    python=3.9 \
-    # begin conda dependencies
-    pip=22.1.2 \
-    numpy~=1.23.5 \
-    scikit-learn=1.5.1 \
-    pandas~=1.5.3 \
-    scipy=1.10.1 \
-    'psutil>=5.2.2,<6.0.0' \
-    tqdm \
-    setuptools=78.1.1 \
-    wheel=0.44.0 \
-    # Install pytorch separately to speed up image build
-    -c conda-forge -c pytorch -c anaconda && \
-    conda install -p $AZUREML_CONDA_ENVIRONMENT_PATH \
-    pytorch=2.7.1 \
-    -c pytorch -c nvidia -c conda-forge -y && \
-    # end conda dependencies
-    conda run -p $AZUREML_CONDA_ENVIRONMENT_PATH && \
-    conda clean -a -y
-# end conda create
-
-# begin pip install
-# Install pip dependencies
-# GitPython>=3.1.41 is required for https://github.com/advisories/GHSA-2mqj-m65w-jghx and is not available in conda
-RUN pip install \
-                # begin pypi dependencies
-                azureml-core=={{latest-pypi-version}} \
-                azureml-mlflow=={{latest-pypi-version}} \
-                azureml-defaults=={{latest-pypi-version}} \
-                azureml-telemetry=={{latest-pypi-version}} \
-                azureml-interpret=={{latest-pypi-version}} \
-                azureml-responsibleai=={{latest-pypi-version}} \
-                azureml-automl-core=={{latest-pypi-version}} \
-                azureml-automl-runtime=={{latest-pypi-version}} \
-                azureml-train-automl-client=={{latest-pypi-version}} \
-                azureml-train-automl-runtime=={{latest-pypi-version}} \
-                azureml-dataset-runtime=={{latest-pypi-version}} \
-                azureml-train-automl=={{latest-pypi-version}} \
-                azureml-contrib-automl-dnn-forecasting=={{latest-pypi-version}} \
-                'azure-identity>=1.16.1' \
-                'inference-schema' \
-                'xgboost==1.5.2' \
-                'cryptography>=42.0.5' \
-                'requests>=2.32.4' \
-                'certifi>=2023.07.22' \
-                'spacy==3.7.4' \
-                'GitPython>=3.1.41' \
-                'https://aka.ms/automl-resources/packages/en_core_web_sm-3.7.1.tar.gz' \
-                'py-cpuinfo==5.0.0' \
-                "pillow>=11.3.0"
-                # end pypi dependencies
-
-RUN HOROVOD_WITH_PYTORCH=1 pip install --no-cache-dir git+https://github.com/horovod/horovod@3a31d933a13c7c885b8a673f4172b17914ad334d
-# end pip install
-
-# Fix vulnerabilities
-RUN pip install --upgrade urllib3
-RUN pip install torch==2.7.1 torchvision==0.22.1
-RUN $AZUREML_CONDA_ENVIRONMENT_PATH/bin/pip install --upgrade 'h2>=4.3.0'
-<<<<<<< HEAD
-RUN rm -rf /opt/miniconda/pkgs/
-=======
-RUN rm -rf /opt/miniconda/pkgs/
-
-
->>>>>>> 051aaa96
+FROM mcr.microsoft.com/azureml/openmpi5.0-cuda12.4-ubuntu22.04:{{latest-image-tag}}
+
+ENV AZUREML_CONDA_ENVIRONMENT_PATH /azureml-envs/azureml-automl-dnn-forecasting-gpu
+# Prepend path to AzureML conda environment
+ENV PATH $AZUREML_CONDA_ENVIRONMENT_PATH/bin:$PATH
+
+COPY --from=mcr.microsoft.com/azureml/mlflow-ubuntu20.04-py38-cpu-inference:20230306.v3 /var/mlflow_resources/mlflow_score_script.py /var/mlflow_resources/mlflow_score_script.py
+
+ENV MLFLOW_MODEL_FOLDER="mlflow-model"
+# ENV AML_APP_ROOT="/var/mlflow_resources"
+# ENV AZUREML_ENTRY_SCRIPT="mlflow_score_script.py"
+
+ENV ENABLE_METADATA=true
+
+RUN apt-get update && \
+apt-get install -y --only-upgrade \
+    systemd \
+    libsystemd0 \
+    libnss-systemd \
+    libpam-systemd \
+    libudev1 \
+    systemd-sysv \
+    systemd-timesyncd \
+    python3.10 \
+    python3.10-minimal \
+    libarchive13 \
+    libpython3.10-minimal \
+    libpython3.10-stdlib \
+    libpam0g \
+    libpam-modules \
+    libpam-modules-bin \
+    libpam-runtime
+
+RUN apt-get update && \
+    apt-get install -y --no-install-recommends \
+        cmake \
+        libboost-dev \
+        libboost-system-dev \
+        libboost-filesystem-dev && \
+    apt-get clean && \
+    rm -rf /var/lib/apt/lists/*
+
+
+# begin conda create
+# Create conda environment
+RUN conda create -p $AZUREML_CONDA_ENVIRONMENT_PATH \
+    python=3.9 \
+    # begin conda dependencies
+    pip=22.1.2 \
+    numpy~=1.23.5 \
+    scikit-learn=1.5.1 \
+    pandas~=1.5.3 \
+    scipy=1.10.1 \
+    'psutil>=5.2.2,<6.0.0' \
+    tqdm \
+    setuptools=78.1.1 \
+    wheel=0.44.0 \
+    # Install pytorch separately to speed up image build
+    -c conda-forge -c pytorch -c anaconda && \
+    conda install -p $AZUREML_CONDA_ENVIRONMENT_PATH \
+    pytorch=2.7.1 \
+    -c pytorch -c nvidia -c conda-forge -y && \
+    # end conda dependencies
+    conda run -p $AZUREML_CONDA_ENVIRONMENT_PATH && \
+    conda clean -a -y
+# end conda create
+
+# begin pip install
+# Install pip dependencies
+# GitPython>=3.1.41 is required for https://github.com/advisories/GHSA-2mqj-m65w-jghx and is not available in conda
+RUN pip install \
+                # begin pypi dependencies
+                azureml-core=={{latest-pypi-version}} \
+                azureml-mlflow=={{latest-pypi-version}} \
+                azureml-defaults=={{latest-pypi-version}} \
+                azureml-telemetry=={{latest-pypi-version}} \
+                azureml-interpret=={{latest-pypi-version}} \
+                azureml-responsibleai=={{latest-pypi-version}} \
+                azureml-automl-core=={{latest-pypi-version}} \
+                azureml-automl-runtime=={{latest-pypi-version}} \
+                azureml-train-automl-client=={{latest-pypi-version}} \
+                azureml-train-automl-runtime=={{latest-pypi-version}} \
+                azureml-dataset-runtime=={{latest-pypi-version}} \
+                azureml-train-automl=={{latest-pypi-version}} \
+                azureml-contrib-automl-dnn-forecasting=={{latest-pypi-version}} \
+                'azure-identity>=1.16.1' \
+                'inference-schema' \
+                'xgboost==1.5.2' \
+                'cryptography>=42.0.5' \
+                'requests>=2.32.4' \
+                'certifi>=2023.07.22' \
+                'spacy==3.7.4' \
+                'GitPython>=3.1.41' \
+                'https://aka.ms/automl-resources/packages/en_core_web_sm-3.7.1.tar.gz' \
+                'py-cpuinfo==5.0.0' \
+                "pillow>=11.3.0"
+                # end pypi dependencies
+
+RUN HOROVOD_WITH_PYTORCH=1 pip install --no-cache-dir git+https://github.com/horovod/horovod@3a31d933a13c7c885b8a673f4172b17914ad334d
+# end pip install
+
+# Fix vulnerabilities
+RUN pip install --upgrade urllib3
+RUN pip install torch==2.7.1 torchvision==0.22.1
+RUN $AZUREML_CONDA_ENVIRONMENT_PATH/bin/pip install --upgrade 'h2>=4.3.0'
+RUN rm -rf /opt/miniconda/pkgs/