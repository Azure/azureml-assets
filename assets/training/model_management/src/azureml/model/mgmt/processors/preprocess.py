# Copyright (c) Microsoft Corporation.
# Licensed under the MIT License.

"""Preprocess model."""

<<<<<<< HEAD
import azureml.model.mgmt.processors.transformers as transformers
import azureml.model.mgmt.processors.pyfunc.llava.convert as llava_pyfunc

from azureml.model.mgmt.config import ModelFlavor
from azureml.model.mgmt.processors import pyfunc
=======
from azureml.model.mgmt.processors.convertors import MLFLowConvertorInterface
from azureml.model.mgmt.processors.factory import get_mlflow_convertor
>>>>>>> a58f78f5
from azureml.model.mgmt.utils.logging_utils import get_logger
from pathlib import Path
from typing import Dict


logger = get_logger(__name__)


def run_preprocess(model_framework: str, model_path: Path, output_dir: Path, temp_dir: Path, **preprocess_args: Dict):
    """Preprocess model.

    :param model_framework: Model framework
    :type model_framework: str
    :param model_path: input model path
    :type model_path: Path
    :param output_dir: directory where converted MLflow model would be saved to
    :type output_dir: Path
    :param temp_dir: directory for temporary operations
    :type output_dir: Path
    :param preprocess_args: additional preprocess args required by MLflow flavor
    :type preprocess_args: Dict
    """
<<<<<<< HEAD
    logger.info(f"Run preprocess for model with flavor: {mlflow_flavor} at path: {model_path}")
    if mlflow_flavor == ModelFlavor.TRANSFORMERS.value:
        transformers.to_mlflow(model_path, output_dir, temp_dir, preprocess_args)
    elif mlflow_flavor == ModelFlavor.MMLAB_PYFUNC.value:
        pyfunc.to_mlflow(model_path, output_dir, preprocess_args)
    elif mlflow_flavor == ModelFlavor.PYFUNC.value:
        llava_pyfunc.to_mlflow(model_path, output_dir, preprocess_args)
    else:
        raise Exception(f"Unsupported model flavor: {mlflow_flavor}.")
    logger.info("Model prepocessing completed.")
=======
    logger.info(f"Run preprocess for model from framework: {model_framework} at path: {model_path}")
    mlflow_convertor: MLFLowConvertorInterface = get_mlflow_convertor(
        model_framework=model_framework, model_dir=model_path, output_dir=output_dir, temp_dir=temp_dir,
        translate_params=preprocess_args
    )
    mlflow_convertor.save_as_mlflow()
    logger.info("Model preprocessing completed.")
>>>>>>> a58f78f5
<|MERGE_RESOLUTION|>--- conflicted
+++ resolved
@@ -3,16 +3,8 @@
 
 """Preprocess model."""
 
-<<<<<<< HEAD
-import azureml.model.mgmt.processors.transformers as transformers
-import azureml.model.mgmt.processors.pyfunc.llava.convert as llava_pyfunc
-
-from azureml.model.mgmt.config import ModelFlavor
-from azureml.model.mgmt.processors import pyfunc
-=======
 from azureml.model.mgmt.processors.convertors import MLFLowConvertorInterface
 from azureml.model.mgmt.processors.factory import get_mlflow_convertor
->>>>>>> a58f78f5
 from azureml.model.mgmt.utils.logging_utils import get_logger
 from pathlib import Path
 from typing import Dict
@@ -35,23 +27,10 @@
     :param preprocess_args: additional preprocess args required by MLflow flavor
     :type preprocess_args: Dict
     """
-<<<<<<< HEAD
-    logger.info(f"Run preprocess for model with flavor: {mlflow_flavor} at path: {model_path}")
-    if mlflow_flavor == ModelFlavor.TRANSFORMERS.value:
-        transformers.to_mlflow(model_path, output_dir, temp_dir, preprocess_args)
-    elif mlflow_flavor == ModelFlavor.MMLAB_PYFUNC.value:
-        pyfunc.to_mlflow(model_path, output_dir, preprocess_args)
-    elif mlflow_flavor == ModelFlavor.PYFUNC.value:
-        llava_pyfunc.to_mlflow(model_path, output_dir, preprocess_args)
-    else:
-        raise Exception(f"Unsupported model flavor: {mlflow_flavor}.")
-    logger.info("Model prepocessing completed.")
-=======
     logger.info(f"Run preprocess for model from framework: {model_framework} at path: {model_path}")
     mlflow_convertor: MLFLowConvertorInterface = get_mlflow_convertor(
         model_framework=model_framework, model_dir=model_path, output_dir=output_dir, temp_dir=temp_dir,
         translate_params=preprocess_args
     )
     mlflow_convertor.save_as_mlflow()
-    logger.info("Model preprocessing completed.")
->>>>>>> a58f78f5
+    logger.info("Model preprocessing completed.")