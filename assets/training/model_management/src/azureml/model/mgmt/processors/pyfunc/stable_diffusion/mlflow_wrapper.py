--- conflicted
+++ resolved
@@ -35,8 +35,6 @@
         super().__init__()
         self._pipe = None
         self._task_type = task_type
-<<<<<<< HEAD
-        self._model_id = model_id
         self.batch_output_folder = os.getenv(BatchConstants.BATCH_OUTPUT_PATH, default=False)
 
     def image_to_str(self, img: PIL.Image.Image) -> str:
@@ -67,8 +65,7 @@
         img.save(filename, format=DatatypeLiterals.IMAGE_FORMAT)
 
         return filename
-=======
->>>>>>> 07fb54c7
+        self.batch_output_folder = os.getenv(BatchConstants.BATCH_OUTPUT_PATH, default=False)
 
     def load_context(self, context: mlflow.pyfunc.PythonModelContext) -> None:
         """
