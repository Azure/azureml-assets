--- conflicted
+++ resolved
@@ -14,95 +14,12 @@
 import torch
 from config import Tasks, MMDetLiterals, MLflowSchemaLiterals, ODLiterals, ISLiterals
 
-<<<<<<< HEAD
-
-def _create_temp_file(request_body: bytes, parent_dir: str) -> str:
-    """Create temporory file, save image and return path to the file.
-
-    :param request_body: Image
-    :type request_body: bytes
-    :param parent_dir: directory name
-    :type parent_dir: str
-    :return: Path to the file
-    :rtype: str
-    """
-    with tempfile.NamedTemporaryFile(dir=parent_dir, mode="wb", delete=False) as image_file_fp:
-        img_path = image_file_fp.name + ".png"
-        img = Image.open(io.BytesIO(request_body))
-        img.save(img_path)
-        return img_path
-
-
-def _process_image(img: pd.Series) -> pd.Series:
-    """Process input image.
-
-    If input image is in bytes format, return it as it is.
-    If input image is in base64 string format, decode it to bytes.
-    If input image is in url format, download it and return bytes.
-    https://github.com/mlflow/mlflow/blob/master/examples/flower_classifier/image_pyfunc.py
-
-    :param img: pandas series with image in base64 string format or url or bytes.
-    :type img: pd.Series
-    :return: decoded image in pandas series format.
-    :rtype: Pandas Series
-    """
-    image = img[0]
-    if isinstance(image, bytes):
-        return img
-    elif isinstance(image, str):
-        if _is_valid_url(image):
-            image = requests.get(image).content
-            return pd.Series(image)
-        else:
-            try:
-                return pd.Series(base64.b64decode(image))
-            except ValueError:
-                raise ValueError(
-                    "The provided image string cannot be decoded. Expected format is Base64 or URL string."
-                )
-    else:
-        raise ValueError(
-            f"Image received in {type(image)} format which is not supported."
-            "Expected format is bytes, base64 string or url string."
-        )
-
-
-def _is_valid_url(text: str) -> bool:
-    """Check if text is url or base64 string.
-
-    :param text: text to validate
-    :type text: str
-    :return: True if url else false
-    :rtype: bool
-    """
-    regex = (
-        "((http|https)://)(www.)?"
-        + "[a-zA-Z0-9@:%._\\+~#?&//=]"
-        + "{2,256}\\.[a-z]"
-        + "{2,6}\\b([-a-zA-Z0-9@:%"
-        + "._\\+~#?&//=]*)"
-    )
-    p = re.compile(regex)
-
-    # If the string is empty
-    # return false
-    if str is None:
-        return False
-
-    # Return if the string
-    # matched the ReGex
-    if re.search(p, text):
-        return True
-    else:
-        return False
-=======
 try:
     # Use try/except since vision_utils is added as part of model export and not available when initializing
     # model wrapper for save_model().
     from vision_utils import create_temp_file, process_image_pandas_series
 except ImportError:
     pass
->>>>>>> c79918c9
 
 
 def _normalize_polygon(polygon: List[np.ndarray], image_size: Tuple[int, int]) -> List[np.ndarray]:
@@ -171,7 +88,6 @@
             masks = pred_instances.masks.numpy() if self._task_type == Tasks.MM_INSTANCE_SEGMENTATION.value else None
 
             cur_image_preds = {ODLiterals.BOXES: []}
-<<<<<<< HEAD
             for i in range(len(labels)):
                 box = {
                     ODLiterals.BOX: {
@@ -189,71 +105,6 @@
                     polygon, _ = bitmap_to_polygon(masks[i])
                     box[ISLiterals.POLYGON] = _normalize_polygon(polygon, (image_width, image_height))
                 cur_image_preds[ODLiterals.BOXES].append(box)
-=======
-            for bbox, label in zip(bboxes, labels):
-                cur_image_preds[ODLiterals.BOXES].append(
-                    {
-                        ODLiterals.BOX: {
-                            ODLiterals.TOP_X: float(bbox[0]) / image_size[0],
-                            ODLiterals.TOP_Y: float(bbox[1]) / image_size[1],
-                            ODLiterals.BOTTOM_X: float(bbox[2]) / image_size[0],
-                            ODLiterals.BOTTOM_Y: float(bbox[3]) / image_size[1],
-                        },
-                        ODLiterals.LABEL: self._model.CLASSES[label],
-                        ODLiterals.SCORE: float(bbox[4]),
-                    }
-                )
-            predictions.append(cur_image_preds)
-        return predictions
-
-    def _process_instance_segmentation_results(
-        self, batch_predictions: List[Tuple[List[np.ndarray], List[np.ndarray]]], image_sizes: List[Tuple[int, int]]
-    ) -> List[Dict[str, List]]:
-        """Post process instance segmentation model results.
-
-        :param batch_predictions: List of tuples containing bounding boxes and masks.
-        :type batch_predictions: List[Tuple[List[np.ndarray], List[np.ndarray]]]
-        :param image_sizes: List of image sizes.
-        :type image_sizes: List[Tuple[int, int]]
-        :return: List of predictions having bounding boxes and masks.
-        :rtype: List[Dict[str, List]]
-        """
-        from mmcv import concat_list
-        from mmdet.core.mask.structures import bitmap_to_polygon
-
-        predictions = []
-        for (predicted_bbox, predicted_mask), image_size in zip(batch_predictions, image_sizes):
-            if isinstance(predicted_mask, tuple):
-                predicted_mask = predicted_mask[0]  # ms rcnn
-            bboxes = np.vstack(predicted_bbox)
-            labels = [np.full(bbox.shape[0], i, dtype=np.int32) for i, bbox in enumerate(predicted_bbox)]
-            labels = np.concatenate(labels)
-
-            masks = concat_list(predicted_mask)  # Concatenate a list of list into a single list.
-            if isinstance(masks[0], torch.Tensor):
-                masks = torch.stack(masks, dim=0)
-            else:
-                masks = torch.as_tensor(np.stack(masks, axis=0))
-
-            cur_image_preds = {ISLiterals.BOXES: []}
-            for bbox, label, mask in zip(bboxes, labels, masks):
-                polygon, _ = bitmap_to_polygon(mask)
-                polygon = _remove_invalid_segments(polygon)
-                if len(polygon) > 0:
-                    cur_image_preds[ISLiterals.BOXES].append(
-                        {
-                            ISLiterals.BOX: {
-                                ISLiterals.TOP_X: float(bbox[0]) / image_size[0],
-                                ISLiterals.TOP_Y: float(bbox[1]) / image_size[1],
-                                ISLiterals.BOTTOM_X: float(bbox[2]) / image_size[0],
-                                ISLiterals.BOTTOM_Y: float(bbox[3]) / image_size[1],
-                            },
-                            ISLiterals.LABEL: self._model.CLASSES[label],
-                            ISLiterals.SCORE: float(bbox[4]),
-                            ISLiterals.POLYGON: _normalize_polygon(polygon, image_size),
-                        }
-                    )
->>>>>>> c79918c9
             predictions.append(cur_image_preds)
         return predictions
 
@@ -313,19 +164,9 @@
         )
 
         with tempfile.TemporaryDirectory() as tmp_output_dir:
-<<<<<<< HEAD
             image_path_list = (
-                processed_images.iloc[:, 0].map(lambda row: _create_temp_file(row, tmp_output_dir)).tolist()
+                processed_images.iloc[:, 0].map(lambda row: create_temp_file(row, tmp_output_dir)).tolist()
             )
-=======
-            image_path_list = []
-            # Save image sizes to use it for normalization
-            image_original_size_list = []
-            for _, image in processed_images.iterrows():
-                img_path, img = create_temp_file(image[0], tmp_output_dir)
-                image_path_list.append(img_path)
-                image_original_size_list.append(img.size)
->>>>>>> c79918c9
 
             results = self._inference_detector(imgs=image_path_list, model=self._model)
 
