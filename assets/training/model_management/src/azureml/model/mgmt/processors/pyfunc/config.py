--- conflicted
+++ resolved
@@ -25,7 +25,6 @@
 
     # Text to Image
     TEXT_TO_IMAGE = "text-to-image"
-<<<<<<< HEAD
     TEXT_TO_IMAGE_INPAINTING = "text-to-image-inpainting"
 
 
@@ -33,8 +32,6 @@
     """Supported text to image models."""
 
     STABLE_DIFFUSION = "stable-diffusion"
-=======
 
     # LLaVA task
-    IMAGE_TEXT_TO_TEXT = "image-text-to-text"
->>>>>>> 8db35fce
+    IMAGE_TEXT_TO_TEXT = "image-text-to-text"