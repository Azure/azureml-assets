# Copyright (c) Microsoft Corporation.
# Licensed under the MIT License.

"""PyFunc MLflow model convertors."""

import json
import mlflow
import os
import sys

from abc import ABC, abstractmethod
from mlflow.models.signature import ModelSignature
from mlflow.pyfunc import PyFuncModel
from mlflow.types import DataType
from mlflow.types.schema import ColSpec, Schema
from pathlib import Path
from typing import Dict, List, Optional

from azureml.model.mgmt.utils.common_utils import fetch_mlflow_acft_metadata
from azureml.model.mgmt.utils.logging_utils import get_logger
from azureml.model.mgmt.processors.convertors import MLFLowConvertorInterface
from azureml.model.mgmt.processors.pyfunc.config import (
    MMLabDetectionTasks, MMLabTrackingTasks, SupportedTasks)

from azureml.model.mgmt.processors.pyfunc.clip.config import \
    MLflowSchemaLiterals as CLIPMLFlowSchemaLiterals, MLflowLiterals as CLIPMLflowLiterals
from azureml.model.mgmt.processors.pyfunc.blip2.config import \
    MLflowSchemaLiterals as BLIP2MLFlowSchemaLiterals, MLflowLiterals as BLIP2MLflowLiterals
from azureml.model.mgmt.processors.pyfunc.text_to_image.config import (
    MLflowSchemaLiterals as TextToImageMLFlowSchemaLiterals,
    MLflowLiterals as TextToImageMLflowLiterals,
)
from azureml.model.mgmt.processors.pyfunc.llava.config import \
    MLflowSchemaLiterals as LLaVAMLFlowSchemaLiterals, MLflowLiterals as LLaVAMLflowLiterals
from azureml.model.mgmt.processors.pyfunc.segment_anything.config import \
    MLflowSchemaLiterals as SegmentAnythingMLFlowSchemaLiterals, MLflowLiterals as SegmentAnythingMLflowLiterals
from azureml.model.mgmt.processors.pyfunc.vision.config import \
    MLflowSchemaLiterals as VisionMLFlowSchemaLiterals, MMDetLiterals


logger = get_logger(__name__)


class PyFuncMLFLowConvertor(MLFLowConvertorInterface, ABC):
    """PyFunc MLflow convertor base class."""

    CONDA_FILE_NAME = "conda.yaml"
    REQUIREMENTS_FILE_NAME = "requirements.txt"
    COMMON_DIR = os.path.join(os.path.dirname(os.path.dirname(__file__)), "common")
    sys.path.append(COMMON_DIR)

    @abstractmethod
    def get_model_signature(self) -> ModelSignature:
        """Return model signature for MLflow model.

        :return: MLflow model signature.
        :rtype: mlflow.models.signature.ModelSignature
        """
        raise NotImplementedError

    @abstractmethod
    def save_as_mlflow(self):
        """Prepare model for save to MLflow."""
        raise NotImplementedError

    def __init__(
        self,
        model_dir: Path,
        output_dir: Path,
        temp_dir: Path,
        translate_params: Dict,
    ):
        """Initialize MLflow convertor for PyFunc models."""
        self._validate(translate_params)
        self._model_dir = os.fspath(model_dir)
        self._output_dir = output_dir
        self._temp_dir = temp_dir
        self._model_id = translate_params.get("model_id")
        self._task = translate_params["task"]
        self._signatures = translate_params.get("signatures", None)

    def _save(
        self,
        mlflow_model_wrapper: PyFuncModel,
        artifacts_dict: Dict[str, str],
        code_path: List[str],
        pip_requirements: Optional[str] = None,
        conda_env: Optional[str] = None,
    ):
        """Save Mlflow model to output directory.

        :param mlflow_model_wrapper: MLflow model wrapper instance
        :type mlflow_model_wrapper: Subclass of PyFuncModel
        :param artifacts_dict: Dictionary of name to artifact path
        :type artifacts_dict: Dict[str, str]
        :param pip_requirements: Path to pip requirements file
        :type pip_requirements: Optional[str]
        :param conda_env: Path to conda environment yaml file
        :type conda_env: Optional[str]
        :param code_path: A list of local filesystem paths to Python file dependencies
        :type code_path: List[str]

        """
        signatures = self._signatures or self.get_model_signature()
        # set metadata info
        metadata = fetch_mlflow_acft_metadata(base_model_name=self._model_id,
                                              is_finetuned_model=False)
        mlflow.pyfunc.save_model(
            path=self._output_dir,
            python_model=mlflow_model_wrapper,
            artifacts=artifacts_dict,
            pip_requirements=pip_requirements,
            conda_env=conda_env,
            signature=signatures,
            code_path=code_path,
            metadata=metadata,
        )

        logger.info("Model saved successfully.")

    def _validate(self, translate_params):
        """Validate translate parameters."""
        if not translate_params.get("task"):
            raise Exception("task is a required parameter for pyfunc flavor.")
        task = translate_params["task"]
        if not SupportedTasks.has_value(task):
            raise Exception(f"Unsupported task {task} for pyfunc flavor.")


class MMLabDetectionMLflowConvertor(PyFuncMLFLowConvertor):
    """PyFunc MLfLow convertor for detection models from MMLab."""

    MODEL_DIR = os.path.join(os.path.dirname(__file__), "vision")
    COMMON_DIR = os.path.join(os.path.dirname(os.path.dirname(__file__)), "common")

    def __init__(self, **kwargs):
        """Initialize MLflow convertor for vision models."""
        super().__init__(**kwargs)
        if not MMLabDetectionTasks.has_value(self._task):
            raise Exception("Unsupported vision task")

    def get_model_signature(self) -> ModelSignature:
        """Return MLflow model signature with input and output schema for the given input task.

        :return: MLflow model signature.
        :rtype: mlflow.models.signature.ModelSignature
        """
        input_schema = Schema(
            [
                ColSpec(VisionMLFlowSchemaLiterals.INPUT_COLUMN_IMAGE_DATA_TYPE,
                        VisionMLFlowSchemaLiterals.INPUT_COLUMN_IMAGE)
            ]
        )

        if self._task in [MMLabDetectionTasks.MM_OBJECT_DETECTION.value,
                          MMLabDetectionTasks.MM_INSTANCE_SEGMENTATION.value]:
            output_schema = Schema(
                [
                    ColSpec(VisionMLFlowSchemaLiterals.OUTPUT_COLUMN_DATA_TYPE,
                            VisionMLFlowSchemaLiterals.OUTPUT_COLUMN_BOXES),
                ]
            )
        else:
            raise NotImplementedError(f"Task type: {self._task} is not supported yet.")
        return ModelSignature(inputs=input_schema, outputs=output_schema)

    def save_as_mlflow(self):
        """Prepare model for save to MLflow."""
        sys.path.append(self.MODEL_DIR)
        from detection_predict import ImagesDetectionMLflowModelWrapper

        mlflow_model_wrapper = ImagesDetectionMLflowModelWrapper(task_type=self._task)
        artifacts_dict = self._prepare_artifacts_dict()
        pip_requirements = os.path.join(self.MODEL_DIR, "requirements.txt")
        code_path = [
            os.path.join(self.MODEL_DIR, "detection_predict.py"),
            os.path.join(self.MODEL_DIR, "config.py"),
            os.path.join(self.COMMON_DIR, "vision_utils.py")
        ]
        super()._save(
            mlflow_model_wrapper=mlflow_model_wrapper,
            artifacts_dict=artifacts_dict,
            pip_requirements=pip_requirements,
            code_path=code_path,
        )

    def _prepare_artifacts_dict(self) -> Dict:
        """Prepare artifacts dict for MLflow model.

        :return: artifacts dict
        :rtype: Dict
        """
        metadata_path = os.path.join(self._model_dir, "model_selector_args.json")
        with open(metadata_path) as f:
            metadata = json.load(f)

        artifacts_dict = {
            MMDetLiterals.CONFIG_PATH: os.path.join(self._model_dir, metadata.get("pytorch_model_path")),
            MMDetLiterals.WEIGHTS_PATH: os.path.join(self._model_dir, metadata.get("model_weights_path_or_url")),
            MMDetLiterals.METAFILE_PATH: os.path.join(self._model_dir, metadata.get("model_metafile_path")),
        }
        return artifacts_dict


class CLIPMLFlowConvertor(PyFuncMLFLowConvertor):
    """PyFunc MLfLow convertor for CLIP models."""

    MODEL_DIR = os.path.join(os.path.dirname(__file__), "clip")
    COMMON_DIR = os.path.join(os.path.dirname(os.path.dirname(__file__)), "common")

    def __init__(self, **kwargs):
        """Initialize MLflow convertor for CLIP models."""
        super().__init__(**kwargs)
        if self._task not in \
                [SupportedTasks.ZERO_SHOT_IMAGE_CLASSIFICATION.value, SupportedTasks.EMBEDDINGS.value]:
            raise Exception("Unsupported task")

    def get_model_signature(self) -> ModelSignature:
        """Return MLflow model signature with input and output schema for the given input task.

        :return: MLflow model signature.
        :rtype: mlflow.models.signature.ModelSignature
        """
        input_schema = Schema(
            [
                ColSpec(CLIPMLFlowSchemaLiterals.INPUT_COLUMN_IMAGE_DATA_TYPE,
                        CLIPMLFlowSchemaLiterals.INPUT_COLUMN_IMAGE),
                ColSpec(CLIPMLFlowSchemaLiterals.INPUT_COLUMN_TEXT_DATA_TYPE,
                        CLIPMLFlowSchemaLiterals.INPUT_COLUMN_TEXT),
            ]
        )

        if self._task == SupportedTasks.ZERO_SHOT_IMAGE_CLASSIFICATION.value:
            output_schema = Schema(
                [
                    ColSpec(CLIPMLFlowSchemaLiterals.OUTPUT_COLUMN_DATA_TYPE,
                            CLIPMLFlowSchemaLiterals.OUTPUT_COLUMN_PROBS),
                    ColSpec(CLIPMLFlowSchemaLiterals.OUTPUT_COLUMN_DATA_TYPE,
                            CLIPMLFlowSchemaLiterals.OUTPUT_COLUMN_LABELS),
                ]
            )
        elif self._task == SupportedTasks.EMBEDDINGS.value:
            output_schema = Schema(
                [
                    ColSpec(CLIPMLFlowSchemaLiterals.OUTPUT_COLUMN_DATA_TYPE,
                            CLIPMLFlowSchemaLiterals.OUTPUT_COLUMN_IMAGE_FEATURES),
                    ColSpec(CLIPMLFlowSchemaLiterals.OUTPUT_COLUMN_DATA_TYPE,
                            CLIPMLFlowSchemaLiterals.OUTPUT_COLUMN_TEXT_FEATURES),
                ]
            )
        else:
            raise Exception("Unsupported task")

        return ModelSignature(inputs=input_schema, outputs=output_schema)

    def save_as_mlflow(self):
        """Prepare model for save to MLflow."""
        sys.path.append(self.MODEL_DIR)

        if self._task == SupportedTasks.ZERO_SHOT_IMAGE_CLASSIFICATION.value:
            from clip_mlflow_wrapper import CLIPMLFlowModelWrapper
            mlflow_model_wrapper = CLIPMLFlowModelWrapper(task_type=self._task)
        elif self._task == SupportedTasks.EMBEDDINGS.value:
            from clip_embeddings_mlflow_wrapper import CLIPEmbeddingsMLFlowModelWrapper
            mlflow_model_wrapper = CLIPEmbeddingsMLFlowModelWrapper(task_type=self._task)
        else:
            raise Exception("Unsupported task")

        artifacts_dict = self._prepare_artifacts_dict()
        conda_env_file = os.path.join(self.MODEL_DIR, "conda.yaml")
        code_path = self._get_code_path()

        super()._save(
            mlflow_model_wrapper=mlflow_model_wrapper,
            artifacts_dict=artifacts_dict,
            conda_env=conda_env_file,
            code_path=code_path,
        )

    def _get_code_path(self):
        """Return code path for saving mlflow model depending on task type.

        :return: code path
        :rtype: List[str]
        """
        code_path = [
            os.path.join(self.MODEL_DIR, "clip_mlflow_wrapper.py"),
            os.path.join(self.MODEL_DIR, "config.py"),
            os.path.join(self.COMMON_DIR, "vision_utils.py")
        ]
        if self._task == SupportedTasks.EMBEDDINGS.value:
            code_path.append(os.path.join(self.MODEL_DIR, "clip_embeddings_mlflow_wrapper.py"))

        return code_path

    def _prepare_artifacts_dict(self) -> Dict:
        """Prepare artifacts dict for MLflow model.

        :return: artifacts dict
        :rtype: Dict
        """
        artifacts_dict = {
            CLIPMLflowLiterals.MODEL_DIR: self._model_dir
        }
        return artifacts_dict


class BLIP2MLFlowConvertor(PyFuncMLFLowConvertor):
    """PyFunc MLfLow convertor for BLIP2 models."""

    MODEL_DIR = os.path.join(os.path.dirname(__file__), "blip2")
    COMMON_DIR = os.path.join(os.path.dirname(
        os.path.dirname(__file__)), "common")

    def __init__(self, **kwargs):
        """Initialize MLflow convertor for BLIP2 models."""
        super().__init__(**kwargs)
        if self._task != (SupportedTasks.IMAGE_TO_TEXT.value):
            raise Exception("Unsupported task")

    def get_model_signature(self) -> ModelSignature:
        """Return MLflow model signature with input and output schema for the given input task.

        :return: MLflow model signature.
        :rtype: mlflow.models.signature.ModelSignature
        """
        input_schema = Schema(
            [
                ColSpec(BLIP2MLFlowSchemaLiterals.INPUT_COLUMN_IMAGE_DATA_TYPE,
                        BLIP2MLFlowSchemaLiterals.INPUT_COLUMN_IMAGE),
            ]
        )
        output_schema = Schema(
            [
                ColSpec(BLIP2MLFlowSchemaLiterals.OUTPUT_COLUMN_DATA_TYPE,
                        BLIP2MLFlowSchemaLiterals.OUTPUT_COLUMN_TEXT),
            ]
        )

        return ModelSignature(inputs=input_schema, outputs=output_schema)

    def save_as_mlflow(self):
        """Prepare model for save to MLflow."""
        sys.path.append(self.MODEL_DIR)
        from mlflow_wrapper import BLIP2MLFlowModelWrapper

        mlflow_model_wrapper = BLIP2MLFlowModelWrapper(task_type=self._task)
        artifacts_dict = {
            BLIP2MLflowLiterals.MODEL_DIR: self._model_dir
        }
        conda_env_file = os.path.join(self.MODEL_DIR, "conda.yaml")
        code_path = [
            os.path.join(self.MODEL_DIR, "mlflow_wrapper.py"),
            os.path.join(self.MODEL_DIR, "config.py"),
            os.path.join(self.COMMON_DIR, "vision_utils.py"),
        ]
        super()._save(
            mlflow_model_wrapper=mlflow_model_wrapper,
            artifacts_dict=artifacts_dict,
            conda_env=conda_env_file,
            code_path=code_path,
        )


class TextToImageMLflowConvertor(PyFuncMLFLowConvertor):
    """MlfLow convertor base class for text to image models."""

    MODEL_DIR = os.path.join(os.path.dirname(__file__), "text_to_image")

    def __init__(self, **kwargs):
        """Initialize MLflow convertor for text to image models."""
        super().__init__(**kwargs)

    def get_model_signature(self):
        """Return model signature for text to image models."""
        input_schema = Schema(inputs=[
            ColSpec(name=TextToImageMLFlowSchemaLiterals.INPUT_COLUMN_PROMPT,
                    type=TextToImageMLFlowSchemaLiterals.INPUT_COLUMN_PROMPT_DATA_TYPE,)
        ])
        output_schema = Schema(inputs=[
            ColSpec(name=TextToImageMLFlowSchemaLiterals.INPUT_COLUMN_PROMPT,
                    type=TextToImageMLFlowSchemaLiterals.INPUT_COLUMN_PROMPT_DATA_TYPE,),
            ColSpec(name=TextToImageMLFlowSchemaLiterals.OUTPUT_COLUMN_IMAGE,
                    type=TextToImageMLFlowSchemaLiterals.OUTPUT_COLUMN_IMAGE_TYPE),
            ColSpec(name=TextToImageMLFlowSchemaLiterals.OUTPUT_COLUMN_NSFW_FLAG,
                    type=TextToImageMLFlowSchemaLiterals.OUTPUT_COLUMN_NSFW_FLAG_TYPE,),
        ])
        return ModelSignature(inputs=input_schema, outputs=output_schema)


class StableDiffusionMlflowConvertor(TextToImageMLflowConvertor):
    """HF MlfLow convertor class for stable diffusion models."""

    def __init__(self, **kwargs):
        """Initialize MLflow convertor for SD models."""
        super().__init__(**kwargs)

    def _prepare_artifacts_dict(self) -> Dict:
        """Prepare artifacts dict for MLflow model.

        :return: artifacts dict
        :rtype: Dict
        """
        artifacts_dict = {
            TextToImageMLflowLiterals.MODEL_DIR: self._model_dir
        }
        return artifacts_dict

    def save_as_mlflow(self):
        """Prepare SD model for save to MLflow."""
        """Prepare model for save to MLflow."""
        sys.path.append(self.MODEL_DIR)
        from stable_diffusion_mlflow_wrapper import StableDiffusionMLflowWrapper

        mlflow_model_wrapper = StableDiffusionMLflowWrapper(task_type=self._task)
        artifacts_dict = self._prepare_artifacts_dict()
        conda_env_file = os.path.join(self.MODEL_DIR, "conda.yaml")
        code_path = [
            os.path.join(self.MODEL_DIR, "stable_diffusion_mlflow_wrapper.py"),
            os.path.join(self.MODEL_DIR, "config.py"),
            os.path.join(self.COMMON_DIR, "vision_utils.py")
        ]
        super()._save(
            mlflow_model_wrapper=mlflow_model_wrapper,
            artifacts_dict=artifacts_dict,
            conda_env=conda_env_file,
            code_path=code_path,
        )


class TextToImageInpaintingMLflowConvertor(PyFuncMLFLowConvertor):
    """MlfLow convertor base class for text to image inpainting models."""

    MODEL_DIR = os.path.join(os.path.dirname(__file__), "text_to_image")

    def __init__(self, **kwargs):
        """Initialize MLflow convertor for text to image models."""
        super().__init__(**kwargs)

    def get_model_signature(self):
        """Return model signature for text to image models."""
        input_schema = Schema(inputs=[
            ColSpec(name=TextToImageMLFlowSchemaLiterals.INPUT_COLUMN_PROMPT,
                    type=TextToImageMLFlowSchemaLiterals.INPUT_COLUMN_PROMPT_DATA_TYPE,),
            ColSpec(name=TextToImageMLFlowSchemaLiterals.INPUT_COLUMN_IMAGE,
                    type=TextToImageMLFlowSchemaLiterals.INPUT_COLUMN_IMAGE_TYPE,),
            ColSpec(name=TextToImageMLFlowSchemaLiterals.INPUT_COLUMN_MASK_IMAGE,
                    type=TextToImageMLFlowSchemaLiterals.INPUT_COLUMN_MASK_IMAGE_TYPE,)
        ])
        output_schema = Schema(inputs=[
            ColSpec(name=TextToImageMLFlowSchemaLiterals.OUTPUT_COLUMN_IMAGE,
                    type=TextToImageMLFlowSchemaLiterals.OUTPUT_COLUMN_IMAGE_TYPE),
            ColSpec(
                name=TextToImageMLFlowSchemaLiterals.OUTPUT_COLUMN_NSFW_FLAG,
                type=TextToImageMLFlowSchemaLiterals.OUTPUT_COLUMN_NSFW_FLAG_TYPE,
            ),
        ])
        return ModelSignature(inputs=input_schema, outputs=output_schema)


class StableDiffusionInpaintingMlflowConvertor(TextToImageInpaintingMLflowConvertor):
    """HF MlfLow convertor class for stable diffusion inpainting models."""

    def __init__(self, **kwargs):
        """Initialize MLflow convertor for SD inpainting models."""
        super().__init__(**kwargs)

    def _prepare_artifacts_dict(self) -> Dict:
        """Prepare artifacts dict for MLflow model.

        :return: artifacts dict
        :rtype: Dict
        """
        artifacts_dict = {
            TextToImageMLflowLiterals.MODEL_DIR: self._model_dir
        }
        return artifacts_dict

    def save_as_mlflow(self):
        """Prepare SD model for save to MLflow."""
        """Prepare model for save to MLflow."""
        sys.path.append(self.MODEL_DIR)
        from stable_diffusion_inpainting_mlflow_wrapper import StableDiffusionInpaintingMLflowWrapper

        mlflow_model_wrapper = StableDiffusionInpaintingMLflowWrapper(task_type=self._task)
        artifacts_dict = self._prepare_artifacts_dict()
        conda_env_file = os.path.join(self.MODEL_DIR, "conda.yaml")
        code_path = [
            os.path.join(self.MODEL_DIR, "stable_diffusion_inpainting_mlflow_wrapper.py"),
            os.path.join(self.MODEL_DIR, "config.py"),
            os.path.join(self.COMMON_DIR, "vision_utils.py")
        ]
        super()._save(
            mlflow_model_wrapper=mlflow_model_wrapper,
            artifacts_dict=artifacts_dict,
            conda_env=conda_env_file,
            code_path=code_path,
        )


class LLaVAMLFlowConvertor(PyFuncMLFLowConvertor):
    """PyFunc MLfLow convertor for LLaVA models."""

    MODEL_DIR = os.path.join(os.path.dirname(__file__), "llava")
    COMMON_DIR = os.path.join(os.path.dirname(os.path.dirname(__file__)), "common")

    def __init__(self, **kwargs):
        """Initialize MLflow convertor for LLaVA models."""
        super().__init__(**kwargs)
        if self._task != SupportedTasks.IMAGE_TEXT_TO_TEXT.value:
            raise Exception("Unsupported task")

    def get_model_signature(self) -> ModelSignature:
        """Return MLflow model signature with input and output schema for the given input task.

        :return: MLflow model signature.
        :rtype: mlflow.models.signature.ModelSignature
        """
        input_schema = Schema(
            [
                ColSpec(DataType.string, LLaVAMLFlowSchemaLiterals.INPUT_COLUMN_IMAGE),
                ColSpec(DataType.string, LLaVAMLFlowSchemaLiterals.INPUT_COLUMN_PROMPT),
                ColSpec(DataType.string, LLaVAMLFlowSchemaLiterals.INPUT_COLUMN_DIRECT_QUESTION),
            ]
        )

        output_schema = Schema(
            [
                ColSpec(DataType.string, LLaVAMLFlowSchemaLiterals.OUTPUT_COLUMN_RESPONSE)
            ]
        )

        return ModelSignature(inputs=input_schema, outputs=output_schema)

    def save_as_mlflow(self):
        """Prepare model for save to MLflow."""
        sys.path.append(self.MODEL_DIR)
        from llava_mlflow_wrapper import LLaVAMLflowWrapper

        mlflow_model_wrapper = LLaVAMLflowWrapper(task_type=self._task)
        artifacts_dict = self._prepare_artifacts_dict()
        conda_env_file = os.path.join(self.MODEL_DIR, "conda.yaml")
        code_path = [
            os.path.join(self.MODEL_DIR, "llava_mlflow_wrapper.py"),
            os.path.join(self.MODEL_DIR, "config.py"),
            os.path.join(self.COMMON_DIR, "vision_utils.py")
        ]
        super()._save(
            mlflow_model_wrapper=mlflow_model_wrapper,
            artifacts_dict=artifacts_dict,
            conda_env=conda_env_file,
            code_path=code_path,
        )

    def _prepare_artifacts_dict(self) -> Dict:
        """Prepare artifacts dict for MLflow model.

        :return: artifacts dict
        :rtype: Dict
        """
        # Get the name of the only subdirectory of the model directory.
        sd = next(
            (d for d in os.listdir(self._model_dir) if os.path.isdir(os.path.join(self._model_dir, d))),
            self._model_dir
        )

        # Set model_dir parameter to point to subdirectory.
        artifacts_dict = {
            LLaVAMLflowLiterals.MODEL_DIR: os.path.join(self._model_dir, sd)
        }
        return artifacts_dict


<<<<<<< HEAD
class SegmentAnythingMLFlowConvertor(PyFuncMLFLowConvertor):
    """PyFunc MLfLow convertor for SAM models."""

    MODEL_DIR = os.path.join(os.path.dirname(__file__), "segment_anything")
    COMMON_DIR = os.path.join(os.path.dirname(os.path.dirname(__file__)), "common")

    def __init__(self, **kwargs):
        """Initialize MLflow convertor for SAM models."""
        super().__init__(**kwargs)
        if self._task != SupportedTasks.MASK_GENERATION.value:
            raise Exception("Unsupported task")
=======
class MMLabTrackingMLflowConvertor(PyFuncMLFLowConvertor):
    """PyFunc MLfLow convertor for tracking models from MMLab."""

    MODEL_DIR = os.path.join(os.path.dirname(__file__), "vision")
    COMMON_DIR = os.path.join(os.path.dirname(os.path.dirname(__file__)), "common")

    def __init__(self, **kwargs):
        """Initialize MLflow convertor for vision models."""
        super().__init__(**kwargs)
        if not MMLabTrackingTasks.has_value(self._task):
            raise Exception("Unsupported vision task")
>>>>>>> f318dd7e

    def get_model_signature(self) -> ModelSignature:
        """Return MLflow model signature with input and output schema for the given input task.

        :return: MLflow model signature.
        :rtype: mlflow.models.signature.ModelSignature
        """
<<<<<<< HEAD
        # No Signature for SAM models, this allows nested lists as input
        # Checks for input would be done in the model predict function
        return None
=======
        input_schema = Schema(
            [
                ColSpec(VisionMLFlowSchemaLiterals.INPUT_COLUMN_VIDEO_DATA_TYPE,
                        VisionMLFlowSchemaLiterals.INPUT_COLUMN_VIDEO)
            ]
        )

        if self._task in [MMLabTrackingTasks.MM_MULTI_OBJECT_TRACKING.value]:
            output_schema = Schema(
                [
                    ColSpec(VisionMLFlowSchemaLiterals.OUTPUT_COLUMN_DATA_TYPE,
                            VisionMLFlowSchemaLiterals.OUTPUT_COLUMN_BOXES),
                ]
            )
        else:
            raise NotImplementedError(f"Task type: {self._task} is not supported yet.")
        return ModelSignature(inputs=input_schema, outputs=output_schema)
>>>>>>> f318dd7e

    def save_as_mlflow(self):
        """Prepare model for save to MLflow."""
        sys.path.append(self.MODEL_DIR)
<<<<<<< HEAD
        from segment_anything_mlflow_wrapper import SegmentAnythingMLflowWrapper

        mlflow_model_wrapper = SegmentAnythingMLflowWrapper(task_type=self._task)
        artifacts_dict = self._prepare_artifacts_dict()
        conda_env_file = os.path.join(self.MODEL_DIR, "conda.yaml")
        code_path = [
            os.path.join(self.MODEL_DIR, "segment_anything_mlflow_wrapper.py"),
            os.path.join(self.MODEL_DIR, "config.py"),
            os.path.join(self.COMMON_DIR, "vision_utils.py"),
=======
        from track_predict import VideosTrackingMLflowModelWrapper

        mlflow_model_wrapper = VideosTrackingMLflowModelWrapper(task_type=self._task)
        artifacts_dict = self._prepare_artifacts_dict()
        conda_env = os.path.join(self.MODEL_DIR, "conda.yaml")
        code_path = [
            os.path.join(self.MODEL_DIR, "track_predict.py"),
            os.path.join(self.MODEL_DIR, "config.py"),
            os.path.join(self.COMMON_DIR, "vision_utils.py")
>>>>>>> f318dd7e
        ]
        super()._save(
            mlflow_model_wrapper=mlflow_model_wrapper,
            artifacts_dict=artifacts_dict,
<<<<<<< HEAD
            conda_env=conda_env_file,
=======
            conda_env=conda_env,
>>>>>>> f318dd7e
            code_path=code_path,
        )

    def _prepare_artifacts_dict(self) -> Dict:
        """Prepare artifacts dict for MLflow model.

        :return: artifacts dict
        :rtype: Dict
        """
<<<<<<< HEAD
        artifacts_dict = {SegmentAnythingMLflowLiterals.MODEL_DIR: self._model_dir}
=======
        metadata_path = os.path.join(self._model_dir, "model_selector_args.json")
        with open(metadata_path) as f:
            metadata = json.load(f)

        artifacts_dict = {
            MMDetLiterals.CONFIG_PATH: os.path.join(self._model_dir, metadata.get("pytorch_model_path")),
            MMDetLiterals.WEIGHTS_PATH: os.path.join(self._model_dir, metadata.get("model_weights_path_or_url")),
            MMDetLiterals.METAFILE_PATH: os.path.join(self._model_dir, metadata.get("model_metafile_path")),
        }
>>>>>>> f318dd7e
        return artifacts_dict<|MERGE_RESOLUTION|>--- conflicted
+++ resolved
@@ -33,7 +33,7 @@
 from azureml.model.mgmt.processors.pyfunc.llava.config import \
     MLflowSchemaLiterals as LLaVAMLFlowSchemaLiterals, MLflowLiterals as LLaVAMLflowLiterals
 from azureml.model.mgmt.processors.pyfunc.segment_anything.config import \
-    MLflowSchemaLiterals as SegmentAnythingMLFlowSchemaLiterals, MLflowLiterals as SegmentAnythingMLflowLiterals
+    MLflowLiterals as SegmentAnythingMLflowLiterals
 from azureml.model.mgmt.processors.pyfunc.vision.config import \
     MLflowSchemaLiterals as VisionMLFlowSchemaLiterals, MMDetLiterals
 
@@ -571,19 +571,6 @@
         return artifacts_dict
 
 
-<<<<<<< HEAD
-class SegmentAnythingMLFlowConvertor(PyFuncMLFLowConvertor):
-    """PyFunc MLfLow convertor for SAM models."""
-
-    MODEL_DIR = os.path.join(os.path.dirname(__file__), "segment_anything")
-    COMMON_DIR = os.path.join(os.path.dirname(os.path.dirname(__file__)), "common")
-
-    def __init__(self, **kwargs):
-        """Initialize MLflow convertor for SAM models."""
-        super().__init__(**kwargs)
-        if self._task != SupportedTasks.MASK_GENERATION.value:
-            raise Exception("Unsupported task")
-=======
 class MMLabTrackingMLflowConvertor(PyFuncMLFLowConvertor):
     """PyFunc MLfLow convertor for tracking models from MMLab."""
 
@@ -595,7 +582,6 @@
         super().__init__(**kwargs)
         if not MMLabTrackingTasks.has_value(self._task):
             raise Exception("Unsupported vision task")
->>>>>>> f318dd7e
 
     def get_model_signature(self) -> ModelSignature:
         """Return MLflow model signature with input and output schema for the given input task.
@@ -603,11 +589,6 @@
         :return: MLflow model signature.
         :rtype: mlflow.models.signature.ModelSignature
         """
-<<<<<<< HEAD
-        # No Signature for SAM models, this allows nested lists as input
-        # Checks for input would be done in the model predict function
-        return None
-=======
         input_schema = Schema(
             [
                 ColSpec(VisionMLFlowSchemaLiterals.INPUT_COLUMN_VIDEO_DATA_TYPE,
@@ -625,22 +606,10 @@
         else:
             raise NotImplementedError(f"Task type: {self._task} is not supported yet.")
         return ModelSignature(inputs=input_schema, outputs=output_schema)
->>>>>>> f318dd7e
-
-    def save_as_mlflow(self):
-        """Prepare model for save to MLflow."""
-        sys.path.append(self.MODEL_DIR)
-<<<<<<< HEAD
-        from segment_anything_mlflow_wrapper import SegmentAnythingMLflowWrapper
-
-        mlflow_model_wrapper = SegmentAnythingMLflowWrapper(task_type=self._task)
-        artifacts_dict = self._prepare_artifacts_dict()
-        conda_env_file = os.path.join(self.MODEL_DIR, "conda.yaml")
-        code_path = [
-            os.path.join(self.MODEL_DIR, "segment_anything_mlflow_wrapper.py"),
-            os.path.join(self.MODEL_DIR, "config.py"),
-            os.path.join(self.COMMON_DIR, "vision_utils.py"),
-=======
+
+    def save_as_mlflow(self):
+        """Prepare model for save to MLflow."""
+        sys.path.append(self.MODEL_DIR)
         from track_predict import VideosTrackingMLflowModelWrapper
 
         mlflow_model_wrapper = VideosTrackingMLflowModelWrapper(task_type=self._task)
@@ -650,16 +619,11 @@
             os.path.join(self.MODEL_DIR, "track_predict.py"),
             os.path.join(self.MODEL_DIR, "config.py"),
             os.path.join(self.COMMON_DIR, "vision_utils.py")
->>>>>>> f318dd7e
-        ]
-        super()._save(
-            mlflow_model_wrapper=mlflow_model_wrapper,
-            artifacts_dict=artifacts_dict,
-<<<<<<< HEAD
-            conda_env=conda_env_file,
-=======
+        ]
+        super()._save(
+            mlflow_model_wrapper=mlflow_model_wrapper,
+            artifacts_dict=artifacts_dict,
             conda_env=conda_env,
->>>>>>> f318dd7e
             code_path=code_path,
         )
 
@@ -669,9 +633,6 @@
         :return: artifacts dict
         :rtype: Dict
         """
-<<<<<<< HEAD
-        artifacts_dict = {SegmentAnythingMLflowLiterals.MODEL_DIR: self._model_dir}
-=======
         metadata_path = os.path.join(self._model_dir, "model_selector_args.json")
         with open(metadata_path) as f:
             metadata = json.load(f)
@@ -681,5 +642,55 @@
             MMDetLiterals.WEIGHTS_PATH: os.path.join(self._model_dir, metadata.get("model_weights_path_or_url")),
             MMDetLiterals.METAFILE_PATH: os.path.join(self._model_dir, metadata.get("model_metafile_path")),
         }
->>>>>>> f318dd7e
+        return artifacts_dict
+
+
+class SegmentAnythingMLFlowConvertor(PyFuncMLFLowConvertor):
+    """PyFunc MLfLow convertor for SAM models."""
+
+    MODEL_DIR = os.path.join(os.path.dirname(__file__), "segment_anything")
+    COMMON_DIR = os.path.join(os.path.dirname(os.path.dirname(__file__)), "common")
+
+    def __init__(self, **kwargs):
+        """Initialize MLflow convertor for SAM models."""
+        super().__init__(**kwargs)
+        if self._task != SupportedTasks.MASK_GENERATION.value:
+            raise Exception("Unsupported task")
+
+    def get_model_signature(self) -> ModelSignature:
+        """Return MLflow model signature with input and output schema for the given input task.
+
+        :return: MLflow model signature.
+        :rtype: mlflow.models.signature.ModelSignature
+        """
+        # No Signature for SAM models, this allows nested lists as input
+        return None
+
+    def save_as_mlflow(self):
+        """Prepare model for save to MLflow."""
+        sys.path.append(self.MODEL_DIR)
+        from segment_anything_mlflow_wrapper import SegmentAnythingMLflowWrapper
+
+        mlflow_model_wrapper = SegmentAnythingMLflowWrapper(task_type=self._task)
+        artifacts_dict = self._prepare_artifacts_dict()
+        conda_env_file = os.path.join(self.MODEL_DIR, "conda.yaml")
+        code_path = [
+            os.path.join(self.MODEL_DIR, "segment_anything_mlflow_wrapper.py"),
+            os.path.join(self.MODEL_DIR, "config.py"),
+            os.path.join(self.COMMON_DIR, "vision_utils.py"),
+        ]
+        super()._save(
+            mlflow_model_wrapper=mlflow_model_wrapper,
+            artifacts_dict=artifacts_dict,
+            conda_env=conda_env_file,
+            code_path=code_path,
+        )
+
+    def _prepare_artifacts_dict(self) -> Dict:
+        """Prepare artifacts dict for MLflow model.
+
+        :return: artifacts dict
+        :rtype: Dict
+        """
+        artifacts_dict = {SegmentAnythingMLflowLiterals.MODEL_DIR: self._model_dir}
         return artifacts_dict