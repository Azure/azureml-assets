# Copyright (c) Microsoft Corporation.
# Licensed under the MIT License.

"""PyFunc MLflow model convertors."""

import json
import mlflow
import os
import sys

from abc import ABC, abstractmethod
from mlflow.models.signature import ModelSignature
from mlflow.pyfunc import PyFuncModel
from mlflow.types import DataType
from mlflow.types.schema import ColSpec, Schema
from pathlib import Path
from typing import Dict, List, Optional

from azureml.model.mgmt.utils.logging_utils import get_logger
from azureml.model.mgmt.processors.convertors import MLFLowConvertorInterface
from azureml.model.mgmt.processors.pyfunc.config import MMLabDetectionTasks, SupportedTasks

from azureml.model.mgmt.processors.pyfunc.clip.config import \
    MLflowSchemaLiterals as CLIPMLFlowSchemaLiterals, MLflowLiterals as CLIPMLflowLiterals
<<<<<<< HEAD
from azureml.model.mgmt.processors.pyfunc.llava.config import \
    MLflowSchemaLiterals as LLaVAMLFlowSchemaLiterals, MLflowLiterals as LLaVAMLflowLiterals
=======
from azureml.model.mgmt.processors.pyfunc.text_to_image.config import (
    MLflowSchemaLiterals as TextToImageMLFlowSchemaLiterals,
    MLflowLiterals as TextToImageMLflowLiterals,
)
>>>>>>> 848f70ca
from azureml.model.mgmt.processors.pyfunc.vision.config import \
    MLflowSchemaLiterals as VisionMLFlowSchemaLiterals, MMDetLiterals


logger = get_logger(__name__)


class PyFuncMLFLowConvertor(MLFLowConvertorInterface, ABC):
    """PyFunc MLflow convertor base class."""

    CONDA_FILE_NAME = "conda.yaml"
    REQUIREMENTS_FILE_NAME = "requirements.txt"

    @abstractmethod
    def get_model_signature(self) -> ModelSignature:
        """Return model signature for MLflow model.

        :return: MLflow model signature.
        :rtype: mlflow.models.signature.ModelSignature
        """
        raise NotImplementedError

    @abstractmethod
    def save_as_mlflow(self):
        """Prepare model for save to MLflow."""
        raise NotImplementedError

    def __init__(
        self,
        model_dir: Path,
        output_dir: Path,
        temp_dir: Path,
        translate_params: Dict,
    ):
        """Initialize MLflow convertor for PyFunc models."""
        self._validate(translate_params)
        self._model_dir = os.fspath(model_dir)
        self._output_dir = output_dir
        self._temp_dir = temp_dir
        self._model_id = translate_params.get("model_id")
        self._task = translate_params["task"]
        self._signatures = translate_params.get("signatures", None)

    def _save(
        self,
        mlflow_model_wrapper: PyFuncModel,
        artifacts_dict: Dict[str, str],
        code_path: List[str],
        pip_requirements: Optional[str] = None,
        conda_env: Optional[str] = None,
    ):
        """Save Mlflow model to output directory.

        :param mlflow_model_wrapper: MLflow model wrapper instance
        :type mlflow_model_wrapper: Subclass of PyFuncModel
        :param artifacts_dict: Dictionary of name to artifact path
        :type artifacts_dict: Dict[str, str]
        :param pip_requirements: Path to pip requirements file
        :type pip_requirements: Optional[str]
        :param conda_env: Path to conda environment yaml file
        :type conda_env: Optional[str]
        :param code_path: A list of local filesystem paths to Python file dependencies
        :type code_path: List[str]

        """
        signatures = self._signatures or self.get_model_signature()

        mlflow.pyfunc.save_model(
            path=self._output_dir,
            python_model=mlflow_model_wrapper,
            artifacts=artifacts_dict,
            pip_requirements=pip_requirements,
            conda_env=conda_env,
            signature=signatures,
            code_path=code_path,
            metadata={"model_name": self._model_id},
        )

        logger.info("Model saved successfully.")

    def _validate(self, translate_params):
        """Validate translate parameters."""
        if not translate_params.get("task"):
            raise Exception("task is a required parameter for pyfunc flavor.")
        task = translate_params["task"]
        if not SupportedTasks.has_value(task):
            raise Exception(f"Unsupported task {task} for pyfunc flavor.")


class MMLabDetectionMLflowConvertor(PyFuncMLFLowConvertor):
    """PyFunc MLfLow convertor for detection models from MMLab."""

    MODEL_DIR = os.path.join(os.path.dirname(__file__), "vision")

    def __init__(self, **kwargs):
        """Initialize MLflow convertor for vision models."""
        super().__init__(**kwargs)
        if not MMLabDetectionTasks.has_value(self._task):
            raise Exception("Unsupported vision task")

    def get_model_signature(self) -> ModelSignature:
        """Return MLflow model signature with input and output schema for the given input task.

        :return: MLflow model signature.
        :rtype: mlflow.models.signature.ModelSignature
        """
        input_schema = Schema(
            [
                ColSpec(VisionMLFlowSchemaLiterals.INPUT_COLUMN_IMAGE_DATA_TYPE,
                        VisionMLFlowSchemaLiterals.INPUT_COLUMN_IMAGE)
            ]
        )

        if self._task in [MMLabDetectionTasks.MM_OBJECT_DETECTION.value,
                          MMLabDetectionTasks.MM_INSTANCE_SEGMENTATION.value]:
            output_schema = Schema(
                [
                    ColSpec(VisionMLFlowSchemaLiterals.OUTPUT_COLUMN_DATA_TYPE,
                            VisionMLFlowSchemaLiterals.OUTPUT_COLUMN_BOXES),
                ]
            )
        else:
            raise NotImplementedError(f"Task type: {self._task} is not supported yet.")
        return ModelSignature(inputs=input_schema, outputs=output_schema)

    def save_as_mlflow(self):
        """Prepare model for save to MLflow."""
        sys.path.append(self.MODEL_DIR)
        from detection_predict import ImagesDetectionMLflowModelWrapper

        mlflow_model_wrapper = ImagesDetectionMLflowModelWrapper(task_type=self._task)
        artifacts_dict = self._prepare_artifacts_dict()
        pip_requirements = os.path.join(self.MODEL_DIR, "requirements.txt")
        code_path = [
            os.path.join(self.MODEL_DIR, "detection_predict.py"),
            os.path.join(self.MODEL_DIR, "config.py"),
        ]
        super()._save(
            mlflow_model_wrapper=mlflow_model_wrapper,
            artifacts_dict=artifacts_dict,
            pip_requirements=pip_requirements,
            code_path=code_path,
        )

    def _prepare_artifacts_dict(self) -> Dict:
        """Prepare artifacts dict for MLflow model.

        :return: artifacts dict
        :rtype: Dict
        """
        metadata_path = os.path.join(self._model_dir, "model_selector_args.json")
        with open(metadata_path) as f:
            metadata = json.load(f)

        artifacts_dict = {
            MMDetLiterals.CONFIG_PATH: os.path.join(self._model_dir, metadata.get("pytorch_model_path")),
            MMDetLiterals.WEIGHTS_PATH: os.path.join(self._model_dir, metadata.get("model_weights_path_or_url")),
            MMDetLiterals.METAFILE_PATH: os.path.join(self._model_dir, metadata.get("model_metafile_path")),
        }
        return artifacts_dict


class CLIPMLFlowConvertor(PyFuncMLFLowConvertor):
    """PyFunc MLfLow convertor for CLIP models."""

    MODEL_DIR = os.path.join(os.path.dirname(__file__), "clip")

    def __init__(self, **kwargs):
        """Initialize MLflow convertor for CLIP models."""
        super().__init__(**kwargs)
        if self._task != SupportedTasks.ZERO_SHOT_IMAGE_CLASSIFICATION.value:
            raise Exception("Unsupported task")

    def get_model_signature(self) -> ModelSignature:
        """Return MLflow model signature with input and output schema for the given input task.

        :return: MLflow model signature.
        :rtype: mlflow.models.signature.ModelSignature
        """
        input_schema = Schema(
            [
                ColSpec(CLIPMLFlowSchemaLiterals.INPUT_COLUMN_IMAGE_DATA_TYPE,
                        CLIPMLFlowSchemaLiterals.INPUT_COLUMN_IMAGE),
                ColSpec(CLIPMLFlowSchemaLiterals.INPUT_COLUMN_TEXT_DATA_TYPE,
                        CLIPMLFlowSchemaLiterals.INPUT_COLUMN_TEXT),
            ]
        )
        output_schema = Schema(
            [
                ColSpec(CLIPMLFlowSchemaLiterals.OUTPUT_COLUMN_DATA_TYPE,
                        CLIPMLFlowSchemaLiterals.OUTPUT_COLUMN_PROBS),
                ColSpec(CLIPMLFlowSchemaLiterals.OUTPUT_COLUMN_DATA_TYPE,
                        CLIPMLFlowSchemaLiterals.OUTPUT_COLUMN_LABELS),
            ]
        )

        return ModelSignature(inputs=input_schema, outputs=output_schema)

    def save_as_mlflow(self):
        """Prepare model for save to MLflow."""
        sys.path.append(self.MODEL_DIR)
        from mlflow_wrapper import CLIPMLFlowModelWrapper

        mlflow_model_wrapper = CLIPMLFlowModelWrapper(task_type=self._task)
        artifacts_dict = self._prepare_artifacts_dict()
        conda_env_file = os.path.join(self.MODEL_DIR, "conda.yaml")
        code_path = [
            os.path.join(self.MODEL_DIR, "mlflow_wrapper.py"),
            os.path.join(self.MODEL_DIR, "config.py"),
            os.path.join(self.MODEL_DIR, "utils.py")
        ]
        super()._save(
            mlflow_model_wrapper=mlflow_model_wrapper,
            artifacts_dict=artifacts_dict,
            conda_env=conda_env_file,
            code_path=code_path,
        )

    def _prepare_artifacts_dict(self) -> Dict:
        """Prepare artifacts dict for MLflow model.

        :return: artifacts dict
        :rtype: Dict
        """
        artifacts_dict = {
            CLIPMLflowLiterals.MODEL_DIR: self._model_dir
        }
        return artifacts_dict


<<<<<<< HEAD
class LLaVAMLFlowConvertor(PyFuncMLFLowConvertor):
    """PyFunc MLfLow convertor for LLaVA models."""

    MODEL_DIR = os.path.join(os.path.dirname(__file__), "llava")

    def __init__(self, **kwargs):
        """Initialize MLflow convertor for LLaVA models."""
        super().__init__(**kwargs)
        if self._task != SupportedTasks.IMAGE_TEXT_TO_TEXT.value:
            raise Exception("Unsupported task")

    def get_model_signature(self) -> ModelSignature:
        """Return MLflow model signature with input and output schema for the given input task.

        :return: MLflow model signature.
        :rtype: mlflow.models.signature.ModelSignature
        """
        input_schema = Schema(
            [
                ColSpec(DataType.string, LLaVAMLFlowSchemaLiterals.INPUT_COLUMN_IMAGE),
                ColSpec(DataType.string, LLaVAMLFlowSchemaLiterals.INPUT_COLUMN_PROMPT),
                ColSpec(DataType.string, LLaVAMLFlowSchemaLiterals.INPUT_COLUMN_DIRECT_QUESTION),
            ]
        )

        output_schema = Schema(
            [
                ColSpec(DataType.string, LLaVAMLFlowSchemaLiterals.OUTPUT_COLUMN_RESPONSE)
            ]
        )

        return ModelSignature(inputs=input_schema, outputs=output_schema)

    def save_as_mlflow(self):
        """Prepare model for save to MLflow."""
        sys.path.append(self.MODEL_DIR)
        from llava_mlflow_wrapper import LLaVAMLflowWrapper

        mlflow_model_wrapper = LLaVAMLflowWrapper(task_type=self._task)
        artifacts_dict = self._prepare_artifacts_dict()
        conda_env_file = os.path.join(self.MODEL_DIR, "conda.yaml")
        code_path = [
            os.path.join(self.MODEL_DIR, "llava_mlflow_wrapper.py"),
=======
class TextToImageMLflowConvertor(PyFuncMLFLowConvertor):
    """MlfLow convertor base class for text to image models."""

    MODEL_DIR = os.path.join(os.path.dirname(__file__), "text_to_image")

    def __init__(self, **kwargs):
        """Initialize MLflow convertor for text to image models."""
        super().__init__(**kwargs)

    def get_model_signature(self):
        """Return model signature for text to image models."""
        input_schema = Schema(inputs=[
            ColSpec(name=TextToImageMLFlowSchemaLiterals.INPUT_COLUMN_PROMPT,
                    type=TextToImageMLFlowSchemaLiterals.INPUT_COLUMN_PROMPT_DATA_TYPE,)
        ])
        output_schema = Schema(inputs=[
            ColSpec(name=TextToImageMLFlowSchemaLiterals.INPUT_COLUMN_PROMPT,
                    type=TextToImageMLFlowSchemaLiterals.INPUT_COLUMN_PROMPT_DATA_TYPE,),
            ColSpec(name=TextToImageMLFlowSchemaLiterals.OUTPUT_COLUMN_IMAGE,
                    type=TextToImageMLFlowSchemaLiterals.OUTPUT_COLUMN_IMAGE_TYPE),
            ColSpec(name=TextToImageMLFlowSchemaLiterals.OUTPUT_COLUMN_NSFW_FLAG,
                    type=TextToImageMLFlowSchemaLiterals.OUTPUT_COLUMN_NSFW_FLAG_TYPE,),
        ])
        return ModelSignature(inputs=input_schema, outputs=output_schema)


class StableDiffusionMlflowConvertor(TextToImageMLflowConvertor):
    """HF MlfLow convertor class for stable diffusion models."""

    def __init__(self, **kwargs):
        """Initialize MLflow convertor for SD models."""
        super().__init__(**kwargs)

    def _prepare_artifacts_dict(self) -> Dict:
        """Prepare artifacts dict for MLflow model.

        :return: artifacts dict
        :rtype: Dict
        """
        artifacts_dict = {
            TextToImageMLflowLiterals.MODEL_DIR: self._model_dir
        }
        return artifacts_dict

    def save_as_mlflow(self):
        """Prepare SD model for save to MLflow."""
        """Prepare model for save to MLflow."""
        sys.path.append(self.MODEL_DIR)
        from stable_diffusion_mlflow_wrapper import StableDiffusionMLflowWrapper

        mlflow_model_wrapper = StableDiffusionMLflowWrapper(task_type=self._task)
        artifacts_dict = self._prepare_artifacts_dict()
        conda_env_file = os.path.join(self.MODEL_DIR, "conda.yaml")
        code_path = [
            os.path.join(self.MODEL_DIR, "stable_diffusion_mlflow_wrapper.py"),
>>>>>>> 848f70ca
            os.path.join(self.MODEL_DIR, "config.py"),
            os.path.join(self.MODEL_DIR, "utils.py")
        ]
        super()._save(
            mlflow_model_wrapper=mlflow_model_wrapper,
            artifacts_dict=artifacts_dict,
            conda_env=conda_env_file,
            code_path=code_path,
<<<<<<< HEAD
        )

    def _prepare_artifacts_dict(self) -> Dict:
        """Prepare artifacts dict for MLflow model.

        :return: artifacts dict
        :rtype: Dict
        """

        # Get the name of the only subdirectory of the model directory.
        sd = next(
            (
                d
                for d in os.listdir(self._model_dir)
                if (d not in [".", ".."]) and os.path.isdir(os.path.join(self._model_dir, d))
            ),
            self._model_dir
        )

        # Set model_dir parameter to point to subdirectory.
        artifacts_dict = {
            LLaVAMLflowLiterals.MODEL_DIR: os.path.join(self._model_dir, sd)
        }
        return artifacts_dict
=======
        )
>>>>>>> 848f70ca
<|MERGE_RESOLUTION|>--- conflicted
+++ resolved
@@ -22,15 +22,12 @@
 
 from azureml.model.mgmt.processors.pyfunc.clip.config import \
     MLflowSchemaLiterals as CLIPMLFlowSchemaLiterals, MLflowLiterals as CLIPMLflowLiterals
-<<<<<<< HEAD
-from azureml.model.mgmt.processors.pyfunc.llava.config import \
-    MLflowSchemaLiterals as LLaVAMLFlowSchemaLiterals, MLflowLiterals as LLaVAMLflowLiterals
-=======
 from azureml.model.mgmt.processors.pyfunc.text_to_image.config import (
     MLflowSchemaLiterals as TextToImageMLFlowSchemaLiterals,
     MLflowLiterals as TextToImageMLflowLiterals,
 )
->>>>>>> 848f70ca
+from azureml.model.mgmt.processors.pyfunc.llava.config import \
+    MLflowSchemaLiterals as LLaVAMLFlowSchemaLiterals, MLflowLiterals as LLaVAMLflowLiterals
 from azureml.model.mgmt.processors.pyfunc.vision.config import \
     MLflowSchemaLiterals as VisionMLFlowSchemaLiterals, MMDetLiterals
 
@@ -261,51 +258,6 @@
         return artifacts_dict
 
 
-<<<<<<< HEAD
-class LLaVAMLFlowConvertor(PyFuncMLFLowConvertor):
-    """PyFunc MLfLow convertor for LLaVA models."""
-
-    MODEL_DIR = os.path.join(os.path.dirname(__file__), "llava")
-
-    def __init__(self, **kwargs):
-        """Initialize MLflow convertor for LLaVA models."""
-        super().__init__(**kwargs)
-        if self._task != SupportedTasks.IMAGE_TEXT_TO_TEXT.value:
-            raise Exception("Unsupported task")
-
-    def get_model_signature(self) -> ModelSignature:
-        """Return MLflow model signature with input and output schema for the given input task.
-
-        :return: MLflow model signature.
-        :rtype: mlflow.models.signature.ModelSignature
-        """
-        input_schema = Schema(
-            [
-                ColSpec(DataType.string, LLaVAMLFlowSchemaLiterals.INPUT_COLUMN_IMAGE),
-                ColSpec(DataType.string, LLaVAMLFlowSchemaLiterals.INPUT_COLUMN_PROMPT),
-                ColSpec(DataType.string, LLaVAMLFlowSchemaLiterals.INPUT_COLUMN_DIRECT_QUESTION),
-            ]
-        )
-
-        output_schema = Schema(
-            [
-                ColSpec(DataType.string, LLaVAMLFlowSchemaLiterals.OUTPUT_COLUMN_RESPONSE)
-            ]
-        )
-
-        return ModelSignature(inputs=input_schema, outputs=output_schema)
-
-    def save_as_mlflow(self):
-        """Prepare model for save to MLflow."""
-        sys.path.append(self.MODEL_DIR)
-        from llava_mlflow_wrapper import LLaVAMLflowWrapper
-
-        mlflow_model_wrapper = LLaVAMLflowWrapper(task_type=self._task)
-        artifacts_dict = self._prepare_artifacts_dict()
-        conda_env_file = os.path.join(self.MODEL_DIR, "conda.yaml")
-        code_path = [
-            os.path.join(self.MODEL_DIR, "llava_mlflow_wrapper.py"),
-=======
 class TextToImageMLflowConvertor(PyFuncMLFLowConvertor):
     """MlfLow convertor base class for text to image models."""
 
@@ -361,7 +313,6 @@
         conda_env_file = os.path.join(self.MODEL_DIR, "conda.yaml")
         code_path = [
             os.path.join(self.MODEL_DIR, "stable_diffusion_mlflow_wrapper.py"),
->>>>>>> 848f70ca
             os.path.join(self.MODEL_DIR, "config.py"),
             os.path.join(self.MODEL_DIR, "utils.py")
         ]
@@ -370,7 +321,60 @@
             artifacts_dict=artifacts_dict,
             conda_env=conda_env_file,
             code_path=code_path,
-<<<<<<< HEAD
+        )
+
+
+class LLaVAMLFlowConvertor(PyFuncMLFLowConvertor):
+    """PyFunc MLfLow convertor for LLaVA models."""
+
+    MODEL_DIR = os.path.join(os.path.dirname(__file__), "llava")
+
+    def __init__(self, **kwargs):
+        """Initialize MLflow convertor for LLaVA models."""
+        super().__init__(**kwargs)
+        if self._task != SupportedTasks.IMAGE_TEXT_TO_TEXT.value:
+            raise Exception("Unsupported task")
+
+    def get_model_signature(self) -> ModelSignature:
+        """Return MLflow model signature with input and output schema for the given input task.
+
+        :return: MLflow model signature.
+        :rtype: mlflow.models.signature.ModelSignature
+        """
+        input_schema = Schema(
+            [
+                ColSpec(DataType.string, LLaVAMLFlowSchemaLiterals.INPUT_COLUMN_IMAGE),
+                ColSpec(DataType.string, LLaVAMLFlowSchemaLiterals.INPUT_COLUMN_PROMPT),
+                ColSpec(DataType.string, LLaVAMLFlowSchemaLiterals.INPUT_COLUMN_DIRECT_QUESTION),
+            ]
+        )
+
+        output_schema = Schema(
+            [
+                ColSpec(DataType.string, LLaVAMLFlowSchemaLiterals.OUTPUT_COLUMN_RESPONSE)
+            ]
+        )
+
+        return ModelSignature(inputs=input_schema, outputs=output_schema)
+
+    def save_as_mlflow(self):
+        """Prepare model for save to MLflow."""
+        sys.path.append(self.MODEL_DIR)
+        from llava_mlflow_wrapper import LLaVAMLflowWrapper
+
+        mlflow_model_wrapper = LLaVAMLflowWrapper(task_type=self._task)
+        artifacts_dict = self._prepare_artifacts_dict()
+        conda_env_file = os.path.join(self.MODEL_DIR, "conda.yaml")
+        code_path = [
+            os.path.join(self.MODEL_DIR, "llava_mlflow_wrapper.py"),
+            os.path.join(self.MODEL_DIR, "config.py"),
+            os.path.join(self.MODEL_DIR, "utils.py")
+        ]
+        super()._save(
+            mlflow_model_wrapper=mlflow_model_wrapper,
+            artifacts_dict=artifacts_dict,
+            conda_env=conda_env_file,
+            code_path=code_path,
         )
 
     def _prepare_artifacts_dict(self) -> Dict:
@@ -394,7 +398,4 @@
         artifacts_dict = {
             LLaVAMLflowLiterals.MODEL_DIR: os.path.join(self._model_dir, sd)
         }
-        return artifacts_dict
-=======
-        )
->>>>>>> 848f70ca
+        return artifacts_dict