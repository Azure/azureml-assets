--- conflicted
+++ resolved
@@ -63,17 +63,12 @@
             return CLIPMLflowConvertorFactory.create_mlflow_convertor(
                 model_dir, output_dir, temp_dir, translate_params
             )
-<<<<<<< HEAD
+        elif task in [PyFuncSupportedTasks.IMAGE_TO_TEXT.value, PyFuncSupportedTasks.VISUAL_QUESTION_ANSWERING.value]:
+            return BLIPMLflowConvertorFactory.create_mlflow_convertor(
+                model_dir, output_dir, temp_dir, translate_params
+            )
         elif task == PyFuncSupportedTasks.MASK_GENERATION.value:
             return SegmentAnythingMLflowConvertorFactory.create_mlflow_convertor(
-                model_dir, output_dir, temp_dir, translate_params
-            )
-        elif task == PyFuncSupportedTasks.IMAGE_TO_TEXT.value:
-            return BLIP2MLflowConvertorFactory.create_mlflow_convertor(
-=======
-        elif task in [PyFuncSupportedTasks.IMAGE_TO_TEXT.value, PyFuncSupportedTasks.VISUAL_QUESTION_ANSWERING.value]:
-            return BLIPMLflowConvertorFactory.create_mlflow_convertor(
->>>>>>> 079b1ecf
                 model_dir, output_dir, temp_dir, translate_params
             )
         else:
