# Copyright (c) Microsoft Corporation.
# Licensed under the MIT License.

"""Factory module to create task based convertor classes."""

from abc import ABC, abstractmethod
from azureml.model.mgmt.config import ModelFramework
from azureml.model.mgmt.processors.transformers.config import (
    SupportedASRModelFamily,
    SupportedDiffusersTask,
    SupportedNLPTasks,
    SupportedTasks,
    SupportedTextToImageModelFamily,
    SupportedVisionTasks,
)
from azureml.model.mgmt.processors.pyfunc.config import (
    MMLabDetectionTasks,
    SupportedTasks as PyFuncSupportedTasks
)
from azureml.model.mgmt.utils.logging_utils import get_logger
from azureml.model.mgmt.processors.transformers.convertors import (
    NLPMLflowConvertor,
    VisionMLflowConvertor,
    WhisperMLflowConvertor,
)
from azureml.model.mgmt.processors.pyfunc.convertors import (
    MMLabDetectionMLflowConvertor,
    CLIPMLFlowConvertor,
<<<<<<< HEAD
    LLaVAMLFlowConvertor,
=======
    StableDiffusionMlflowConvertor,
>>>>>>> 848f70ca
)


logger = get_logger(__name__)


def get_mlflow_convertor(model_framework, model_dir, output_dir, temp_dir, translate_params):
    """Instantiate and return MLflow convertor."""
    task = translate_params["task"]

    if model_framework == ModelFramework.HUGGINGFACE.value:
        # Models from Hugging face framework exported in transformers mlflow flavor
        if SupportedNLPTasks.has_value(task):
            return NLPMLflowConvertorFactory.create_mlflow_convertor(model_dir, output_dir, temp_dir, translate_params)
        elif SupportedVisionTasks.has_value(task):
            return VisionMLflowConvertorFactory.create_mlflow_convertor(
                model_dir, output_dir, temp_dir, translate_params
            )
        elif SupportedDiffusersTask.has_value(task):
            return DiffusersMLflowConvertorFactory.create_mlflow_convertor(
                model_dir, output_dir, temp_dir, translate_params
            )
        elif task == SupportedTasks.AUTOMATIC_SPEECH_RECOGNITION.value:
            return ASRMLflowConvertorFactory.create_mlflow_convertor(model_dir, output_dir, temp_dir, translate_params)
        # Models from Hugging face framework exported in PyFunc mlflow flavor
        elif task == PyFuncSupportedTasks.ZERO_SHOT_IMAGE_CLASSIFICATION.value:
            return CLIPMLflowConvertorFactory.create_mlflow_convertor(
                model_dir, output_dir, temp_dir, translate_params
            )
        else:
            raise Exception(f"Models from {model_framework} for {task} not supported for MLflow conversion")
    elif model_framework == ModelFramework.MMLAB.value:
        # Models from MMLAB model framework exported in PyFunc mlflow flavor
        if MMLabDetectionTasks.has_value(task):
            return MMLabDetectionMLflowConvertorFactory.create_mlflow_convertor(
                model_dir, output_dir, temp_dir, translate_params
            )
        else:
            raise Exception(f"Models from {model_framework} for {task} not supported for MLflow conversion")
    elif model_framework == ModelFramework.PYFUNC_LLAVA.value:
        # Models from PYFUNC_LLAVA model framework exported in PyFunc mlflow flavor
        if task == PyFuncSupportedTasks.IMAGE_TEXT_TO_TEXT.value:
            return LLaVAMLflowConvertorFactory.create_mlflow_convertor(
                model_dir, output_dir, temp_dir, translate_params
            )
        else:
            raise Exception(f"Models from {model_framework} for {task} not supported for MLflow conversion")
    else:
        raise Exception(f"Models from {model_framework} not supported for MLflow conversion")


class MLflowConvertorFactoryInterface(ABC):
    """MLflow covertor factory interface."""

    @abstractmethod
    def create_mlflow_convertor(model_dir, output_dir, temp_dir, translate_params):
        """Create MLflow convertor."""
        raise NotImplementedError


class NLPMLflowConvertorFactory(MLflowConvertorFactoryInterface):
    """Factory class for NLP model family."""

    def create_mlflow_convertor(model_dir, output_dir, temp_dir, translate_params):
        """Create MLflow convertor for NLP tasks."""
        return NLPMLflowConvertor(
            model_dir=model_dir,
            output_dir=output_dir,
            temp_dir=temp_dir,
            translate_params=translate_params,
        )


class VisionMLflowConvertorFactory(MLflowConvertorFactoryInterface):
    """Factory class for vision model family."""

    def create_mlflow_convertor(model_dir, output_dir, temp_dir, translate_params):
        """Create MLflow convertor for vision tasks."""
        return VisionMLflowConvertor(
            model_dir=model_dir,
            output_dir=output_dir,
            temp_dir=temp_dir,
            translate_params=translate_params,
        )


class ASRMLflowConvertorFactory(MLflowConvertorFactoryInterface):
    """Factory class for ASR model family."""

    def create_mlflow_convertor(model_dir, output_dir, temp_dir, translate_params):
        """Create MLflow convertor for ASR tasks."""
        misc = translate_params["misc"]
        if misc and SupportedASRModelFamily.WHISPER.value in misc:
            return WhisperMLflowConvertor(
                model_dir=model_dir,
                output_dir=output_dir,
                temp_dir=temp_dir,
                translate_params=translate_params,
            )
        raise Exception("Unsupported ASR model family")


class DiffusersMLflowConvertorFactory(MLflowConvertorFactoryInterface):
    """Factory class for diffusor model family."""

    def create_mlflow_convertor(model_dir, output_dir, temp_dir, translate_params):
        """Create MLflow convertor for diffusers."""
        misc = translate_params["misc"]
        if misc and SupportedTextToImageModelFamily.STABLE_DIFFUSION.value in misc:
            return StableDiffusionMlflowConvertor(
                model_dir=model_dir,
                output_dir=output_dir,
                temp_dir=temp_dir,
                translate_params=translate_params,
            )
        raise Exception("Unsupported diffuser model family")


class MMLabDetectionMLflowConvertorFactory(MLflowConvertorFactoryInterface):
    """Factory class for MMLab detection model family."""

    def create_mlflow_convertor(model_dir, output_dir, temp_dir, translate_params):
        """Create MLflow convertor for vision tasks."""
        return MMLabDetectionMLflowConvertor(
            model_dir=model_dir,
            output_dir=output_dir,
            temp_dir=temp_dir,
            translate_params=translate_params,
        )


class CLIPMLflowConvertorFactory(MLflowConvertorFactoryInterface):
    """Factory class for clip model family."""

    def create_mlflow_convertor(model_dir, output_dir, temp_dir, translate_params):
        """Create MLflow convertor for CLIP model."""
        return CLIPMLFlowConvertor(
            model_dir=model_dir,
            output_dir=output_dir,
            temp_dir=temp_dir,
            translate_params=translate_params,
        )

class LLaVAMLflowConvertorFactory(MLflowConvertorFactoryInterface):
    """Factory class for LLaVA model family."""

    def create_mlflow_convertor(model_dir, output_dir, temp_dir, translate_params):
        """Create MLflow convertor for LLaVA model."""
        return LLaVAMLFlowConvertor(
            model_dir=model_dir,
            output_dir=output_dir,
            temp_dir=temp_dir,
            translate_params=translate_params,
        )<|MERGE_RESOLUTION|>--- conflicted
+++ resolved
@@ -26,11 +26,8 @@
 from azureml.model.mgmt.processors.pyfunc.convertors import (
     MMLabDetectionMLflowConvertor,
     CLIPMLFlowConvertor,
-<<<<<<< HEAD
+    StableDiffusionMlflowConvertor,
     LLaVAMLFlowConvertor,
-=======
-    StableDiffusionMlflowConvertor,
->>>>>>> 848f70ca
 )
 
 
