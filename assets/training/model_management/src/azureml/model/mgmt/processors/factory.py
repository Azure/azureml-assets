# Copyright (c) Microsoft Corporation.
# Licensed under the MIT License.

"""Factory module to create task based convertor classes."""

from abc import ABC, abstractmethod
from azureml.model.mgmt.config import ModelFramework
from azureml.model.mgmt.processors.transformers.config import (
    SupportedASRModelFamily,
    SupportedNLPTasks,
    SupportedTasks,
    SupportedVisionTasks,
)
from azureml.model.mgmt.processors.pyfunc.config import (
    MMLabDetectionTasks,
    MMLabTrackingTasks,
    SupportedTasks as PyFuncSupportedTasks,
    SupportedTextToImageModelFamily,
)
from azureml.model.mgmt.utils.logging_utils import get_logger
from azureml.model.mgmt.processors.transformers.convertors import (
    NLPMLflowConvertor,
    VisionMLflowConvertor,
    WhisperMLflowConvertor,
)
from azureml.model.mgmt.processors.pyfunc.convertors import (
    BLIP2MLFlowConvertor,
    MMLabDetectionMLflowConvertor,
    MMLabTrackingMLflowConvertor,
    CLIPMLFlowConvertor,
    StableDiffusionMlflowConvertor,
    StableDiffusionInpaintingMlflowConvertor,
    LLaVAMLFlowConvertor,
    SegmentAnythingMLFlowConvertor,
)


logger = get_logger(__name__)


def get_mlflow_convertor(model_framework, model_dir, output_dir, temp_dir, translate_params):
    """Instantiate and return MLflow convertor."""
    task = translate_params["task"]

    if model_framework == ModelFramework.HUGGINGFACE.value:
        # Models from Hugging face framework exported in transformers mlflow flavor
        if SupportedNLPTasks.has_value(task):
            return NLPMLflowConvertorFactory.create_mlflow_convertor(model_dir, output_dir, temp_dir, translate_params)
        elif SupportedVisionTasks.has_value(task):
            return VisionMLflowConvertorFactory.create_mlflow_convertor(
                model_dir, output_dir, temp_dir, translate_params
            )
        elif task in [PyFuncSupportedTasks.TEXT_TO_IMAGE.value,
                      PyFuncSupportedTasks.TEXT_TO_IMAGE_INPAINTING.value]:
            return TextToImageMLflowConvertorFactory.create_mlflow_convertor(
                model_dir, output_dir, temp_dir, translate_params
            )
        elif task == SupportedTasks.AUTOMATIC_SPEECH_RECOGNITION.value:
            return ASRMLflowConvertorFactory.create_mlflow_convertor(model_dir, output_dir, temp_dir, translate_params)
        # Models from Hugging face framework exported in PyFunc mlflow flavor
        elif task in \
                [PyFuncSupportedTasks.ZERO_SHOT_IMAGE_CLASSIFICATION.value, PyFuncSupportedTasks.EMBEDDINGS.value]:
            return CLIPMLflowConvertorFactory.create_mlflow_convertor(
                model_dir, output_dir, temp_dir, translate_params
            )
        elif task == PyFuncSupportedTasks.MASK_GENERATION.value:
            return SegmentAnythingMLflowConvertorFactory.create_mlflow_convertor(
                model_dir, output_dir, temp_dir, translate_params
            )
        elif task == PyFuncSupportedTasks.IMAGE_TO_TEXT.value:
            return BLIP2MLflowConvertorFactory.create_mlflow_convertor(
                model_dir, output_dir, temp_dir, translate_params
            )
        else:
            raise Exception(f"Models from {model_framework} for {task} not supported for MLflow conversion")
    elif model_framework == ModelFramework.MMLAB.value:
        # Models from MMLAB model framework exported in PyFunc mlflow flavor
        if MMLabDetectionTasks.has_value(task):
            return MMLabDetectionMLflowConvertorFactory.create_mlflow_convertor(
                model_dir, output_dir, temp_dir, translate_params
            )
        elif MMLabTrackingTasks.has_value(task):
            return MMLabTrackingMLflowConvertorFactory.create_mlflow_convertor(
                model_dir, output_dir, temp_dir, translate_params
            )
        else:
            raise Exception(f"Models from {model_framework} for {task} not supported for MLflow conversion")
    elif model_framework == ModelFramework.LLAVA.value:
        # Models from LLAVA model framework exported in PyFunc mlflow flavor
        if task == PyFuncSupportedTasks.IMAGE_TEXT_TO_TEXT.value:
            return LLaVAMLflowConvertorFactory.create_mlflow_convertor(
                model_dir, output_dir, temp_dir, translate_params
            )
        else:
            raise Exception(f"Models from {model_framework} for {task} not supported for MLflow conversion")
    else:
        raise Exception(f"Models from {model_framework} not supported for MLflow conversion")


class MLflowConvertorFactoryInterface(ABC):
    """MLflow covertor factory interface."""

    @abstractmethod
    def create_mlflow_convertor(model_dir, output_dir, temp_dir, translate_params):
        """Create MLflow convertor."""
        raise NotImplementedError


class NLPMLflowConvertorFactory(MLflowConvertorFactoryInterface):
    """Factory class for NLP model family."""

    def create_mlflow_convertor(model_dir, output_dir, temp_dir, translate_params):
        """Create MLflow convertor for NLP tasks."""
        return NLPMLflowConvertor(
            model_dir=model_dir,
            output_dir=output_dir,
            temp_dir=temp_dir,
            translate_params=translate_params,
        )


class VisionMLflowConvertorFactory(MLflowConvertorFactoryInterface):
    """Factory class for vision model family."""

    def create_mlflow_convertor(model_dir, output_dir, temp_dir, translate_params):
        """Create MLflow convertor for vision tasks."""
        return VisionMLflowConvertor(
            model_dir=model_dir,
            output_dir=output_dir,
            temp_dir=temp_dir,
            translate_params=translate_params,
        )


class ASRMLflowConvertorFactory(MLflowConvertorFactoryInterface):
    """Factory class for ASR model family."""

    def create_mlflow_convertor(model_dir, output_dir, temp_dir, translate_params):
        """Create MLflow convertor for ASR tasks."""
        misc = translate_params["misc"]
        if misc and SupportedASRModelFamily.WHISPER.value in misc:
            return WhisperMLflowConvertor(
                model_dir=model_dir,
                output_dir=output_dir,
                temp_dir=temp_dir,
                translate_params=translate_params,
            )
        raise Exception("Unsupported ASR model family")


class TextToImageMLflowConvertorFactory(MLflowConvertorFactoryInterface):
    """Factory class for text to image model."""

    STABLE_DIFFUSION_TASK_MAP = {
        PyFuncSupportedTasks.TEXT_TO_IMAGE.value: StableDiffusionMlflowConvertor,
        PyFuncSupportedTasks.TEXT_TO_IMAGE_INPAINTING.value: StableDiffusionInpaintingMlflowConvertor,
    }

    def create_mlflow_convertor(model_dir, output_dir, temp_dir, translate_params):
        """Create MLflow convertor for diffusers."""
        misc = translate_params["misc"]
        if misc and SupportedTextToImageModelFamily.STABLE_DIFFUSION.value in misc:
            try:
                converter = TextToImageMLflowConvertorFactory.STABLE_DIFFUSION_TASK_MAP[translate_params["task"]]
                return converter(
                    model_dir=model_dir,
                    output_dir=output_dir,
                    temp_dir=temp_dir,
                    translate_params=translate_params,
                )
            except KeyError:
                raise Exception("Unsupported task for stable diffusion model family")
        raise Exception("Unsupported model family for text to image model")


class MMLabDetectionMLflowConvertorFactory(MLflowConvertorFactoryInterface):
    """Factory class for MMLab detection model family."""

    def create_mlflow_convertor(model_dir, output_dir, temp_dir, translate_params):
        """Create MLflow convertor for vision tasks."""
        return MMLabDetectionMLflowConvertor(
            model_dir=model_dir,
            output_dir=output_dir,
            temp_dir=temp_dir,
            translate_params=translate_params,
        )


class CLIPMLflowConvertorFactory(MLflowConvertorFactoryInterface):
    """Factory class for clip model family."""

    def create_mlflow_convertor(model_dir, output_dir, temp_dir, translate_params):
        """Create MLflow convertor for CLIP model."""
        return CLIPMLFlowConvertor(
            model_dir=model_dir,
            output_dir=output_dir,
            temp_dir=temp_dir,
            translate_params=translate_params,
        )


class BLIP2MLflowConvertorFactory(MLflowConvertorFactoryInterface):
    """Factory class for BLIP2 model family."""

    def create_mlflow_convertor(model_dir, output_dir, temp_dir, translate_params):
        """Create MLflow convertor for BLIP2 model."""
        return BLIP2MLFlowConvertor(
            model_dir=model_dir,
            output_dir=output_dir,
            temp_dir=temp_dir,
            translate_params=translate_params,
        )


class LLaVAMLflowConvertorFactory(MLflowConvertorFactoryInterface):
    """Factory class for LLaVA model family."""

    def create_mlflow_convertor(model_dir, output_dir, temp_dir, translate_params):
        """Create MLflow convertor for LLaVA model."""
        return LLaVAMLFlowConvertor(
            model_dir=model_dir,
            output_dir=output_dir,
            temp_dir=temp_dir,
            translate_params=translate_params,
        )


<<<<<<< HEAD
class SegmentAnythingMLflowConvertorFactory(MLflowConvertorFactoryInterface):
    """Factory class for segment anything (SAM) model."""

    def create_mlflow_convertor(model_dir, output_dir, temp_dir, translate_params):
        """Create MLflow convertor for segment anything (SAM) model."""
        return SegmentAnythingMLFlowConvertor(
=======
class MMLabTrackingMLflowConvertorFactory(MLflowConvertorFactoryInterface):
    """Factory class for MMTrack video model family."""

    def create_mlflow_convertor(model_dir, output_dir, temp_dir, translate_params):
        """Create MLflow convertor for vision tasks."""
        return MMLabTrackingMLflowConvertor(
>>>>>>> f318dd7e
            model_dir=model_dir,
            output_dir=output_dir,
            temp_dir=temp_dir,
            translate_params=translate_params,
        )<|MERGE_RESOLUTION|>--- conflicted
+++ resolved
@@ -225,21 +225,25 @@
         )
 
 
-<<<<<<< HEAD
 class SegmentAnythingMLflowConvertorFactory(MLflowConvertorFactoryInterface):
     """Factory class for segment anything (SAM) model."""
 
     def create_mlflow_convertor(model_dir, output_dir, temp_dir, translate_params):
         """Create MLflow convertor for segment anything (SAM) model."""
         return SegmentAnythingMLFlowConvertor(
-=======
+            model_dir=model_dir,
+            output_dir=output_dir,
+            temp_dir=temp_dir,
+            translate_params=translate_params,
+        )
+
+
 class MMLabTrackingMLflowConvertorFactory(MLflowConvertorFactoryInterface):
     """Factory class for MMTrack video model family."""
 
     def create_mlflow_convertor(model_dir, output_dir, temp_dir, translate_params):
         """Create MLflow convertor for vision tasks."""
         return MMLabTrackingMLflowConvertor(
->>>>>>> f318dd7e
             model_dir=model_dir,
             output_dir=output_dir,
             temp_dir=temp_dir,
