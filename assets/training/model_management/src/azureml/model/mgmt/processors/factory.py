--- conflicted
+++ resolved
@@ -188,21 +188,25 @@
         )
 
 
-<<<<<<< HEAD
 class BLIPMLflowConvertorFactory(MLflowConvertorFactoryInterface):
     """Factory class for blip model family."""
 
     def create_mlflow_convertor(model_dir, output_dir, temp_dir, translate_params):
         """Create MLflow convertor for BLIP model."""
         return BLIPMLFlowConvertor(
-=======
+            model_dir=model_dir,
+            output_dir=output_dir,
+            temp_dir=temp_dir,
+            translate_params=translate_params,
+        )
+
+
 class LLaVAMLflowConvertorFactory(MLflowConvertorFactoryInterface):
     """Factory class for LLaVA model family."""
 
     def create_mlflow_convertor(model_dir, output_dir, temp_dir, translate_params):
         """Create MLflow convertor for LLaVA model."""
         return LLaVAMLFlowConvertor(
->>>>>>> 64b55f27
             model_dir=model_dir,
             output_dir=output_dir,
             temp_dir=temp_dir,
