# Copyright (c) Microsoft Corporation.
# Licensed under the MIT License.

"""HFTransformers MLflow model convertors."""
from typing import List
import transformers
import platform
import mlflow
import os
import yaml
from abc import ABC, abstractmethod
from azureml.evaluate import mlflow as hf_mlflow
from azureml.core.conda_dependencies import CondaDependencies
from azureml.model.mgmt.processors.convertors import MLFLowConvertorInterface
from azureml.model.mgmt.processors.transformers.config import (
    HF_CONF,
    META_FILE_PATTERN,
    SupportedNLPTasks,
    SupportedTasks,
    SupportedVisionTasks,
)
from azureml.model.mgmt.utils.common_utils import (
    KV_EQ_SEP,
    ITEM_COMMA_SEP,
    copy_files,
    move_files,
    get_dict_from_comma_separated_str,
    get_list_from_comma_separated_str,
    run_command,
    fetch_mlflow_acft_metadata
)
from azureml.model.mgmt.utils.logging_utils import get_logger
from mlflow.models import ModelSignature, Model
from mlflow.types.schema import ColSpec, DataType, Schema, ParamSpec, ParamSchema
from mlflow.utils.requirements_utils import _get_pinned_requirement
from pathlib import Path
from transformers import (
    AutoImageProcessor,
    AutoConfig,
    AutoModel,
    AutoModelForTokenClassification,
    AutoModelForSequenceClassification,
    AutoModelForQuestionAnswering,
    AutoModelForSeq2SeqLM,
    AutoModelForCausalLM,
    AutoModelForMaskedLM,
    AutoModelForImageClassification,
    AutoTokenizer,
    WhisperConfig,
    WhisperForConditionalGeneration,
    WhisperProcessor,
)
from typing import Any, Dict


logger = get_logger(__name__)


class HFMLFLowConvertor(MLFLowConvertorInterface, ABC):
    """HF MlfLow convertor base class."""

    CONDA_FILE_NAME = "conda.yaml"
    REQUIREMENTS_FILE_NAME = "requirements.txt"
    PREDICT_FILE_NAME = "predict.py"
    PREDICT_MODULE = "predict"

    @abstractmethod
    def get_model_signature(self):
        """Return model signature for MLflow model."""
        raise NotImplementedError

    @abstractmethod
    def save_as_mlflow(self):
        """Prepare model for save to MLflow."""
        raise NotImplementedError

    def __init__(
        self,
        model_dir: Path,
        output_dir: Path,
        temp_dir: Path,
        translate_params: Dict,
    ):
        """Initialize MLflow convertor for HF models."""
        self._validate(translate_params)
        self._model_dir = model_dir
        self._output_dir = output_dir
        self._temp_dir = temp_dir
        self._model_id = translate_params.get("model_id", None)
        self._task = translate_params["task"]
        self._experimental = translate_params.get(HF_CONF.HF_USE_EXPERIMENTAL_FEATURES.value, False)
        self._misc = translate_params.get("misc", [])
        self._signatures = translate_params.get("signature", None)
        self._config_cls_name = translate_params.get(HF_CONF.HF_CONFIG_CLASS.value, None)
        self._model_cls_name = translate_params.get(HF_CONF.HF_PRETRAINED_CLASS.value, None)
        self._tokenizer_cls_name = translate_params.get(HF_CONF.HF_TOKENIZER_CLASS.value, None)
        self._extra_pip_requirements = get_list_from_comma_separated_str(
            translate_params.get(HF_CONF.EXTRA_PIP_REQUIREMENTS.value), ITEM_COMMA_SEP
        )

        if self._signatures:
            self._signatures = ModelSignature.from_dict(self._signatures)

        config_hf_load_kwargs = get_dict_from_comma_separated_str(
            translate_params.get(HF_CONF.HF_CONFIG_ARGS.value), ITEM_COMMA_SEP, KV_EQ_SEP
        )
        tokenizer_hf_load_kwargs = get_dict_from_comma_separated_str(
            translate_params.get(HF_CONF.HF_TOKENIZER_ARGS.value), ITEM_COMMA_SEP, KV_EQ_SEP
        )
        model_hf_load_args = get_dict_from_comma_separated_str(
            translate_params.get(HF_CONF.HF_MODEL_ARGS.value), ITEM_COMMA_SEP, KV_EQ_SEP
        )
        pipeline_init_args = get_dict_from_comma_separated_str(
            translate_params.get(HF_CONF.HF_PIPELINE_ARGS.value), ITEM_COMMA_SEP, KV_EQ_SEP
        )

        if pipeline_init_args and (model_hf_load_args or config_hf_load_kwargs or tokenizer_hf_load_kwargs):
            raise Exception("set(model, config, tokenizer) init args and pipeline init args are exclusive.")

        self._hf_conf = {HF_CONF.TASK_TYPE.value: self._task}
        if self._model_id:
            self._hf_conf[HF_CONF.HUGGINGFACE_ID.value] = self._model_id
        if pipeline_init_args:
            self._hf_conf[HF_CONF.HF_PIPELINE_ARGS.value] = pipeline_init_args
        if config_hf_load_kwargs:
            self._hf_conf[HF_CONF.HF_CONFIG_ARGS.value] = config_hf_load_kwargs
        if tokenizer_hf_load_kwargs:
            self._hf_conf[HF_CONF.HF_TOKENIZER_ARGS.value] = tokenizer_hf_load_kwargs
        if model_hf_load_args:
            self._hf_conf[HF_CONF.HF_MODEL_ARGS.value] = model_hf_load_args

        # class names need to be present in hf_config.
        # This gets updated in concrete subclasses.
        self._hf_config_cls = (
            None
            if not self._config_cls_name
            else self._get_transformers_class_from_str(class_name=self._config_cls_name)
        )
        self._hf_model_cls = (
            None
            if not self._model_cls_name
            else self._get_transformers_class_from_str(class_name=self._model_cls_name)
        )
        self._hf_tokenizer_cls = (
            None
            if not self._tokenizer_cls_name
            else self._get_transformers_class_from_str(class_name=self._tokenizer_cls_name)
        )

    def _get_transformers_class_from_str(self, class_name) -> Any:
        try:
            return getattr(transformers, class_name)
        except Exception as e:
            logger.error(f"Error in loading class {e}")
            return None

    def _save(
        self,
        conda_env=None,
        code_paths=None,
        input_example=None,
        requirements_file=None,
        pip_requirements=None,
        segregate=False,
    ):
        config = tokenizer = None
        model = str(self._model_dir)

        # try installing extra pip requirements
        if self._extra_pip_requirements or pip_requirements:
            pkgs = " ".join(self._extra_pip_requirements) if not pip_requirements else " ".join(pip_requirements)
            cmd = f"pip install {pkgs}"

            exit_code, stdout = run_command(cmd)
            if exit_code != 0:
                logger.warning(f"{pkgs} failed to install. Error:\n{stdout}\n")
            else:
                logger.info(f"Successully installed {pkgs}. pip logs =>\n{stdout}\n")

        # Set experimental flag
        if self._experimental:
            logger.info("Experimental features enabled for MLflow conversion")
            self._hf_conf["exp"] = True

        # set metadata info
        metadata = fetch_mlflow_acft_metadata(base_model_name=self._model_id,
                                              is_finetuned_model=False)
        try:
            # create a conda environment for OSS transformers Flavor
            python_version = platform.python_version()
            pip_pkgs = self._get_curated_environment_pip_package_list()
            conda_deps = CondaDependencies.create(conda_packages=None,
                                                  python_version=python_version,
                                                  pip_packages=pip_pkgs,
                                                  pin_sdk_version=False)

            curated_conda_env = conda_deps.as_dict()

            # handle OSS trust_remote_code value
            trust_remote_code_val = False
            config_args = self._hf_conf.get(HF_CONF.HF_CONFIG_ARGS.value, {})
            tokenizer_args = self._hf_conf.get(HF_CONF.HF_TOKENIZER_ARGS.value, {})
            model_args = self._hf_conf.get(HF_CONF.HF_MODEL_ARGS.value, {})

            if (config_args.get('trust_remote_code', False)
                    and tokenizer_args.get('trust_remote_code', False)
                    and model_args.get('trust_remote_code', False)):
                trust_remote_code_val = True

            # handle OSS model loading with device map
            try:
                model_pipeline = transformers.pipeline(task=self._task, model=model, device_map="auto",
                                                       trust_remote_code=trust_remote_code_val)
                logger.info("OSS model loaded with device_map auto")
            except Exception as e:
                logger.error("OSS Model load failed with exception: {}, reloading without device_map auto".format(e))
                model_pipeline = transformers.pipeline(task=self._task, model=model, trust_remote_code=trust_remote_code_val)

                # pass in signature for a text-classification model
            if self._task == SupportedNLPTasks.TEXT_CLASSIFICATION.value:
                inputs = Schema([ColSpec(DataType.string)])
                outputs = None
                params = ParamSchema([ParamSpec("return_all_scores", "boolean", default=True)])
                self._signatures = ModelSignature(inputs=inputs, outputs=outputs, params=params)

            mlflow.transformers.save_model(
                transformers_model=model_pipeline,
                conda_env=curated_conda_env,
                code_paths=code_paths,
                signature=self._signatures,
                input_example=input_example,
                pip_requirements=pip_requirements,
                extra_pip_requirements=self._extra_pip_requirements,
                metadata=metadata,
                path=self._output_dir,
            )

            logger.info("Model saved with mlflow OSS flow for task: {}".format(self._task))
        except Exception as e:
            logger.error("Model save failed with mlflow OSS flow for task: {} "
                         "with exception: {}".format(self._task, e))

            logger.info("Segregate input model dir and present into separate folders for model, config and tokenizer")
            logger.info("Preparing model files")
            tmp_model_dir = Path(self._temp_dir) / HF_CONF.HF_MODEL_PATH.value
            copy_files(self._model_dir, tmp_model_dir)
            model = str(tmp_model_dir)
            logger.info("Loading config")
            config = self._hf_config_cls.from_pretrained(
                self._model_dir, **self._hf_conf.get(HF_CONF.HF_CONFIG_ARGS.value, {})
            )
            logger.info("Loading tokenizer")
            tokenizer = self._hf_tokenizer_cls.from_pretrained(
                self._model_dir, **self._hf_conf.get(HF_CONF.HF_TOKENIZER_ARGS.value, {})
            )

            mlflow_model = Model(metadata=metadata)
            hf_mlflow.hftransformers.save_model(
                config=config,
                tokenizer=tokenizer,
                hf_model=model,
                hf_conf=self._hf_conf,
                mlflow_model=mlflow_model,
                conda_env=conda_env,
                code_paths=code_paths,
                signature=self._signatures,
                input_example=input_example,
                requirements_file=requirements_file,
                pip_requirements=pip_requirements,
                extra_pip_requirements=self._extra_pip_requirements,
                path=self._output_dir,
            )

<<<<<<< HEAD
            logger.info("Model saved with transformers evaluate flow for task: {}".format(self._task))
=======
        # set metadata info
        metadata = fetch_mlflow_acft_metadata(base_model_name=self._model_id,
                                              is_finetuned_model=False,
                                              base_model_task=self._task)
        mlflow_model = Model(metadata=metadata)
        hf_mlflow.hftransformers.save_model(
            config=config,
            tokenizer=tokenizer,
            hf_model=model,
            hf_conf=self._hf_conf,
            mlflow_model=mlflow_model,
            conda_env=conda_env,
            code_paths=code_paths,
            signature=self._signatures,
            input_example=input_example,
            requirements_file=requirements_file,
            pip_requirements=pip_requirements,
            extra_pip_requirements=self._extra_pip_requirements,
            path=self._output_dir,
        )
>>>>>>> 46a7c14e

            # move metadata files to parent folder
            logger.info("Moving meta files such as license, use_policy, readme to parent")
            move_files(
                Path(self._output_dir) / "data/model",
                self._output_dir,
                include_pattern_str=META_FILE_PATTERN,
                ignore_case=True
            )

        # pin pycocotools==2.0.4
        self._update_conda_dependencies({"pycocotools": "2.0.4"})

    def _update_conda_dependencies(self, package_details):
        """Update conda dependencies.

        Sample:
            pkg_details = {"pycocotools": "2.0.4"}
        """
        conda_file_path = os.path.join(self._output_dir, HFMLFLowConvertor.CONDA_FILE_NAME)

        if not os.path.exists(conda_file_path):
            logger.warning("Malformed mlflow model. Please make sure conda.yaml exists")
            return

        with open(conda_file_path) as f:
            conda_dict = yaml.safe_load(f)

        conda_deps = conda_dict["dependencies"]
        for i in range(len(conda_deps)):
            if isinstance(conda_deps[i], str):
                pkg_name = conda_deps[i].split("=")[0]
                if pkg_name in package_details:
                    pkg_version = package_details[pkg_name]
                    logger.info(f"updating with {pkg_name}={pkg_version}")
                    conda_deps[i] = f"{pkg_name}={pkg_version}"
                    package_details.pop(pkg_name)

        for pkg_name, pkg_version in package_details.items():
            logger.info(f"adding  {pkg_name}={pkg_version}")
            conda_deps.append(f"{pkg_name}={pkg_version}")

        with open(conda_file_path, "w") as f:
            yaml.safe_dump(conda_dict, f)
            logger.info("updated conda.yaml")

    def _get_curated_environment_pip_package_list(self) -> List[str]:
        """
        Retrieve the packages using 'conda list' command.

        :return: A List of the pip package and the corresponding versions.
        """
        import subprocess
        import json

        PIP_LIST = ['accelerate', 'cffi', 'dill', 'google-api-core', 'numpy',
                    'packaging', 'pillow', 'protobuf', 'pyyaml', 'requests', 'scikit-learn',
                    'scipy', 'sentencepiece', 'torch']
        ADD_PACKAGE_LIST = ['mlflow==2.8.0', 'torchvision==0.14.1', 'transformers==4.31.0']

        conda_list_cmd = ["conda", "list", "--json"]
        try:
            process = subprocess.run(conda_list_cmd, shell=False, check=True,
                                     stdout=subprocess.PIPE, stderr=subprocess.PIPE)
        except (FileNotFoundError, subprocess.CalledProcessError) as err:
            logger.warning('subprocess failed to get dependencies list from conda with error: {}'.format(err))
            return []
        output_str = process.stdout.decode('ascii')
        output_json = json.loads(output_str)
        pip_list = []
        for pkg in output_json:
            pkg_name = pkg['name']
            pkg_version = pkg['version']
            if pkg_name in PIP_LIST:
                pip_list.append(pkg_name + "==" + pkg_version)

        for pkg in ADD_PACKAGE_LIST:
            pip_list.append(pkg)

        logger.info("pip list: {}".format(pip_list))
        return pip_list

    def _validate(self, translate_params):
        if not translate_params.get("task"):
            raise Exception("task is a required parameter for hftransformers MLflow flavor.")
        task = translate_params["task"]
        if not SupportedTasks.has_value(task):
            raise Exception(f"Unsupported task {task} for hftransformers MLflow flavor.")


class VisionMLflowConvertor(HFMLFLowConvertor):
    """HF MlfLow convertor for vision models."""

    VISION_DIR = Path(__file__).parent / "vision"
    PREDICT_FILE_PATH = VISION_DIR / HFMLFLowConvertor.PREDICT_FILE_NAME
    VISION_UTILS_FILE_PATH = Path(__file__).parent.parent / "common" / "vision_utils.py"

    def __init__(self, **kwargs):
        """Initialize MLflow convertor for vision models."""
        super().__init__(**kwargs)
        if not SupportedVisionTasks.has_value(self._task):
            raise Exception("Unsupported vision task")

    def get_model_signature(self):
        """Return model signature for vision models."""
        return ModelSignature(
            inputs=Schema(inputs=[ColSpec(name="image", type=DataType.binary)]),
            outputs=Schema(
                inputs=[ColSpec(name="probs", type=DataType.string), ColSpec(name="labels", type=DataType.string)]
            ),
        )

    def save_as_mlflow(self):
        """Prepare vision models for save to MLflow."""
        hf_conf = self._hf_conf
        self._hf_model_cls = self._hf_model_cls if self._hf_model_cls else AutoModelForImageClassification
        self._hf_config_cls = self._hf_config_cls if self._hf_config_cls else AutoConfig
        self._hf_tokenizer_cls = self._hf_tokenizer_cls if self._hf_tokenizer_cls else AutoImageProcessor
        self._signatures = self._signatures or self.get_model_signature()

        hf_conf[HF_CONF.HF_CONFIG_CLASS.value] = self._hf_config_cls.__name__
        hf_conf[HF_CONF.HF_PRETRAINED_CLASS.value] = self._hf_model_cls.__name__
        hf_conf[HF_CONF.HF_TOKENIZER_CLASS.value] = self._hf_tokenizer_cls.__name__
        hf_conf[HF_CONF.HF_PREDICT_MODULE.value] = HFMLFLowConvertor.PREDICT_MODULE

        config_load_args = self._hf_conf.get(HF_CONF.HF_CONFIG_ARGS.value, {})
        config = self._hf_config_cls.from_pretrained(self._model_dir, local_files_only=True, **config_load_args)
        hf_conf[HF_CONF.TRAIN_LABEL_LIST.value] = list(config.id2label.values())
        extra_pip_requirements = ["torchvision"]
        if self._extra_pip_requirements is None:
            self._extra_pip_requirements = []
        for package_name in extra_pip_requirements:
            package_with_version = _get_pinned_requirement(package_name)
            self._extra_pip_requirements.append(package_with_version)

        return super()._save(
            code_paths=[VisionMLflowConvertor.PREDICT_FILE_PATH, VisionMLflowConvertor.VISION_UTILS_FILE_PATH],
            segregate=True,
        )


class ASRMLflowConvertor(HFMLFLowConvertor):
    """HF MlfLow convertor base class for ASR models."""

    def __init__(self, **kwargs):
        """Initialize MLflow convertor for ASR models."""
        super().__init__(**kwargs)
        if self._task != SupportedTasks.AUTOMATIC_SPEECH_RECOGNITION.value:
            raise Exception(f"Unsupported ASR task {self._task}")

    def get_model_signature(self):
        """Return model signature for ASR models."""
        return ModelSignature(
            inputs=Schema(
                inputs=[ColSpec(name="audio", type=DataType.string), ColSpec(name="language", type=DataType.string)]
            ),
            outputs=Schema(inputs=[ColSpec(name="text", type=DataType.string)]),
        )


class WhisperMLflowConvertor(ASRMLflowConvertor):
    """HF MlfLow convertor base class for ASR models."""

    MODEL_FAMILY = "whisper"
    WHISPER_DIR = Path(__file__).parent / "whisper"
    PREDICT_FILE_PATH = WHISPER_DIR / HFMLFLowConvertor.PREDICT_FILE_NAME
    CONDA_FILE_PATH = WHISPER_DIR / HFMLFLowConvertor.CONDA_FILE_NAME

    def __init__(self, **kwargs):
        """Initialize MLflow convertor for whisper model."""
        super().__init__(**kwargs)

    def save_as_mlflow(self):
        """Prepare Whisper model for save to MLflow."""
        hf_conf = self._hf_conf
        self._hf_model_cls = self._hf_model_cls if self._hf_model_cls else WhisperForConditionalGeneration
        self._hf_config_cls = self._hf_config_cls if self._hf_config_cls else WhisperConfig
        self._hf_tokenizer_cls = self._hf_tokenizer_cls if self._hf_tokenizer_cls else WhisperProcessor

        hf_conf[HF_CONF.HF_CONFIG_CLASS.value] = self._hf_config_cls.__name__
        hf_conf[HF_CONF.HF_PRETRAINED_CLASS.value] = self._hf_model_cls.__name__
        hf_conf[HF_CONF.HF_TOKENIZER_CLASS.value] = self._hf_tokenizer_cls.__name__
        hf_conf[HF_CONF.HF_PREDICT_MODULE.value] = HFMLFLowConvertor.PREDICT_MODULE

        conda_env = {}
        with open(WhisperMLflowConvertor.CONDA_FILE_PATH) as f:
            conda_env = yaml.safe_load(f)

        return super()._save(
            conda_env=conda_env,
            code_paths=[WhisperMLflowConvertor.PREDICT_FILE_PATH],
            segregate=True,
        )


class NLPMLflowConvertor(HFMLFLowConvertor):
    """HF MLflow convertor for NLP models."""

    TASK_TO_HF_PRETRAINED_CLASS_MAPPING = {
        "fill-mask": AutoModelForMaskedLM,
        "text-classification": AutoModelForSequenceClassification,
        "token-classification": AutoModelForTokenClassification,
        "question-answering": AutoModelForQuestionAnswering,
        "summarization": AutoModelForSeq2SeqLM,
        "text-generation": AutoModelForCausalLM,
        "translation": AutoModelForSeq2SeqLM,
    }

    def __init__(self, **kwargs):
        """Initialize MLflow convertor for NLP models."""
        super().__init__(**kwargs)
        if not SupportedNLPTasks.has_value(self._task):
            raise Exception("Unsupported NLP task")

    def get_model_signature(self):
        """Return model signature for NLP models."""
        if self._task == SupportedNLPTasks.QUESTION_ANSWERING.value:
            return ModelSignature(
                inputs=Schema(
                    inputs=[
                        ColSpec(name="question", type=DataType.string),
                        ColSpec(name="context", type=DataType.string),
                    ]
                ),
                outputs=Schema(inputs=[ColSpec(name="text", type=DataType.string)]),
            )

        return ModelSignature(
            inputs=Schema(inputs=[ColSpec(name="input_string", type=DataType.string)]),
            outputs=Schema(inputs=[ColSpec(name="text", type=DataType.string)]),
        )

    def save_as_mlflow(self):
        """Prepate NLP model for save to MLflow."""
        hf_conf = self._hf_conf
        self._hf_model_cls = (
            self._hf_model_cls
            if self._hf_model_cls
            else NLPMLflowConvertor.TASK_TO_HF_PRETRAINED_CLASS_MAPPING.get(self._task) or AutoModel
        )
        self._hf_config_cls = self._hf_config_cls if self._hf_config_cls else AutoConfig
        self._hf_tokenizer_cls = self._hf_tokenizer_cls if self._hf_tokenizer_cls else AutoTokenizer

        hf_conf[HF_CONF.HF_CONFIG_CLASS.value] = self._hf_config_cls.__name__
        hf_conf[HF_CONF.HF_PRETRAINED_CLASS.value] = self._hf_model_cls.__name__
        hf_conf[HF_CONF.HF_TOKENIZER_CLASS.value] = self._hf_tokenizer_cls.__name__

        return super()._save(segregate=True)<|MERGE_RESOLUTION|>--- conflicted
+++ resolved
@@ -184,7 +184,9 @@
 
         # set metadata info
         metadata = fetch_mlflow_acft_metadata(base_model_name=self._model_id,
-                                              is_finetuned_model=False)
+                                              is_finetuned_model=False,
+                                              base_model_task=self._task)
+
         try:
             # create a conda environment for OSS transformers Flavor
             python_version = platform.python_version()
@@ -271,30 +273,7 @@
                 path=self._output_dir,
             )
 
-<<<<<<< HEAD
             logger.info("Model saved with transformers evaluate flow for task: {}".format(self._task))
-=======
-        # set metadata info
-        metadata = fetch_mlflow_acft_metadata(base_model_name=self._model_id,
-                                              is_finetuned_model=False,
-                                              base_model_task=self._task)
-        mlflow_model = Model(metadata=metadata)
-        hf_mlflow.hftransformers.save_model(
-            config=config,
-            tokenizer=tokenizer,
-            hf_model=model,
-            hf_conf=self._hf_conf,
-            mlflow_model=mlflow_model,
-            conda_env=conda_env,
-            code_paths=code_paths,
-            signature=self._signatures,
-            input_example=input_example,
-            requirements_file=requirements_file,
-            pip_requirements=pip_requirements,
-            extra_pip_requirements=self._extra_pip_requirements,
-            path=self._output_dir,
-        )
->>>>>>> 46a7c14e
 
             # move metadata files to parent folder
             logger.info("Moving meta files such as license, use_policy, readme to parent")
@@ -352,8 +331,8 @@
 
         PIP_LIST = ['accelerate', 'cffi', 'dill', 'google-api-core', 'numpy',
                     'packaging', 'pillow', 'protobuf', 'pyyaml', 'requests', 'scikit-learn',
-                    'scipy', 'sentencepiece', 'torch']
-        ADD_PACKAGE_LIST = ['mlflow==2.8.0', 'torchvision==0.14.1', 'transformers==4.31.0']
+                    'scipy', 'sentencepiece', 'torch', 'mlflow']
+        ADD_PACKAGE_LIST = ['torchvision==0.14.1', 'transformers==4.34.1']
 
         conda_list_cmd = ["conda", "list", "--json"]
         try:
