# Copyright (c) Microsoft Corporation.
# Licensed under the MIT License.

"""HFTransformers MLflow model convertors."""
from typing import List
import base64
import io
import transformers
import platform
import mlflow
import numpy as np
import os
import yaml
from abc import ABC, abstractmethod
from PIL import Image
from azureml.evaluate import mlflow as hf_mlflow
from azureml.core.conda_dependencies import CondaDependencies
from azureml.model.mgmt.processors.convertors import MLFLowConvertorInterface
from azureml.model.mgmt.processors.transformers.config import (
    HF_CONF,
    META_FILE_PATTERN,
    SupportedNLPTasks,
    SupportedTasks,
    SupportedVisionTasks,
)
from azureml.model.mgmt.utils.common_utils import (
    KV_EQ_SEP,
    ITEM_COMMA_SEP,
    copy_files,
    move_files,
    get_mlclient,
    get_dict_from_comma_separated_str,
    get_list_from_comma_separated_str,
    fetch_mlflow_acft_metadata
)
from azureml.model.mgmt.utils.logging_utils import get_logger
from mlflow.models import ModelSignature, Model, infer_signature
from mlflow.types.schema import ColSpec, DataType, Schema, ParamSpec, ParamSchema
from mlflow.transformers import generate_signature_output, get_default_conda_env
from mlflow.utils.requirements_utils import _get_pinned_requirement
from pathlib import Path
from transformers import (
    AutoImageProcessor,
    AutoConfig,
    AutoModel,
    AutoModelForTokenClassification,
    AutoModelForSequenceClassification,
    AutoModelForQuestionAnswering,
    AutoModelForSeq2SeqLM,
    AutoModelForCausalLM,
    AutoModelForMaskedLM,
    AutoModelForImageClassification,
    AutoTokenizer,
    WhisperConfig,
    WhisperForConditionalGeneration,
    WhisperProcessor,
)
from typing import Any, Dict


logger = get_logger(__name__)


class HFMLFLowConvertor(MLFLowConvertorInterface, ABC):
    """HF MlfLow convertor base class."""

    CONDA_FILE_NAME = "conda.yaml"
    REQUIREMENTS_FILE_NAME = "requirements.txt"
    PREDICT_FILE_NAME = "predict.py"
    PREDICT_MODULE = "predict"

    @abstractmethod
    def get_model_signature(self):
        """Return model signature for MLflow model."""
        raise NotImplementedError

    @abstractmethod
    def save_as_mlflow(self):
        """Prepare model for save to MLflow."""
        raise NotImplementedError

    def __init__(
        self,
        model_dir: Path,
        output_dir: Path,
        temp_dir: Path,
        translate_params: Dict,
    ):
        """Initialize MLflow convertor for HF models."""
        self._validate(translate_params)
        self._model_dir = model_dir
        self._output_dir = output_dir
        self._temp_dir = temp_dir
        self._model_id = translate_params.get("model_id", None)
        self._task = translate_params.get("task", None)
        self._model_flavor = translate_params.get("model_flavor", "HFTransformersV2")
        self._vllm_enabled = translate_params.get("vllm_enabled", False)
        self._experimental = translate_params.get(HF_CONF.HF_USE_EXPERIMENTAL_FEATURES.value, False)
        self._misc = translate_params.get("misc", [])
        self._signatures = translate_params.get("signature", None)
        self._config_cls_name = translate_params.get(HF_CONF.HF_CONFIG_CLASS.value, None)
        self._model_cls_name = translate_params.get(HF_CONF.HF_PRETRAINED_CLASS.value, None)
        self._tokenizer_cls_name = translate_params.get(HF_CONF.HF_TOKENIZER_CLASS.value, None)
        self._extra_pip_requirements = get_list_from_comma_separated_str(
            translate_params.get(HF_CONF.EXTRA_PIP_REQUIREMENTS.value), ITEM_COMMA_SEP
        )

        if self._signatures:
            self._signatures = ModelSignature.from_dict(self._signatures)

        config_hf_load_kwargs = get_dict_from_comma_separated_str(
            translate_params.get(HF_CONF.HF_CONFIG_ARGS.value), ITEM_COMMA_SEP, KV_EQ_SEP
        )
        tokenizer_hf_load_kwargs = get_dict_from_comma_separated_str(
            translate_params.get(HF_CONF.HF_TOKENIZER_ARGS.value), ITEM_COMMA_SEP, KV_EQ_SEP
        )
        model_hf_load_args = get_dict_from_comma_separated_str(
            translate_params.get(HF_CONF.HF_MODEL_ARGS.value), ITEM_COMMA_SEP, KV_EQ_SEP
        )
        pipeline_init_args = get_dict_from_comma_separated_str(
            translate_params.get(HF_CONF.HF_PIPELINE_ARGS.value), ITEM_COMMA_SEP, KV_EQ_SEP
        )

        if pipeline_init_args and (model_hf_load_args or config_hf_load_kwargs or tokenizer_hf_load_kwargs):
            raise Exception("set(model, config, tokenizer) init args and pipeline init args are exclusive.")

        self._hf_conf = {HF_CONF.TASK_TYPE.value: self._task}
        if self._model_id:
            self._hf_conf[HF_CONF.HUGGINGFACE_ID.value] = self._model_id
        if pipeline_init_args:
            self._hf_conf[HF_CONF.HF_PIPELINE_ARGS.value] = pipeline_init_args
        if config_hf_load_kwargs:
            self._hf_conf[HF_CONF.HF_CONFIG_ARGS.value] = config_hf_load_kwargs
        if tokenizer_hf_load_kwargs:
            self._hf_conf[HF_CONF.HF_TOKENIZER_ARGS.value] = tokenizer_hf_load_kwargs
        if model_hf_load_args:
            self._hf_conf[HF_CONF.HF_MODEL_ARGS.value] = model_hf_load_args

        # class names need to be present in hf_config.
        # This gets updated in concrete subclasses.
        self._hf_config_cls = (
            None
            if not self._config_cls_name
            else self._get_transformers_class_from_str(class_name=self._config_cls_name)
        )
        self._hf_model_cls = (
            None
            if not self._model_cls_name
            else self._get_transformers_class_from_str(class_name=self._model_cls_name)
        )
        self._hf_tokenizer_cls = (
            None
            if not self._tokenizer_cls_name
            else self._get_transformers_class_from_str(class_name=self._tokenizer_cls_name)
        )

    def _get_transformers_class_from_str(self, class_name) -> Any:
        try:
            return getattr(transformers, class_name)
        except Exception as e:
            logger.error(f"Error in loading class {e}")
            return None

    def _save(
        self,
        conda_env=None,
        code_paths=None,
        input_example=None,
        requirements_file=None,
        pip_requirements=None,
        segregate=False,
    ):
        model = str(self._model_dir)

<<<<<<< HEAD
        if segregate:
            logger.info("Segregate input model dir and present into separate folders for model, config and tokenizer")
            logger.info("Preparing model files")
            tmp_model_dir = Path(self._temp_dir) / HF_CONF.HF_MODEL_PATH.value
            copy_files(self._model_dir, tmp_model_dir)
            model = str(tmp_model_dir)
            logger.info("Loading config")
            config = self._hf_config_cls.from_pretrained(
                self._model_dir, **self._hf_conf.get(HF_CONF.HF_CONFIG_ARGS.value, {})
            )
            logger.info("Loading tokenizer")
            tokenizer = self._hf_tokenizer_cls.from_pretrained(
                self._model_dir, **self._hf_conf.get(HF_CONF.HF_TOKENIZER_ARGS.value, {})
            )
=======
        # set metadata info
        metadata = fetch_mlflow_acft_metadata(base_model_name=self._model_id,
                                              is_finetuned_model=False,
                                              base_model_task=self._task)

        if self._vllm_enabled:
            mlclient = get_mlclient("azureml")
            vllm_image = mlclient.environments.get("foundation-model-inference", label="latest")
            metadata["azureml.base_image"] = "mcr.microsoft.com/azureml/curated/foundation-model-inference:" \
                + str(vllm_image.version)
            logger.info("Metadata: {}".format(metadata))

        if self._model_flavor == "OSS":
            try:
                self._save_in_oss_flavor(model, metadata, conda_env, code_paths, input_example, pip_requirements)
            except Exception as e:
                logger.error("Model save failed with mlflow OSS flow for task: {} "
                             "with exception: {}".format(self._task, e))

                self._save_in_hftransformersv2_flavor(metadata, conda_env,
                                                      code_paths, input_example,
                                                      requirements_file, pip_requirements)
        else:
            self._save_in_hftransformersv2_flavor(metadata, conda_env,
                                                  code_paths, input_example,
                                                  requirements_file, pip_requirements)

        # pin pycocotools==2.0.4
        self._update_conda_dependencies({"pycocotools": "2.0.4"})

    def _save_in_oss_flavor(self, model, metadata, conda_env, code_paths, input_example, pip_requirements):
        # create a conda environment for OSS transformers Flavor

        curated_conda_env = conda_env
        if not self._extra_pip_requirements and not pip_requirements:
            python_version = platform.python_version()
            pip_pkgs = self._get_curated_environment_pip_package_list()
            conda_deps = CondaDependencies.create(conda_packages=None,
                                                  python_version=python_version,
                                                  pip_packages=pip_pkgs,
                                                  pin_sdk_version=False)

            curated_conda_env = conda_env or conda_deps.as_dict()
            pip_requirements = None

        # handle OSS trust_remote_code value
        trust_remote_code_val = False
        config_args = self._hf_conf.get(HF_CONF.HF_CONFIG_ARGS.value, {})
        tokenizer_args = self._hf_conf.get(HF_CONF.HF_TOKENIZER_ARGS.value, {})
        model_args = self._hf_conf.get(HF_CONF.HF_MODEL_ARGS.value, {})

        if (config_args.get('trust_remote_code', False)
                and tokenizer_args.get('trust_remote_code', False)
                and model_args.get('trust_remote_code', False)):
            trust_remote_code_val = True

        model_pipeline = transformers.pipeline(task=self._task, model=model,
                                               trust_remote_code=trust_remote_code_val)
        if hasattr(self, "config"):
            # Have to update the config as some vision models have problems in hf registry.
            model_pipeline.model.config = self.config
        params = {
            "transformers_model": model_pipeline,
            "code_paths": code_paths,
            "signature": self._signatures,
            "input_example": input_example,
            "metadata": metadata,
            "path": str(self._output_dir),
        }

        if curated_conda_env:
            params.update({
                "conda_env": curated_conda_env,
            })
        elif pip_requirements:
            params.update({
                "pip_requirements": pip_requirements,
            })
        else:
            params.update({
                "extra_pip_requirements": self._extra_pip_requirements,
            })

        mlflow.transformers.save_model(**params)

        logger.info("Model saved with mlflow OSS flow for task: {}".format(self._task))

    def _save_in_hftransformersv2_flavor(self, metadata, conda_env,
                                         code_paths, input_example,
                                         requirements_file, pip_requirements):
>>>>>>> f2084d63

        # Set experimental flag
        if self._experimental:
            logger.info("Experimental features enabled for MLflow conversion")
            self._hf_conf["exp"] = True

        logger.info("Segregate input model dir and present into separate folders for model, config and tokenizer")
        logger.info("Preparing model files")
        tmp_model_dir = Path(self._temp_dir) / HF_CONF.HF_MODEL_PATH.value
        copy_files(self._model_dir, tmp_model_dir)
        model = str(tmp_model_dir)
        logger.info("Loading config")
        config = self._hf_config_cls.from_pretrained(
            self._model_dir, **self._hf_conf.get(HF_CONF.HF_CONFIG_ARGS.value, {})
        )
        logger.info("Loading tokenizer")
        tokenizer = self._hf_tokenizer_cls.from_pretrained(
            self._model_dir, **self._hf_conf.get(HF_CONF.HF_TOKENIZER_ARGS.value, {})
        )

        mlflow_model = Model(metadata=metadata)
        hf_mlflow.hftransformers.save_model(
            config=config,
            tokenizer=tokenizer,
            hf_model=model,
            hf_conf=self._hf_conf,
            mlflow_model=mlflow_model,
            conda_env=conda_env,
            code_paths=code_paths,
            signature=self._signatures,
            input_example=input_example,
            requirements_file=requirements_file,
            pip_requirements=pip_requirements,
            extra_pip_requirements=self._extra_pip_requirements,
            path=self._output_dir,
        )

        logger.info("Model saved with transformers evaluate flow for task: {}".format(self._task))

        # move metadata files to parent folder
        logger.info("Moving meta files such as license, use_policy, readme to parent")
        move_files(
            Path(self._output_dir) / "data/model",
            self._output_dir,
            include_pattern_str=META_FILE_PATTERN,
            ignore_case=True
        )

    def _update_conda_dependencies(self, package_details):
        """Update conda dependencies.

        Sample:
            pkg_details = {"pycocotools": "2.0.4"}
        """
        conda_file_path = os.path.join(self._output_dir, HFMLFLowConvertor.CONDA_FILE_NAME)

        if not os.path.exists(conda_file_path):
            logger.warning("Malformed mlflow model. Please make sure conda.yaml exists")
            return

        with open(conda_file_path) as f:
            conda_dict = yaml.safe_load(f)

        conda_deps = conda_dict["dependencies"]
        for i in range(len(conda_deps)):
            if isinstance(conda_deps[i], str):
                pkg_name = conda_deps[i].split("=")[0]
                if pkg_name in package_details:
                    pkg_version = package_details[pkg_name]
                    logger.info(f"updating with {pkg_name}={pkg_version}")
                    conda_deps[i] = f"{pkg_name}={pkg_version}"
                    package_details.pop(pkg_name)

        for pkg_name, pkg_version in package_details.items():
            logger.info(f"adding  {pkg_name}={pkg_version}")
            conda_deps.append(f"{pkg_name}={pkg_version}")

        with open(conda_file_path, "w") as f:
            yaml.safe_dump(conda_dict, f)
            logger.info("updated conda.yaml")

    def _get_curated_environment_pip_package_list(self) -> List[str]:
        """
        Retrieve the packages using 'conda list' command.

        :return: A List of the pip package and the corresponding versions.
        """
        import subprocess
        import json

        PIP_LIST = ['accelerate', 'cffi', 'dill', 'google-api-core', 'numpy',
                    'packaging', 'pillow', 'protobuf', 'pyyaml', 'requests', 'scikit-learn',
                    'scipy', 'sentencepiece', 'torch', 'mlflow']
        ADD_PACKAGE_LIST = ['torchvision==0.14.1', 'transformers==4.35.2']

        conda_list_cmd = ["conda", "list", "--json"]
        try:
            process = subprocess.run(conda_list_cmd, shell=False, check=True,
                                     stdout=subprocess.PIPE, stderr=subprocess.PIPE)
        except (FileNotFoundError, subprocess.CalledProcessError) as err:
            logger.warning('subprocess failed to get dependencies list from conda with error: {}'.format(err))
            return []
        output_str = process.stdout.decode('ascii')
        output_json = json.loads(output_str)
        pip_list = []
        for pkg in output_json:
            pkg_name = pkg['name']
            pkg_version = pkg['version']
            if pkg_name in PIP_LIST:
                pip_list.append(pkg_name + "==" + pkg_version)

        pip_list.extend(ADD_PACKAGE_LIST)

        logger.info("pip list: {}".format(pip_list))
        return pip_list

    def _validate(self, translate_params):
        if not translate_params.get("task"):
            raise Exception("task is a required parameter for hftransformers MLflow flavor.")
        task = translate_params["task"]
        if not SupportedTasks.has_value(task):
            raise Exception(f"Unsupported task {task} for hftransformers MLflow flavor.")


class VisionMLflowConvertor(HFMLFLowConvertor):
    """HF MlfLow convertor for vision models."""

    VISION_DIR = Path(__file__).parent / "vision"
    PREDICT_FILE_PATH = VISION_DIR / HFMLFLowConvertor.PREDICT_FILE_NAME
    VISION_UTILS_FILE_PATH = Path(__file__).parent.parent / "common" / "vision_utils.py"

    def __init__(self, **kwargs):
        """Initialize MLflow convertor for vision models."""
        super().__init__(**kwargs)
        if not SupportedVisionTasks.has_value(self._task):
            raise Exception("Unsupported vision task")

    def get_model_signature(self):
        """Return model signature for vision models."""
        return ModelSignature(
            inputs=Schema(inputs=[ColSpec(name="image", type=DataType.binary)]),
            outputs=Schema(
                inputs=[ColSpec(name="probs", type=DataType.string), ColSpec(name="labels", type=DataType.string)]
            ),
        )

    def _robust_load_config(self, config) -> transformers.PretrainedConfig:
        """Check and modify if config has missing indices.

        :param config: Config Object from transformers
        :type config: PretrainedConfig
        :return: Config Object
        :rtype: PretrainedConfig
        """
        ids = list(config.id2label.keys())
        ids.sort()
        if max(ids) != len(ids)-1:
            missing_keys = set([x for x in range(max(ids))]).difference(set(ids))
            id2label = {}
            for idx, id in enumerate(ids):
                id2label[idx] = config.id2label[id]
            config.id2label = id2label
            self.config = config
            logger.warning(f"config loaded with modified id2label as there are some missing keys : {missing_keys}.")
        return config

    def get_random_base64_decoded_image(self) -> str:
        """Get random base64 decoded image.

        :return: base64 decoded image
        :rtype: string
        """
        imarray = np.random.rand(100, 100, 3) * 255
        buffered = io.BytesIO()
        image = Image.fromarray(imarray.astype('uint8')).convert('RGB')
        image.save(buffered, format="JPEG")
        img_str = base64.b64encode(buffered.getvalue()).decode("utf-8")
        return img_str

    def save_as_mlflow(self):
        """Prepare vision models for save to MLflow."""
        hf_conf = self._hf_conf
        self._hf_model_cls = self._hf_model_cls if self._hf_model_cls else AutoModelForImageClassification
        self._hf_config_cls = self._hf_config_cls if self._hf_config_cls else AutoConfig
        self._hf_tokenizer_cls = self._hf_tokenizer_cls if self._hf_tokenizer_cls else AutoImageProcessor
        self._signatures = self._signatures or self.get_model_signature()

        hf_conf[HF_CONF.HF_CONFIG_CLASS.value] = self._hf_config_cls.__name__
        hf_conf[HF_CONF.HF_PRETRAINED_CLASS.value] = self._hf_model_cls.__name__
        hf_conf[HF_CONF.HF_TOKENIZER_CLASS.value] = self._hf_tokenizer_cls.__name__
        hf_conf[HF_CONF.HF_PREDICT_MODULE.value] = HFMLFLowConvertor.PREDICT_MODULE

        config_load_args = self._hf_conf.get(HF_CONF.HF_CONFIG_ARGS.value, {})
        config = self._hf_config_cls.from_pretrained(self._model_dir, local_files_only=True, **config_load_args)
        config = self._robust_load_config(config)
        hf_conf[HF_CONF.TRAIN_LABEL_LIST.value] = list(config.id2label.values())
        extra_pip_requirements = ["torchvision"]
        if self._extra_pip_requirements is None:
            self._extra_pip_requirements = []
        for package_name in extra_pip_requirements:
            package_with_version = _get_pinned_requirement(package_name)
            self._extra_pip_requirements.append(package_with_version)

        if self._model_flavor == "OSS":
            vision_model = transformers.pipeline(task=self._task, model=str(self._model_dir))
            vision_model.model.config = config
            image_str = self.get_random_base64_decoded_image()
            self._signatures = infer_signature(
                image_str, generate_signature_output(vision_model, image_str),
            )
            return super()._save(
                conda_env=get_default_conda_env(vision_model.model)
            )
        else:
            return super()._save(
                code_paths=[VisionMLflowConvertor.PREDICT_FILE_PATH, VisionMLflowConvertor.VISION_UTILS_FILE_PATH],
                segregate=True,
            )


class ASRMLflowConvertor(HFMLFLowConvertor):
    """HF MlfLow convertor base class for ASR models."""

    def __init__(self, **kwargs):
        """Initialize MLflow convertor for ASR models."""
        super().__init__(**kwargs)
        if self._task != SupportedTasks.AUTOMATIC_SPEECH_RECOGNITION.value:
            raise Exception(f"Unsupported ASR task {self._task}")

    def get_model_signature(self):
        """Return model signature for ASR models."""
        return ModelSignature(
            inputs=Schema(
                inputs=[ColSpec(name="audio", type=DataType.string), ColSpec(name="language", type=DataType.string)]
            ),
            outputs=Schema(inputs=[ColSpec(name="text", type=DataType.string)]),
        )


class WhisperMLflowConvertor(ASRMLflowConvertor):
    """HF MlfLow convertor base class for ASR models."""

    MODEL_FAMILY = "whisper"
    WHISPER_DIR = Path(__file__).parent / "whisper"
    PREDICT_FILE_PATH = WHISPER_DIR / HFMLFLowConvertor.PREDICT_FILE_NAME
    CONDA_FILE_PATH = WHISPER_DIR / HFMLFLowConvertor.CONDA_FILE_NAME

    def __init__(self, **kwargs):
        """Initialize MLflow convertor for whisper model."""
        super().__init__(**kwargs)

    def save_as_mlflow(self):
        """Prepare Whisper model for save to MLflow."""
        hf_conf = self._hf_conf
        self._hf_model_cls = self._hf_model_cls if self._hf_model_cls else WhisperForConditionalGeneration
        self._hf_config_cls = self._hf_config_cls if self._hf_config_cls else WhisperConfig
        self._hf_tokenizer_cls = self._hf_tokenizer_cls if self._hf_tokenizer_cls else WhisperProcessor

        hf_conf[HF_CONF.HF_CONFIG_CLASS.value] = self._hf_config_cls.__name__
        hf_conf[HF_CONF.HF_PRETRAINED_CLASS.value] = self._hf_model_cls.__name__
        hf_conf[HF_CONF.HF_TOKENIZER_CLASS.value] = self._hf_tokenizer_cls.__name__
        hf_conf[HF_CONF.HF_PREDICT_MODULE.value] = HFMLFLowConvertor.PREDICT_MODULE

        conda_env = {}
        with open(WhisperMLflowConvertor.CONDA_FILE_PATH) as f:
            conda_env = yaml.safe_load(f)

        return super()._save(
            conda_env=conda_env,
            code_paths=[WhisperMLflowConvertor.PREDICT_FILE_PATH],
            segregate=True,
        )


class NLPMLflowConvertor(HFMLFLowConvertor):
    """HF MLflow convertor for NLP models."""

    TASK_TO_HF_PRETRAINED_CLASS_MAPPING = {
        "fill-mask": AutoModelForMaskedLM,
        "text-classification": AutoModelForSequenceClassification,
        "token-classification": AutoModelForTokenClassification,
        "question-answering": AutoModelForQuestionAnswering,
        "summarization": AutoModelForSeq2SeqLM,
        "chat-completion": AutoModelForCausalLM,
        "text-generation": AutoModelForCausalLM,
        "translation": AutoModelForSeq2SeqLM,
    }

    def __init__(self, **kwargs):
        """Initialize MLflow convertor for NLP models."""
        super().__init__(**kwargs)
        if not SupportedNLPTasks.has_value(self._task):
            raise Exception("Unsupported NLP task")

    def get_model_signature(self):
        """Return model signature for NLP models."""
        if self._task == SupportedNLPTasks.TEXT_GENERATION.value or self._task == SupportedNLPTasks.CHAT_COMPLETION:
            inputs = Schema([ColSpec(DataType.string)])
            outputs = Schema([ColSpec(DataType.string)])
            params = ParamSchema([ParamSpec("top_p", "float", default=0.8),
                                  ParamSpec("temperature", "float", default=0.8),
                                  ParamSpec("max_new_tokens", "integer", default=100),
                                  ParamSpec("do_sample", "boolean", default=True),
                                  ParamSpec("return_full_text", "boolean", default=True)])
            return ModelSignature(inputs=inputs, outputs=outputs, params=params)

        return self._signatures

    def save_as_mlflow(self):
        """Prepate NLP model for save to MLflow."""
        hf_conf = self._hf_conf
        self._hf_model_cls = (
            self._hf_model_cls
            if self._hf_model_cls
            else NLPMLflowConvertor.TASK_TO_HF_PRETRAINED_CLASS_MAPPING.get(self._task) or AutoModel
        )
        self._hf_config_cls = self._hf_config_cls if self._hf_config_cls else AutoConfig
        self._hf_tokenizer_cls = self._hf_tokenizer_cls if self._hf_tokenizer_cls else AutoTokenizer
        if self._model_flavor == "OSS":
            self._signatures = self._signatures or self.get_model_signature()

        hf_conf[HF_CONF.HF_CONFIG_CLASS.value] = self._hf_config_cls.__name__
        hf_conf[HF_CONF.HF_PRETRAINED_CLASS.value] = self._hf_model_cls.__name__
        hf_conf[HF_CONF.HF_TOKENIZER_CLASS.value] = self._hf_tokenizer_cls.__name__

        return super()._save(segregate=True)<|MERGE_RESOLUTION|>--- conflicted
+++ resolved
@@ -172,22 +172,6 @@
     ):
         model = str(self._model_dir)
 
-<<<<<<< HEAD
-        if segregate:
-            logger.info("Segregate input model dir and present into separate folders for model, config and tokenizer")
-            logger.info("Preparing model files")
-            tmp_model_dir = Path(self._temp_dir) / HF_CONF.HF_MODEL_PATH.value
-            copy_files(self._model_dir, tmp_model_dir)
-            model = str(tmp_model_dir)
-            logger.info("Loading config")
-            config = self._hf_config_cls.from_pretrained(
-                self._model_dir, **self._hf_conf.get(HF_CONF.HF_CONFIG_ARGS.value, {})
-            )
-            logger.info("Loading tokenizer")
-            tokenizer = self._hf_tokenizer_cls.from_pretrained(
-                self._model_dir, **self._hf_conf.get(HF_CONF.HF_TOKENIZER_ARGS.value, {})
-            )
-=======
         # set metadata info
         metadata = fetch_mlflow_acft_metadata(base_model_name=self._model_id,
                                               is_finetuned_model=False,
@@ -278,7 +262,6 @@
     def _save_in_hftransformersv2_flavor(self, metadata, conda_env,
                                          code_paths, input_example,
                                          requirements_file, pip_requirements):
->>>>>>> f2084d63
 
         # Set experimental flag
         if self._experimental:
