--- conflicted
+++ resolved
@@ -30,15 +30,9 @@
     fetch_mlflow_acft_metadata
 )
 from azureml.model.mgmt.utils.logging_utils import get_logger
-<<<<<<< HEAD
-from mlflow.models import ModelSignature
+from mlflow.models import ModelSignature, Model
 from mlflow.types.schema import ColSpec, DataType, Schema, ParamSpec, ParamSchema
-=======
-from mlflow.models import ModelSignature, Model
-from mlflow.types.schema import ColSpec
-from mlflow.types.schema import DataType, Schema
 from mlflow.utils.requirements_utils import _get_pinned_requirement
->>>>>>> 35601da4
 from pathlib import Path
 from transformers import (
     AutoImageProcessor,
@@ -256,12 +250,16 @@
                 self._model_dir, **self._hf_conf.get(HF_CONF.HF_TOKENIZER_ARGS.value, {})
             )
 
-<<<<<<< HEAD
+            # set metadata info
+            metadata = fetch_mlflow_acft_metadata(base_model_name=self._model_id,
+                                                  is_finetuned_model=False)
+            mlflow_model = Model(metadata=metadata)
             hf_mlflow.hftransformers.save_model(
                 config=config,
                 tokenizer=tokenizer,
                 hf_model=model,
                 hf_conf=self._hf_conf,
+                mlflow_model=mlflow_model,
                 conda_env=conda_env,
                 code_paths=code_paths,
                 signature=self._signatures,
@@ -271,34 +269,9 @@
                 extra_pip_requirements=self._extra_pip_requirements,
                 path=self._output_dir,
             )
-=======
-        # Set experimental flag
-        if self._experimental:
-            logger.info("Experimental features enabled for MLflow conversion")
-            self._hf_conf["exp"] = True
-
-        # set metadata info
-        metadata = fetch_mlflow_acft_metadata(base_model_name=self._model_id,
-                                              is_finetuned_model=False)
-        mlflow_model = Model(metadata=metadata)
-        hf_mlflow.hftransformers.save_model(
-            config=config,
-            tokenizer=tokenizer,
-            hf_model=model,
-            hf_conf=self._hf_conf,
-            mlflow_model=mlflow_model,
-            conda_env=conda_env,
-            code_paths=code_paths,
-            signature=self._signatures,
-            input_example=input_example,
-            requirements_file=requirements_file,
-            pip_requirements=pip_requirements,
-            extra_pip_requirements=self._extra_pip_requirements,
-            path=self._output_dir,
-        )
->>>>>>> 35601da4
 
             logger.info("Model saved with transformers evaluate flow for task: {}".format(self._task))
+
             # move metadata files to parent folder
             logger.info("Moving meta files such as license, use_policy, readme to parent")
             move_files(
