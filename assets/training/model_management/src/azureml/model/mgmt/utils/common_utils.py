--- conflicted
+++ resolved
@@ -352,7 +352,6 @@
         raise AzureMLException._with_error(AzureMLError.create(GenericRunCMDError, error=e))
 
 
-<<<<<<< HEAD
 def update_run_for_conditional_output(conditional_params):
     """Update run for conditional params. Conditional nodel make use of parent run property to read boolean value.
 
@@ -368,7 +367,8 @@
     run.add_properties({"azureml.pipeline.control": json.dumps(params_to_log)})
     for output_path, output_value in conditional_params.items():
         output_path.write_text(str(output_value))
-=======
+
+
 class MlflowMetaConstants:
     """Mlflow consants."""
 
@@ -398,5 +398,4 @@
         MlflowMetaConstants.BASE_MODEL_NAME: base_model_name
     }
 
-    return metadata
->>>>>>> 6f6cafac
+    return metadata