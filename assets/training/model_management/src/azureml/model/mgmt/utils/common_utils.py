# Copyright (c) Microsoft Corporation.
# Licensed under the MIT License.

"""Common utils."""

import re
import os
import shutil
import sys
import time
from argparse import Namespace
from azure.ai.ml import MLClient
from azure.identity import DefaultAzureCredential, ManagedIdentityCredential
from azureml.core.run import Run, _OfflineRun
from contextlib import contextmanager
from pathlib import Path
from subprocess import PIPE, run, STDOUT
from typing import Any, Dict, List, Tuple
from azureml.model.mgmt.utils.logging_utils import get_logger
from applicationinsights import TelemetryClient
from huggingface_hub.hf_api import HfApi, ModelInfo, ModelFilter


tc = None
HF_ENDPOINT = "https://huggingface.co"

KV_COLON_SEP = ":"
KV_EQ_SEP = "="
ITEM_COMMA_SEP = ","
ITEM_SEMI_COLON_SEP = ";"


logger = get_logger(__name__)


def log_execution_time(func):
    """Decorate method to log execution time."""

    def wrap_func(*args, **kwargs):
        t1 = time.time()
        result = func(*args, **kwargs)
        t2 = time.time()
        logger.info(f"{func.__name__!r} executed in {(t2-t1):.4f}s")
        return result

    return wrap_func


def run_command(cmd: str, cwd: Path = "./") -> Tuple[int, str]:
    """Run the command and returns the result."""
    logger.info(cmd)
    result = run(
        cmd,
        cwd=cwd,
        shell=True,
        stdout=PIPE,
        stderr=STDOUT,
        encoding=sys.stdout.encoding,
        errors="ignore",
    )
    if result.returncode != 0:
        logger.error(f"Failed with error {result.stdout}.")
    return result.returncode, result.stdout


@contextmanager
def switch_dir(path: Path) -> None:
    """Context manager to change directory to `path` and revert back to origin post performing a task."""
    origin = Path().absolute()
    try:
        os.chdir(path)
        yield
    finally:
        os.chdir(origin)


def get_json_header(token: str) -> Dict:
    """Return Header for JSON data."""
    return {
        "Authorization": f"Bearer {token}",
        "content-type": "application/json",
    }


def get_mlclient(registry_name=None, use_default=False):
    """Return mlclient object."""
    if use_default:
        credential = DefaultAzureCredential()
    else:
        msi_client_id = os.environ.get("DEFAULT_IDENTITY_CLIENT_ID")
        credential = ManagedIdentityCredential(client_id=msi_client_id)

    if registry_name:
        return MLClient(
            credential=credential,
            registry_name=registry_name,
        )

    run = Run.get_context()
    if not isinstance(run, _OfflineRun):
        ws = run.experiment.workspace
        return MLClient(
            credential=credential,
            subscription_id=ws._subscription_id,
            resource_group_name=ws._resource_group,
            workspace_name=ws._workspace_name,
        )
    return MLClient.from_config(credential)


def copy_file_paths_to_destination(src_dir: Path, destn_dir: Path, regex: str) -> None:
    """Copy files to destination directory [Non-recursively] based on regex pattern provided."""
    if not Path(src_dir).is_dir():
        raise Exception("src path provided should be a dir")
    if Path(destn_dir).exists():
        raise Exception("destination dir should be empty")
    os.makedirs(destn_dir)
    pattern = re.compile(regex)
    for file_name in os.listdir(src_dir):
        if pattern.match(file_name):
            shutil.copy(os.path.join(src_dir, file_name), destn_dir)


def create_namespace_from_dict(var: Any):
    """Create Namespace from dict."""
    if isinstance(var, dict):
        var = Namespace(**var)
        for key, val in var.__dict__.items():
            var.__dict__[key] = create_namespace_from_dict(val)
    return var


def get_dict_from_comma_separated_str(dict_str: str, item_sep: str, kv_sep: str) -> Dict:
    """Create and return dictionary from string.

    :param dict_str: string to be parsed for creating dictionary
    :type dict_str: str
    :param item_sep: char separator used for item separation
    :type item_sep: str
    :param kv_sep: char separator used for key-value separation. Must be different from item separator
    :type kv_sep: str
    :return: Resultant dictionary
    :rtype: Dict
    """
    if not dict_str:
        return {}
    item_sep = item_sep.strip()
    kv_sep = kv_sep.strip()
    if len(item_sep) > 1 or len(kv_sep) > 1:
        raise Exception("Provide single char as separator")
    if item_sep == kv_sep:
        raise Exception("item_sep and kv_sep are equal.")
    parsed_dict = {}
    kv_pairs = dict_str.split(item_sep)
    for item in kv_pairs:
        split = item.split(kv_sep)
        if len(split) == 2:
            key = split[0].strip()
            val = split[1].strip()
<<<<<<< HEAD
            if do_eval:
                try:
                    val = eval(split[1].strip())
                except Exception as e:
                    logger.error(f"Could not eval `{val}`. Error: {e}")
=======
>>>>>>> c508611b
            parsed_dict[key] = val
    logger.info(f"get_dict_from_comma_separated_str: {dict_str} => {parsed_dict}")
    return parsed_dict


def get_list_from_comma_separated_str(list_str: str, item_sep: str) -> List:
    """Create and return list from string separted by `item_sep`.

    :param dict_str: string to be parsed for creating list
    :type dict_str: str
    :param item_sep: char used for item separation
    :type item_sep: str
    :return: Resultant list
    :rtype: List
    """
    if not list_str:
        return []
    return [x.strip() for x in list_str.split(item_sep) if x]


def retry(times):
    """Retry Decorator.

    :param times: The number of times to repeat the wrapped function/method
    :type times: Int
    """

    def decorator(func):
        def newfn(*args, **kwargs):
            attempt = 1
            while attempt <= times:
                try:
                    return func(*args, **kwargs)
                except:
                    attempt += 1
                    ex_msg = "Exception thrown when attempting to run {}, attempt {} of {}".format(
                        func.__name__, attempt, times
                    )
                    logger.warning(ex_msg)
                    if attempt == times:
                        logger.warning("Retried {} times when calling {}, now giving up!".format(times, func.__name__))
                        raise

        return newfn

    return decorator<|MERGE_RESOLUTION|>--- conflicted
+++ resolved
@@ -157,14 +157,6 @@
         if len(split) == 2:
             key = split[0].strip()
             val = split[1].strip()
-<<<<<<< HEAD
-            if do_eval:
-                try:
-                    val = eval(split[1].strip())
-                except Exception as e:
-                    logger.error(f"Could not eval `{val}`. Error: {e}")
-=======
->>>>>>> c508611b
             parsed_dict[key] = val
     logger.info(f"get_dict_from_comma_separated_str: {dict_str} => {parsed_dict}")
     return parsed_dict
