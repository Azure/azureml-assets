--- conflicted
+++ resolved
@@ -6,16 +6,6 @@
 - pycocotools==2.0.4
 - pip:
   ## src requirements
-<<<<<<< HEAD
-  - mlflow~=2.7.1
-  - mlflow-skinny~=2.7.1
-  - azureml-mlflow~=1.51.0
-  - azure-ai-ml~=1.8.0
-  - azureml-core~=1.52.0
-  - azureml-automl-core~=1.52.0
-  - azureml-telemetry~=1.52.0
-  - azureml-evaluate-mlflow~=0.0.19
-=======
   - mlflow~=2.10.2
   - mlflow-skinny~=2.10.2
   - azureml-mlflow~=1.55.0
@@ -24,7 +14,6 @@
   - azureml-automl-core~=1.55.0
   - azureml-telemetry~=1.55.0
   - azureml-evaluate-mlflow~=0.0.45
->>>>>>> d1b2912e
   - langcodes
   ## Test requirements
   - mock
