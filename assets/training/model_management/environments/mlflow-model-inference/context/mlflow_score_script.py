"""Mlflow score script."""
# Copyright (c) Microsoft Corporation.
# Licensed under the MIT License.

import json
import logging
import numpy as np
import os
import mlflow
import inspect

from copy import deepcopy
from inference_schema.parameter_types.abstract_parameter_type import AbstractParameterType
from inference_schema.parameter_types.numpy_parameter_type import NumpyParameterType
from inference_schema.parameter_types.standard_py_parameter_type import StandardPythonParameterType
from inference_schema.schema_decorators import input_schema, output_schema
from mlflow.models import Model
from mlflow.pyfunc import load_model
from mlflow.pyfunc.scoring_server import _get_jsonable_obj
from mlmonitoring import Collector
from mlflow.types.utils import _infer_schema
from mlflow.types.schema import Schema, ColSpec, DataType
from mlflow.exceptions import MlflowException

_logger = logging.getLogger(__name__)

# Pandas installed, may not be necessary for tensorspec based models, so don't require it all the time
pandas_installed = False
try:
    import pandas as pd
    from inference_schema.parameter_types.pandas_parameter_type import PandasParameterType

    pandas_installed = True
except ImportError:
    _logger.warning('Unable to import pandas')

param_schema_supported = False
try:
    from mlflow.types.schema import ParamSchema
    param_schema_supported = True
except ImportError:
    _logger.warning(f'Unable to import ParamSchema from MLflow. MLflow version: {mlflow.__version__}')


class NoSampleParameterType(AbstractParameterType):
    """NoSampleParameterType."""

    def __init__(self):
        """Init."""
        super(NoSampleParameterType, self).__init__(None)

    def deserialize_input(self, input_data):
        """Passthrough, do nothing to the incoming data."""
        return input_data

    def input_to_swagger(self):
        """Return schema for an empty object."""
        return {"type": "object", "example": {}}


def create_tensor_spec_sample_io(model_signature_io):
    """Create tensor spec sample."""
    _logger.info("Creating tensor spec sample")
    # Create a sample numpy.ndarray based on shape/type of the tensor info of the model
    io = model_signature_io.inputs
    if not model_signature_io.has_input_names():
        # If the input is not a named tensor, the sample io value that we create will just be a numpy.ndarray
        shape = io[0].shape
        if shape and shape[0] == -1:
            # -1 for first dimension means the input data is batched
            # Create a numpy array with the first dimension of shape as 1 so that inference-schema
            # can correctly generate the swagger sample for the input
            shape = list(deepcopy(shape))
            shape[0] = 1
        sample_io = np.zeros(tuple(shape), dtype=io[0].type)
    else:
        # otherwise, the input is a named tensor, so the sample io value that we create will be
        # Dict[str, numpy.ndarray], which maps input name to a numpy.ndarray of the corresponding size
        sample_io = {}
        for io_val in io:
            shape = io_val.shape
            if shape and shape[0] == -1:
                # -1 for first dimension means the input data is batched
                # Create a numpy array with the first dimension of shape as 1 so that inference-schema
                # can correctly generate the swagger sample for the input
                shape = list(deepcopy(shape))
                shape[0] = 1
            sample_io[io_val.name] = np.zeros(tuple(shape), dtype=io_val.type)
    return sample_io


def create_col_spec_sample_io(model_signature_io):
    """Create col spec sample."""
    _logger.info("Creating col spec sample")
    # Create a sample pandas.DataFrame based on shape/type of the tensor info of the model
    try:
        columns = model_signature_io.input_names()
    except AttributeError:  # MLflow < 1.24.0
        columns = model_signature_io.column_names()
    types = model_signature_io.pandas_types()
    schema = {}
    for c, t in zip(columns, types):
        schema[c] = t
    df = pd.DataFrame(columns=columns)
    return df.astype(dtype=schema)


def create_other_sample_io(model_signature_io):
    """Create other sample."""
    _logger.info("Creating 'other' (Python object) sample")
    inputs = model_signature_io.inputs
    sample_string = "sample string"
    if type(inputs[0]) is ColSpec and inputs[0].name is not None:
        # if isinstance(inputs, dict):
        _logger.info("Creating dict sample")
        sample_dict = {}
        for input in inputs:
            if input.type == DataType.boolean:
                sample_input = True
            elif input.type == DataType.string:
                sample_input = sample_string
            elif input.type == DataType.integer or input.type == DataType.long:
                sample_input = 42
            elif input.type == DataType.float or input.type == DataType.double:
                sample_input = 0.15
            else:
                _logger.info(f"Unhandled input type in dictionary value: {input.type}")
            sample_dict[input.name] = sample_input
        return sample_dict
    if isinstance(inputs, list):
        _logger.info("Creating list sample")
        sample_list = []
        if len(inputs) > 0 and (isinstance(inputs[0], str) or isinstance(inputs[0], ColSpec) and
                                inputs[0].type == DataType.string):
            sample_list.append(sample_string)
        return sample_list
    elif isinstance(inputs, str):
        _logger.info("Creating str sample")
        return sample_string
    raise "Unhandled data type when creating non colspec and non tensorspec sample"


def create_param_sample(model_signature_params):
    """Create param sample."""
    sample_params = {}
    if param_schema_supported and model_signature_params is not None and type(model_signature_params) is ParamSchema:
        for param in model_signature_params.params:
            if param.default is not None:
                sample_params[param.name] = param.default
            else:
                param_type = param.dtype
                if param_type == DataType.boolean:
                    sample_params[param.name] = True
                elif param_type == DataType.string:
                    sample_params[param.name] = "sample string"
                elif param_type == DataType.integer or param_type == DataType.long:
                    sample_params[param.name] = 42
                elif param_type == DataType.float or param_type == DataType.double:
                    sample_params[param.name] = 0.15
                else:
                    _logger.info(f"Unhandled param type: {param_type}")
    return sample_params


model_path = os.path.normpath(os.path.join(os.getenv("AZUREML_MODEL_DIR"), "mlflow_model_folder/"))
<<<<<<< HEAD
=======

>>>>>>> 7a7ca41c
# model loaded here using mlfow.models import Model so we have access to the model signature
model = Model.load(model_path)

is_hfv2 = "hftransformersv2" in model.flavors
_logger.info(f"is_hfv2: {is_hfv2}")
is_transformers = "transformers" in model.flavors
_logger.info(f"is_transformers: {is_transformers}")
is_langchain = "langchain" in model.flavors
_logger.info(f"is_langchain: {is_langchain}")
is_openai = "openai" in model.flavors
_logger.info(f"is_openai: {is_openai}")

try:
    metadata = model.metadata
except Exception as e:
    _logger.warning(f"failed to fetch metadata with err: {str(e)}")
    metadata = None

if metadata and metadata.get('is_acft_model', False):
    base_model_name = metadata.get("base_model_name", None)
    if base_model_name:
        _logger.info(f"base_model_name: {base_model_name}")
    base_model_task = metadata.get("base_model_task", None)
    if base_model_task:
        _logger.info(f"base_model_task: {base_model_task}")
    base_model_asset_id = metadata.get("base_model_asset_id", None)
    if base_model_asset_id:
        _logger.info(f"base_model_asset_id: {base_model_asset_id}")
    finetuning_task = metadata.get("finetuning_task", None)
    if finetuning_task:
        _logger.info(f"finetuning_task: {finetuning_task}")
    is_finetuned = metadata.get("is_finetuned_model", None)
    if is_finetuned is not None:
        _logger.info(f"is_finetuned_model: {is_finetuned}")

sample_input = None
input_param = None
sample_output = None
output_param = None
sample_params = None
params_param = None


def get_sample_input_from_loaded_example(input_example_info, loaded_input):
    """Get sample input from loaded example."""
    orient = "split" if "columns" in loaded_input else "values"
    if input_example_info['type'] == 'dataframe':
        _logger.info("Getting sample from loaded dataframe example")
        sample_input = pd.read_json(
            json.dumps(loaded_input),
            # needs open source fix
            # orient=input_example_info['pandas_orient'],
            orient=orient,
            dtype=False
        )
    elif input_example_info["type"] == "ndarray":
        _logger.info("Getting sample from loaded numpy example")
        inputs = loaded_input["inputs"]
        if isinstance(inputs, dict):
            sample_input = {
                input_name: np.asarray(input_value) for input_name, input_value in inputs.items()
            }
        else:
            sample_input = np.asarray(inputs)
    else:
        _logger.info("Getting sample from loaded python object example")
        # currently unused, as type always comes through from MLflow _Example creation as ndarray or dataframe
        sample_input = loaded_input
        _logger.warning('Potentially unable to handle sample model input of type "{}". The type must be one '
                        'of the list detailed in the MLflow repository: '
                        'https://github.com/mlflow/mlflow/blob/master/mlflow/types/utils.py#L91 '
                        '"dataframe" or "ndarray" is guaranteed to work best. For more information, please see: '
                        'https://aka.ms/aml-mlflow-deploy."'.format(model.saved_input_example_info['type']))
    return sample_input


# If a sample input is provided, load this input and use this as the sample input to create the
# scoring script and inference-schema decorators instead of creating a sample based on just the
# signature information
try:
    if model.saved_input_example_info:
        sample_input_file_path = os.path.join(model_path, model.saved_input_example_info['artifact_path'])
        with open(sample_input_file_path, 'r') as sample_input_file:
            _logger.info(f"loading example from file path: {sample_input_file_path}")
            loaded_input = json.load(sample_input_file)
            sample_input = get_sample_input_from_loaded_example(model.saved_input_example_info, loaded_input)
except Exception as e:
    _logger.warning(
        "Failure processing model sample input: {}.\nWill attempt to create sample input based on model signature. "
        "For more information, please see: https://aka.ms/aml-mlflow-deploy.".format(e)
    )


def get_samples_from_signature(
        model_signature_x,
        previous_sample_input=None,
        previous_sample_output=None,
        previous_sample_params=None):
    """Get samples from signature."""
    if model_signature_x is None:
        _logger.info("No model signature, returning previous sample input and output")
        return previous_sample_input, previous_sample_output, previous_sample_params
    model_signature_inputs = model_signature_x.inputs
    model_signature_outputs = model_signature_x.outputs
    try:
        model_signature_params = model_signature_x.params
    except AttributeError:
        _logger.info(f"Params not available on model signature. Setting to None. MLflow version: {mlflow.__version__}")
        model_signature_params = None
    if model_signature_inputs == Schema([ColSpec("string")]) and is_transformers:
        _logger.info("Getting sample from a transformers model taking string input")
        sample_input_x = create_other_sample_io(model_signature_inputs)
    elif type(model_signature_inputs.inputs[0]) is ColSpec and \
            model_signature_inputs.inputs[0].name is not None and is_transformers:
        _logger.info("Getting sample from a transformers model taking dict input")
        sample_input_x = create_other_sample_io(model_signature_inputs)
    elif model_signature_inputs and previous_sample_input is None:
        _logger.info("Getting sample from non-transformers model")
        if model_signature_inputs.is_tensor_spec():
            sample_input_x = create_tensor_spec_sample_io(model_signature_inputs)
        else:
            try:
                sample_input_x = create_col_spec_sample_io(model_signature_inputs)
            except:  # noqa: E722
                sample_input_x = create_other_sample_io(model_signature_inputs)
                _logger.warning("Sample input could not be parsed as either TensorSpec"
                                " or ColSpec. Falling back to taking the sample as is rather than"
                                " converting to numpy arrays or DataFrame.")
    else:
        _logger.info("Using previous sample input")
        sample_input_x = previous_sample_input

    if model_signature_outputs and previous_sample_output is None:
        if model_signature_outputs.is_tensor_spec():
            sample_output_x = create_tensor_spec_sample_io(model_signature_outputs)
        else:
            sample_output_x = create_col_spec_sample_io(model_signature_outputs)
    else:
        sample_output_x = previous_sample_output

    if model_signature_params and previous_sample_params is None:
        sample_params_x = create_param_sample(model_signature_params)
    else:
        sample_params_x = previous_sample_params

    return sample_input_x, sample_output_x, sample_params_x


# Handle the signature information to attempt creation of a sample based on signature if no concrete
# sample was provided
model_signature = model.signature
if model_signature:
    sample_input, sample_output, sample_params = get_samples_from_signature(
        model_signature, sample_input, sample_output, sample_params)
else:
    _logger.warning(
        "No signature information provided for model. If no sample information was provided with the model "
        "the deployment's swagger will not include input and output schema and typing information."
        "For more information, please see: https://aka.ms/aml-mlflow-deploy."
    )


def get_parameter_type(sample_input_ex, sample_output_ex=None, sample_param_ex=None):
    """Get parameter type."""
    if sample_input_ex is None:
        _logger.info("sample input is none, returning NoSampleParameterType")
        input_param = NoSampleParameterType()
    else:
        try:
            # schema = _infer_schema(sample_input_ex)
            # schema_types = schema.input_types
            _infer_schema(sample_input_ex)
        except MlflowException:
            pass
        finally:
            if isinstance(sample_input_ex, np.ndarray):
                _logger.info("sample input is a numpy array")
                # Unnamed tensor input
                input_param = NumpyParameterType(sample_input_ex, enforce_shape=False)
            elif pandas_installed and isinstance(sample_input_ex, pd.DataFrame):
                _logger.info("sample input is a dataframe")
                # TODO check with OSS about pd.Series
                input_param = PandasParameterType(sample_input_ex, enforce_shape=False, orient='split')
            # elif schema_types and isinstance(sample_input_ex, dict) and \
            #     not all(stype == DataType.string for stype in schema_types) and \
            #     all(isinstance(value, list) for value in sample_input_ex.values()):
            #     # for dictionaries where there is any non-string type, named tensor
            #     param_arg = {}
            #     for key, value in sample_input_ex.items():
            #         param_arg[key] = NumpyParameterType(value, enforce_shape=False)
            #     input_param = StandardPythonParameterType(param_arg)
            elif isinstance(sample_input_ex, dict) and is_transformers:
                input_param = StandardPythonParameterType(sample_input_ex)
            elif isinstance(sample_input_ex, dict):
                _logger.info("sample input is a dict")
                # TODO keeping this around while _infer_schema doesn't work on dataframe string signatures
                param_arg = {}
                for key, value in sample_input_ex.items():
                    param_arg[key] = NumpyParameterType(value, enforce_shape=False)
                input_param = StandardPythonParameterType(param_arg)
            elif isinstance(sample_input_ex, list) and is_transformers:
                _logger.info("transformers sample input is a list")
                input_param = StandardPythonParameterType(sample_input_ex)
            else:
                _logger.info("sample input is string, bytes, or non-transformers list")
                # strings, bytes, lists and dictionaries with only strings as base type
                input_param = NoSampleParameterType()

    if sample_output_ex is None:
        output_param = NoSampleParameterType()
    else:
        if isinstance(sample_output_ex, np.ndarray):
            # Unnamed tensor input
            output_param = NumpyParameterType(sample_output_ex, enforce_shape=False)
        elif isinstance(sample_output_ex, dict):
            param_arg = {}
            for key, value in sample_output_ex.items():
                param_arg[key] = NumpyParameterType(value, enforce_shape=False)
            output_param = StandardPythonParameterType(param_arg)
        else:
            output_param = PandasParameterType(sample_output_ex, enforce_shape=False, orient='records')

    if sample_param_ex is None:
        param_param = NoSampleParameterType()
    else:
        param_param = StandardPythonParameterType(sample_param_ex)

    return input_param, output_param, param_param


input_param, output_param, params_param = get_parameter_type(sample_input, sample_output, sample_params)

_logger.info(f"loading model from model path: {model_path}")
# we use mlflow.pyfunc's load_model function because it has a predict function on it we need for inferencing
model = load_model(model_path)


def init():
    """Init."""
    _logger.info("Initializing MLflow scoring script")
    global inputs_collector, outputs_collector
    try:
        inputs_collector = Collector(name='model_inputs')
        outputs_collector = Collector(name='model_outputs')
        _logger.info("Input and output collector initialized")
    except Exception as e:
        _logger.error("Error initializing model_inputs collector and model_outputs collector. {}".format(e))


@input_schema("input_data", input_param)
@input_schema("params", params_param, optional=True)
@output_schema(output_param)
def run(input_data, params=None):
    """Run."""
    _logger.info("Entering run function in MLflow scoring script")
    context = None

    # to support customers transitioning from hftransformersv2
    if params is None and "parameters" in input_data and is_transformers:
        params = input_data["parameters"]
        del input_data["parameters"]

        remaining_keys = list(input_data.keys())
        if len(remaining_keys) == 1 and remaining_keys[0] == "input_string":
            input_data = input_data["input_string"]

    if (
        isinstance(input_data, np.ndarray)
        or (isinstance(input_data, dict) and input_data and isinstance(list(input_data.values())[0], np.ndarray))
        or (pandas_installed and isinstance(input_data, pd.DataFrame))
    ):
        _logger.info("Predicting for dataframe and ndarray")
        # Collect model input
        try:
            context = inputs_collector.collect(input_data)
        except Exception as e:
            _logger.error("Error collecting model_inputs collection request. {}".format(e))

        if inspect.signature(model.predict).parameters.get("params"):
            result = model.predict(input_data, params=params)
        else:
            _logger.warning("Switching back to use a model.predict() without params. " +
                            "Likely an older version of MLflow in use. MLflow version: {mlflow.__version__}")
            result = model.predict(input_data)

        # Collect model output
        try:
            mdc_output_df = pd.DataFrame(result)
            outputs_collector.collect(mdc_output_df, context)
        except Exception as e:
            _logger.error("Error collecting model_outputs collection request. {}".format(e))

        return _get_jsonable_obj(result, pandas_orient="records")

    if is_transformers or is_langchain or is_openai:
        _logger.info("Parsing model input for LLMs")
        input = parse_model_input_from_input_data_transformers(input_data)
    else:
        _logger.info("Parsing model input for traditional models")
        input = parse_model_input_from_input_data_traditional(input_data)

    # Collect model input
    try:
        context = inputs_collector.collect(input)
    except Exception as e:
        _logger.error("Error collecting model_inputs collection request. {}".format(e))

    if inspect.signature(model.predict).parameters.get("params"):
        result = model.predict(input, params=params)
    else:
        _logger.warning("Switching back to use a model.predict() without params. " +
                        "Likely an older version of MLflow in use. MLflow version: {mlflow.__version__}")
        result = model.predict(input)

    # Collect output data
    try:
        mdc_output_df = pd.DataFrame(result)
        outputs_collector.collect(mdc_output_df, context)
    except Exception as e:
        _logger.error("Error collecting model_outputs collection request. {}".format(e))

    return _get_jsonable_obj(result, pandas_orient="records")


def parse_model_input_from_input_data_traditional(input_data):
    """Parse model input from input data traditional."""
    # Format input
    if isinstance(input_data, str):
        input_data = json.loads(input_data)
    if 'input_data' in input_data:
        input_data = input_data['input_data']
    if is_hfv2:
        input = input_data
    elif isinstance(input_data, list):
        # if a list, assume the input is a numpy array
        input = np.asarray(input_data)
    elif isinstance(input_data, dict) and "columns" in input_data and "index" in input_data and "data" in input_data:
        # if the dictionary follows pandas split column format, deserialize into a pandas Dataframe
        input = pd.read_json(json.dumps(input_data), orient="split", dtype=False)
    else:
        # otherwise, assume input is a named tensor, and deserialize into a dict[str, numpy.ndarray]
        input = {input_name: np.asarray(input_value) for input_name, input_value in input_data.items()}
    return input


def parse_model_input_from_input_data_transformers(input_data):
    """Parse model input from input data transformers."""
    # Format input
    if isinstance(input_data, str):
        _logger.info("input data is str")
        try:
            input_data = json.loads(input_data)
        except ValueError:
            # allow non-json strings to go through
            input = input_data

    if isinstance(input_data, dict) and 'input_data' in input_data:
        _logger.info("getting inputs out of input dictionary")
        input_data = input_data['input_data']

    if is_hfv2:
        _logger.info("input passed through directly for hfv2 models")
        input = input_data
    elif isinstance(input_data, str) or isinstance(input_data, bytes):
        _logger.info("input passed through directly for str/bytes")
        # strings and bytes go through
        input = input_data
    elif isinstance(input_data, list) and all(isinstance(element, str) for element in input_data):
        _logger.info("input passed through directly for lists of strings")
        # lists of strings go through
        input = input_data
    elif (
        isinstance(input_data, list)
        and all(isinstance(element, dict) for element in input_data)
    ):
        _logger.info("input passed through directly for dictionaries of strings")
        # lists of dicts of [str: str | List[str]] go through
        try:
            for dict_input in input_data:
                _validate_input_dictionary_contains_only_strings_and_lists_of_strings(dict_input)
            input = input_data
        except MlflowException:
            _logger.error("Could not parse model input - passed a list of dictionaries" +
                          " which had entries which were not strings or lists.")
    elif isinstance(input_data, list):
        _logger.info("assuming list is a numpy array")
        # if a list, assume the input is a numpy array
        input = np.asarray(input_data)
    elif isinstance(input_data, dict) and "columns" in input_data and "index" in input_data and "data" in input_data:
        _logger.info("coercing input to dataframe")
        # if the dictionary follows pandas split column format, deserialize into a pandas Dataframe
        input = pd.read_json(json.dumps(input_data), orient="split", dtype=False)
    elif isinstance(input_data, dict):
        # if input is a dictionary, but is not all ndarrays and is not pandas, it must only contain strings
        try:
            _validate_input_dictionary_contains_only_strings_and_lists_of_strings(input_data)
            _logger.info("input passed through directly for dicts/lists of strings")
            input = input_data
        except MlflowException:
            _logger.info("deserializing input as a named tensor")
            # otherwise, assume input is a named tensor, and deserialize into a dict[str, numpy.ndarray]
            input = {input_name: np.asarray(input_value) for input_name, input_value in input_data.items()}
    else:
        _logger.info(f"Input did not match any particular format. Input type: {type(input_data)}")
        input = input_data

    return input


# vendored from MLflow OSS
def _validate_input_dictionary_contains_only_strings_and_lists_of_strings(data):
    invalid_keys = []
    invalid_values = []
    value_type = None
    for key, value in data.items():
        if not value_type:
            value_type = type(value)
        if isinstance(key, bool):
            invalid_keys.append(key)
        elif not isinstance(key, (str, int)):
            invalid_keys.append(key)
        if isinstance(value, list) and not all(isinstance(item, (str, bytes)) for item in value):
            invalid_values.append(key)
        elif not isinstance(value, (np.ndarray, list, str, bytes)):
            invalid_values.append(key)
        elif isinstance(value, np.ndarray) or value_type == np.ndarray:
            if not isinstance(value, value_type):
                invalid_values.append(key)
    if invalid_values:
        from mlflow.protos.databricks_pb2 import INVALID_PARAMETER_VALUE
        raise MlflowException(
            "Invalid values in dictionary. If passing a dictionary containing strings, all "
            "values must be either strings or lists of strings. If passing a dictionary containing "
            "numeric values, the data must be enclosed in a numpy.ndarray. The following keys "
            f"in the input dictionary are invalid: {invalid_values}",
            error_code=INVALID_PARAMETER_VALUE,
        )
    if invalid_keys:
        raise MlflowException(
            f"The dictionary keys are not all strings or indexes. Invalid keys: {invalid_keys}"
        )


# for testing purposes, return input, parameter, and output params
def _get_schema_params():
    return input_param, params_param, output_param<|MERGE_RESOLUTION|>--- conflicted
+++ resolved
@@ -163,10 +163,7 @@
 
 
 model_path = os.path.normpath(os.path.join(os.getenv("AZUREML_MODEL_DIR"), "mlflow_model_folder/"))
-<<<<<<< HEAD
-=======
-
->>>>>>> 7a7ca41c
+
 # model loaded here using mlfow.models import Model so we have access to the model signature
 model = Model.load(model_path)
 
