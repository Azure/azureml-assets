$schema: https://azuremlschemas.azureedge.net/latest/pipelineComponent.schema.json
type: pipeline

name: import_model
display_name: Import model
description: Import a model into a workspace or a registry
version: 0.0.18

# Pipeline inputs
inputs:
  # pipeline specific compute
  compute:
    type: string
    optional: true
    default: serverless
    description: Common compute for model download, MLflow conversion and registration. eg. provide 'FT-Cluster' if
      your compute is named 'FT-Cluster'. Special characters like \ and ' are invalid in the parameter value.
      If compute name is provided, instance_type field will be ignored and the respective cluster will be used

  instance_type:
    type: string
    optional: true
    default: STANDARD_NC6s_v3
    description: Instance type to be used for the component in case of serverless compute, eg. STANDARD_NC6s_v3.
      The parameter compute must be set to 'serverless' for instance_type to be used

  ## Inputs for download model
  model_source:
    type: string
    description: Storage containers from where model will be sourced from
    default: Huggingface
    enum:
      - AzureBlob
      - GIT
      - Huggingface

  model_id:
    type: string
    description: A valid model id for the model source selected. For example you can specify `bert-base-uncased` for importing HuggingFace bert base uncased model. Please specify the complete URL if **GIT** or **AzureBlob** is selected in `model_source`

  ## Inputs for the MlFLow conversion
  license_file_path:
    type: uri_file
    description: Path to the license file
    optional: true

  task_name:
    description: A Hugging face task on which model was trained on
    enum:
    - text-classification
    - fill-mask
    - token-classification
    - question-answering
    - summarization
    - text-generation
    - text-classification
    - translation
    - image-classification
    - text-to-image
    - zero-shot-image-classification
    - video-multi-object-tracking
    optional: true
    type: string

  hf_config_args:
    type: string
    description: |
      Provide args that should be used to load Huggingface model config.
      eg: trust_remote_code=True;
    optional: true

  hf_tokenizer_args:
    type: string
    description: |
      Provide args that should be used to load Huggingface model tokenizer.
      eg: trust_remote_code=True, device_map=auto,
    optional: true

  hf_model_args:
    type: string
    description: |
      Provide args that should be used to load Huggingface model.
      eg: trust_remote_code=True, device_map=auto, low_cpu_mem_usage=True
    optional: true

  hf_pipeline_args:
    type: string
    description: |
      Provide pipeline args that should be used while loading the hugging face model.
      Dont use quotes. If value cannot be eval'ed it will be taken as as string.
      eg: trust_remote_code=True, device_map=auto
    optional: true

  hf_config_class:
    type: string
    description: AutoConfig class may not be sufficient to load config for some of the models. You can use this parameter to send Config class name as it is
    optional: true

  hf_model_class:
    type: string
    description: AutoModel classes may not be sufficient to load some of the models. You can use this parameter to send Model class name as it is
    optional: true

  hf_tokenizer_class:
    type: string
    description: AutoTokenizer class may not be sufficient to load tokenizer for some of the models. You can use this parameter to send Config class name as it is
    optional: true

  hf_use_experimental_features:
    type: boolean
    description: Enable experimental features for hugging face MLflow model conversion
    default: false
    optional: true

  extra_pip_requirements:
    type: string
    description: |
      Extra pip dependencies that MLflow model should capture as part of conversion. This would be used to create environment while loading the model for inference.
      Pip dependencies expressed as below. Do not use quotes for passing.
      eg: pkg1==1.0, pkg2, pkg3==1.0
    optional: true

  ## Inputs for MLflow local validation
  local_validation_test_data:
    type: uri_file
    optional: true
    description: Test data for MLflow local validation. Validation will be skipped if test data is not provided

  local_validation_column_rename_map:
    type: string
    optional: true
    description: |
      Provide mapping for local validation test data column names, that should be renamed before inferencing
      eg: col1:ren1; col2:ren2; col3:ren3

  ## Inputs for Model registration
  custom_model_name:
    type: string
    optional: true
    description: Model name to use in the registration. If name already exists, the version will be auto incremented

  model_version:
    type: string
    optional: true
    description: Model version in workspace/registry. If the same model name and version exists, the version will be auto incremented

  model_description:
    type: string
    optional: true
    description: Description of the model that will be shown in AzureML registry or workspace

  registry_name:
    type: string
    optional: true
    description: Name of the AzureML asset registry where the model will be registered. Model will be registered in a workspace if this is unspecified

  model_metadata:
    type: uri_file
    optional: true
    description: A JSON or a YAML file that contains model metadata confirming to Model V2 [contract](https://azuremlschemas.azureedge.net/latest/model.schema.json)

  update_existing_model:
    type: boolean
    default: false
    description: If set to true, will update the existing model. If set to false, will create a new model.
    optional: true

# Pipeline outputs
outputs:
  mlflow_model_folder:
    description: Output path for the converted MLflow model
    type: mlflow_model

  model_registration_details:
    description: Output folder with a file which captures transformations applied above and registration details in JSON file
    type: uri_folder

jobs:
  validation_trigger_import:
    component: azureml:validation_trigger_import:0.0.3
    compute: ${{parent.inputs.compute}}
    resources:
      instance_type: '${{parent.inputs.instance_type}}'
    inputs:
      compute: ${{parent.inputs.compute}}
      task_name: ${{parent.inputs.task_name}}
      license_file_path: ${{parent.inputs.license_file_path}}
      instance_type: ${{parent.inputs.instance_type}}
      model_source: ${{parent.inputs.model_source}}
      model_id: ${{parent.inputs.model_id}}
      model_version: ${{parent.inputs.model_version}}
      model_description: ${{parent.inputs.model_description}}
      model_metadata: ${{parent.inputs.model_metadata}}
      registry_name: ${{parent.inputs.registry_name}}
      custom_model_name: ${{parent.inputs.custom_model_name}}
      local_validation_test_data: ${{parent.inputs.local_validation_test_data}}
      local_validation_column_rename_map: ${{parent.inputs.local_validation_column_rename_map}}
      extra_pip_requirements: ${{parent.inputs.extra_pip_requirements}}
      hf_config_args: ${{parent.inputs.hf_config_args}}
      hf_tokenizer_args: ${{parent.inputs.hf_tokenizer_args}}
      hf_model_args: ${{parent.inputs.hf_model_args}}
      hf_pipeline_args: ${{parent.inputs.hf_pipeline_args}}
      hf_config_class: ${{parent.inputs.hf_config_class}}
      hf_model_class: ${{parent.inputs.hf_model_class}}
      hf_tokenizer_class: ${{parent.inputs.hf_tokenizer_class}}
      hf_use_experimental_features: ${{parent.inputs.hf_use_experimental_features}}
      update_existing_model: ${{parent.inputs.update_existing_model}}
    outputs:
      validation_info:
        type: uri_file

  download_model:
    component: azureml:download_model:0.0.16
    compute: ${{parent.inputs.compute}}
    resources:
      instance_type: '${{parent.inputs.instance_type}}'
    identity:
      type: user_identity
    inputs:
      model_source: ${{parent.inputs.model_source}}
      model_id: ${{parent.inputs.model_id}}
      validation_info: ${{parent.jobs.validation_trigger_import.outputs.validation_info}}
      update_existing_model: ${{parent.inputs.update_existing_model}}
    outputs:
      model_download_metadata:
        type: uri_file
      model_output:
        type: uri_folder

  convert_model_to_mlflow:
<<<<<<< HEAD
    component: azureml:convert_model_to_mlflow:0.0.16
=======
    component: azureml:convert_model_to_mlflow:0.0.17
>>>>>>> ce03c74d
    compute: ${{parent.inputs.compute}}
    resources:
      instance_type: '${{parent.inputs.instance_type}}'
    inputs:
      task_name: ${{parent.inputs.task_name}}
      license_file_path: ${{parent.inputs.license_file_path}}
      model_download_metadata: ${{parent.jobs.download_model.outputs.model_download_metadata}}
      model_path: ${{parent.jobs.download_model.outputs.model_output}}
      hf_config_args: ${{parent.inputs.hf_config_args}}
      hf_tokenizer_args:  ${{parent.inputs.hf_tokenizer_args}}
      hf_model_args: ${{parent.inputs.hf_model_args}}
      hf_pipeline_args: ${{parent.inputs.hf_pipeline_args}}
      hf_config_class:  ${{parent.inputs.hf_config_class}}
      hf_model_class:  ${{parent.inputs.hf_model_class}}
      hf_tokenizer_class:  ${{parent.inputs.hf_tokenizer_class}}
      hf_use_experimental_features: ${{parent.inputs.hf_use_experimental_features}}
      extra_pip_requirements: ${{parent.inputs.extra_pip_requirements}}
    outputs:
      mlflow_model_folder:
        type: mlflow_model

  mlflow_model_local_validation:
    component: azureml:mlflow_model_local_validation:0.0.5
    compute: ${{parent.inputs.compute}}
    resources:
      instance_type: '${{parent.inputs.instance_type}}'
    inputs:
      model_path: ${{parent.jobs.convert_model_to_mlflow.outputs.mlflow_model_folder}}
      test_data_path: ${{parent.inputs.local_validation_test_data}}
      column_rename_map: ${{parent.inputs.local_validation_column_rename_map}}
    outputs:
      mlflow_model_folder: ${{parent.outputs.mlflow_model_folder}}

  register_model:
    component: azureml:register_model:0.0.10
    compute: ${{parent.inputs.compute}}
    resources:
      instance_type: '${{parent.inputs.instance_type}}'
    identity:
      type: user_identity
    inputs:
      model_name: ${{parent.inputs.custom_model_name}}
      model_version: ${{parent.inputs.model_version}}
      model_description: ${{parent.inputs.model_description}}
      registry_name: ${{parent.inputs.registry_name}}
      model_metadata: ${{parent.inputs.model_metadata}}
      model_type: mlflow_model
      model_download_metadata: ${{parent.jobs.download_model.outputs.model_download_metadata}}
      model_path: ${{parent.jobs.mlflow_model_local_validation.outputs.mlflow_model_folder}}
    outputs:
      registration_details_folder: ${{parent.outputs.model_registration_details}}

tags:
    Preview: ""<|MERGE_RESOLUTION|>--- conflicted
+++ resolved
@@ -228,11 +228,7 @@
         type: uri_folder
 
   convert_model_to_mlflow:
-<<<<<<< HEAD
-    component: azureml:convert_model_to_mlflow:0.0.16
-=======
     component: azureml:convert_model_to_mlflow:0.0.17
->>>>>>> ce03c74d
     compute: ${{parent.inputs.compute}}
     resources:
       instance_type: '${{parent.inputs.instance_type}}'
