$schema: https://azuremlschemas.azureedge.net/latest/pipelineComponent.schema.json
type: pipeline

name: import_model
display_name: Import model
description: Import a model into a workspace or a registry
<<<<<<< HEAD
version: 0.0.18.cond31
=======
version: 0.0.18
>>>>>>> ad403864

# Pipeline inputs
inputs:
  # pipeline specific compute
  compute:
    type: string
    optional: true
    default: serverless
    description: Common compute for model download, MLflow conversion and registration. eg. provide 'FT-Cluster' if
      your compute is named 'FT-Cluster'. Special characters like \ and ' are invalid in the parameter value.
      If compute name is provided, instance_type field will be ignored and the respective cluster will be used

  instance_type:
    type: string
    optional: true
    default: STANDARD_NC6s_v3
    description: Instance type to be used for the component in case of serverless compute, eg. STANDARD_NC6s_v3.
      The parameter compute must be set to 'serverless' for instance_type to be used

  ## Inputs for download model
  model_source:
    type: string
    description: Storage containers from where model will be sourced from
    default: Huggingface
    enum:
      - AzureBlob
      - GIT
      - Huggingface

  model_id:
    type: string
    description: A valid model id for the model source selected. For example you can specify `bert-base-uncased` for importing HuggingFace bert base uncased model. Please specify the complete URL if **GIT** or **AzureBlob** is selected in `model_source`

  ## Inputs for the MlFLow conversion
  license_file_path:
    type: uri_file
    description: Path to the license file
    optional: true

  task_name:
    description: A Hugging face task on which model was trained on
    enum:
    - text-classification
    - fill-mask
    - token-classification
    - question-answering
    - summarization
    - text-generation
    - text-classification
    - translation
    - image-classification
    - text-to-image
    - zero-shot-image-classification
    - video-multi-object-tracking
    optional: true
    type: string

  hf_config_args:
    type: string
    description: |
      Provide args that should be used to load Huggingface model config.
      eg: trust_remote_code=True;
    optional: true

  hf_tokenizer_args:
    type: string
    description: |
      Provide args that should be used to load Huggingface model tokenizer.
      eg: trust_remote_code=True, device_map=auto,
    optional: true

  hf_model_args:
    type: string
    description: |
      Provide args that should be used to load Huggingface model.
      eg: trust_remote_code=True, device_map=auto, low_cpu_mem_usage=True
    optional: true

  hf_pipeline_args:
    type: string
    description: |
      Provide pipeline args that should be used while loading the hugging face model.
      Dont use quotes. If value cannot be eval'ed it will be taken as as string.
      eg: trust_remote_code=True, device_map=auto
    optional: true

  hf_config_class:
    type: string
    description: AutoConfig class may not be sufficient to load config for some of the models. You can use this parameter to send Config class name as it is
    optional: true

  hf_model_class:
    type: string
    description: AutoModel classes may not be sufficient to load some of the models. You can use this parameter to send Model class name as it is
    optional: true

  hf_tokenizer_class:
    type: string
    description: AutoTokenizer class may not be sufficient to load tokenizer for some of the models. You can use this parameter to send Config class name as it is
    optional: true

  hf_use_experimental_features:
    type: boolean
    description: Enable experimental features for hugging face MLflow model conversion
    default: false
    optional: true

  extra_pip_requirements:
    type: string
    description: |
      Extra pip dependencies that MLflow model should capture as part of conversion. This would be used to create environment while loading the model for inference.
      Pip dependencies expressed as below. Do not use quotes for passing.
      eg: pkg1==1.0, pkg2, pkg3==1.0
    optional: true

  ## Inputs for MLflow local validation
  local_validation_test_data:
    type: uri_file
    optional: true
    description: Test data for MLflow local validation. Validation will be skipped if test data is not provided

  local_validation_column_rename_map:
    type: string
    optional: true
    description: |
      Provide mapping for local validation test data column names, that should be renamed before inferencing
      eg: col1:ren1; col2:ren2; col3:ren3

  ## Inputs for Model registration
  custom_model_name:
    type: string
    optional: true
    description: Model name to use in the registration. If name already exists, the version will be auto incremented

  model_version:
    type: string
    optional: true
    description: Model version in workspace/registry. If the same model name and version exists, the version will be auto incremented

  model_description:
    type: string
    optional: true
    description: Description of the model that will be shown in AzureML registry or workspace

  registry_name:
    type: string
    optional: true
    description: Name of the AzureML asset registry where the model will be registered. Model will be registered in a workspace if this is unspecified

  model_metadata:
    type: uri_file
    optional: true
    description: A JSON or a YAML file that contains model metadata confirming to Model V2 [contract](https://azuremlschemas.azureedge.net/latest/model.schema.json)

  update_existing_model:
    type: boolean
    default: false
    description: If set to true, will update the existing model. If set to false, will create a new model.
    optional: true

# Pipeline outputs
outputs:
  mlflow_model_folder:
    description: Output path for the converted MLflow model
    type: mlflow_model

  model_registration_details:
    description: Output folder with a file which captures transformations applied above and registration details in JSON file
    type: uri_folder

jobs:
  validation_trigger_import:
<<<<<<< HEAD
    component: azureml://registries/azureml-preview-test1/components/validation_trigger_import/versions/0.0.2.cond3
=======
    component: azureml:validation_trigger_import:0.0.3
>>>>>>> ad403864
    compute: ${{parent.inputs.compute}}
    resources:
      instance_type: '${{parent.inputs.instance_type}}'
    inputs:
      compute: ${{parent.inputs.compute}}
      task_name: ${{parent.inputs.task_name}}
      license_file_path: ${{parent.inputs.license_file_path}}
      instance_type: ${{parent.inputs.instance_type}}
      model_source: ${{parent.inputs.model_source}}
      model_id: ${{parent.inputs.model_id}}
      model_version: ${{parent.inputs.model_version}}
      model_description: ${{parent.inputs.model_description}}
      model_metadata: ${{parent.inputs.model_metadata}}
      registry_name: ${{parent.inputs.registry_name}}
      custom_model_name: ${{parent.inputs.custom_model_name}}
      local_validation_test_data: ${{parent.inputs.local_validation_test_data}}
      local_validation_column_rename_map: ${{parent.inputs.local_validation_column_rename_map}}
      extra_pip_requirements: ${{parent.inputs.extra_pip_requirements}}
      hf_config_args: ${{parent.inputs.hf_config_args}}
      hf_tokenizer_args: ${{parent.inputs.hf_tokenizer_args}}
      hf_model_args: ${{parent.inputs.hf_model_args}}
      hf_pipeline_args: ${{parent.inputs.hf_pipeline_args}}
      hf_config_class: ${{parent.inputs.hf_config_class}}
      hf_model_class: ${{parent.inputs.hf_model_class}}
      hf_tokenizer_class: ${{parent.inputs.hf_tokenizer_class}}
      hf_use_experimental_features: ${{parent.inputs.hf_use_experimental_features}}
      update_existing_model: ${{parent.inputs.update_existing_model}}
    outputs:
      registration_details_folder:
        type: uri_folder

  validation_succeeded:
    type: if_else
    condition: ${{parent.jobs.validation_trigger_import.outputs.output}}
    true_block: ${{parent.jobs.download_model}}
    false_block: ${{parent.jobs.get_registry_model}}

  download_model:
<<<<<<< HEAD
    component: azureml://registries/azureml-preview-test1/components/download_model/versions/0.0.15.cond1
=======
    component: azureml:download_model:0.0.16
>>>>>>> ad403864
    compute: ${{parent.inputs.compute}}
    resources:
      instance_type: '${{parent.inputs.instance_type}}'
    identity:
      type: user_identity
    inputs:
      model_source: ${{parent.inputs.model_source}}
      model_id: ${{parent.inputs.model_id}}
      update_existing_model: ${{parent.inputs.update_existing_model}}
    outputs:
      model_download_metadata:
        type: uri_file
      model_output:
        type: uri_folder

  convert_model_to_mlflow:
<<<<<<< HEAD
    component: azureml://registries/azureml/components/convert_model_to_mlflow/versions/0.0.14
=======
    component: azureml:convert_model_to_mlflow:0.0.15
>>>>>>> ad403864
    compute: ${{parent.inputs.compute}}
    resources:
      instance_type: '${{parent.inputs.instance_type}}'
    inputs:
      task_name: ${{parent.inputs.task_name}}
      license_file_path: ${{parent.inputs.license_file_path}}
      model_download_metadata: ${{parent.jobs.download_model.outputs.model_download_metadata}}
      model_path: ${{parent.jobs.download_model.outputs.model_output}}
      hf_config_args: ${{parent.inputs.hf_config_args}}
      hf_tokenizer_args:  ${{parent.inputs.hf_tokenizer_args}}
      hf_model_args: ${{parent.inputs.hf_model_args}}
      hf_pipeline_args: ${{parent.inputs.hf_pipeline_args}}
      hf_config_class:  ${{parent.inputs.hf_config_class}}
      hf_model_class:  ${{parent.inputs.hf_model_class}}
      hf_tokenizer_class:  ${{parent.inputs.hf_tokenizer_class}}
      hf_use_experimental_features: ${{parent.inputs.hf_use_experimental_features}}
      extra_pip_requirements: ${{parent.inputs.extra_pip_requirements}}
    outputs:
      mlflow_model_folder:
        type: mlflow_model
      model_import_job_path:
        type: uri_file

  mlflow_model_local_validation:
<<<<<<< HEAD
    component: azureml://registries/azureml/components/mlflow_model_local_validation/versions/0.0.4
=======
    component: azureml:mlflow_model_local_validation:0.0.5
>>>>>>> ad403864
    compute: ${{parent.inputs.compute}}
    resources:
      instance_type: '${{parent.inputs.instance_type}}'
    inputs:
      model_path: ${{parent.jobs.convert_model_to_mlflow.outputs.mlflow_model_folder}}
      test_data_path: ${{parent.inputs.local_validation_test_data}}
      column_rename_map: ${{parent.inputs.local_validation_column_rename_map}}
    outputs:
      mlflow_model_folder:
        type: mlflow_model

  register_model:
<<<<<<< HEAD
    component: azureml://registries/azureml/components/register_model/versions/0.0.8
=======
    component: azureml:register_model:0.0.10
>>>>>>> ad403864
    compute: ${{parent.inputs.compute}}
    resources:
      instance_type: '${{parent.inputs.instance_type}}'
    identity:
      type: user_identity
    inputs:
      model_name: ${{parent.inputs.custom_model_name}}
      model_version: ${{parent.inputs.model_version}}
      model_description: ${{parent.inputs.model_description}}
      registry_name: ${{parent.inputs.registry_name}}
      model_metadata: ${{parent.inputs.model_metadata}}
      model_type: mlflow_model
      model_download_metadata: ${{parent.jobs.download_model.outputs.model_download_metadata}}
      model_path: ${{parent.jobs.mlflow_model_local_validation.outputs.mlflow_model_folder}}
      model_import_job_path: ${{parent.jobs.convert_model_to_mlflow.outputs.model_import_job_path}}
    outputs:
      registration_details_folder:
        type: uri_folder

  get_registry_model:
    component: azureml://registries/azureml-preview-test1/components/get_registry_model/versions/0.0.1.cond15
    inputs:
      registration_details_folder: ${{parent.jobs.validation_trigger_import.outputs.registration_details_folder}}
    outputs:
      mlflow_model_folder:
        type: mlflow_model

  output_selector:
    component: azureml://registries/azureml-preview-test1/components/output_selector/versions/0.0.1.cond15
    inputs:
      condition: ${{parent.jobs.validation_trigger_import.outputs.output}}
      input_a_registration_details_folder: ${{parent.jobs.register_model.outputs.registration_details_folder}}
      input_a_mlflow_model_folder: ${{parent.jobs.mlflow_model_local_validation.outputs.mlflow_model_folder}}
      input_b_registration_details_folder: ${{parent.jobs.validation_trigger_import.outputs.registration_details_folder}}
      input_b_mlflow_model_folder: ${{parent.jobs.get_registry_model.outputs.mlflow_model_folder}}
    outputs:
      regsitration_details_folder: ${{parent.outputs.model_registration_details}}
      mlflow_model_folder: ${{parent.outputs.mlflow_model_folder}}

tags:
    Preview: ""<|MERGE_RESOLUTION|>--- conflicted
+++ resolved
@@ -4,11 +4,7 @@
 name: import_model
 display_name: Import model
 description: Import a model into a workspace or a registry
-<<<<<<< HEAD
 version: 0.0.18.cond31
-=======
-version: 0.0.18
->>>>>>> ad403864
 
 # Pipeline inputs
 inputs:
@@ -181,11 +177,7 @@
 
 jobs:
   validation_trigger_import:
-<<<<<<< HEAD
     component: azureml://registries/azureml-preview-test1/components/validation_trigger_import/versions/0.0.2.cond3
-=======
-    component: azureml:validation_trigger_import:0.0.3
->>>>>>> ad403864
     compute: ${{parent.inputs.compute}}
     resources:
       instance_type: '${{parent.inputs.instance_type}}'
@@ -224,11 +216,7 @@
     false_block: ${{parent.jobs.get_registry_model}}
 
   download_model:
-<<<<<<< HEAD
     component: azureml://registries/azureml-preview-test1/components/download_model/versions/0.0.15.cond1
-=======
-    component: azureml:download_model:0.0.16
->>>>>>> ad403864
     compute: ${{parent.inputs.compute}}
     resources:
       instance_type: '${{parent.inputs.instance_type}}'
@@ -245,11 +233,7 @@
         type: uri_folder
 
   convert_model_to_mlflow:
-<<<<<<< HEAD
     component: azureml://registries/azureml/components/convert_model_to_mlflow/versions/0.0.14
-=======
-    component: azureml:convert_model_to_mlflow:0.0.15
->>>>>>> ad403864
     compute: ${{parent.inputs.compute}}
     resources:
       instance_type: '${{parent.inputs.instance_type}}'
@@ -274,11 +258,7 @@
         type: uri_file
 
   mlflow_model_local_validation:
-<<<<<<< HEAD
     component: azureml://registries/azureml/components/mlflow_model_local_validation/versions/0.0.4
-=======
-    component: azureml:mlflow_model_local_validation:0.0.5
->>>>>>> ad403864
     compute: ${{parent.inputs.compute}}
     resources:
       instance_type: '${{parent.inputs.instance_type}}'
@@ -291,11 +271,7 @@
         type: mlflow_model
 
   register_model:
-<<<<<<< HEAD
-    component: azureml://registries/azureml/components/register_model/versions/0.0.8
-=======
-    component: azureml:register_model:0.0.10
->>>>>>> ad403864
+    component: azureml://registries/azureml/components/register_model/versions/0.0.10
     compute: ${{parent.inputs.compute}}
     resources:
       instance_type: '${{parent.inputs.instance_type}}'
