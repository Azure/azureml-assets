--- conflicted
+++ resolved
@@ -4,11 +4,7 @@
 name: import_model
 display_name: Import model
 description: Import a model into a workspace or a registry
-<<<<<<< HEAD
-version: 0.0.20.oss.v1
-=======
 version: 0.0.21
->>>>>>> 9275f8eb
 
 # Pipeline inputs
 inputs:
@@ -214,11 +210,7 @@
         type: uri_file
 
   download_model:
-<<<<<<< HEAD
-    component: azureml://registries/azureml-preview-test1/components/download_model/versions/0.0.16.oss.v1 # azureml://registries/azureml-preview-test1/components/download_model/versions/0.0.16.oss
-=======
     component: azureml:download_model:0.0.18
->>>>>>> 9275f8eb
     compute: ${{parent.inputs.compute}}
     resources:
       instance_type: '${{parent.inputs.instance_type}}'
@@ -236,11 +228,7 @@
         type: uri_folder
 
   convert_model_to_mlflow:
-<<<<<<< HEAD
-    component: azureml://registries/azureml-preview-test1/components/convert_model_to_mlflow/versions/0.0.19.oss.v1 # azureml://registries/azureml-preview-test1/components/convert_model_to_mlflow/versions/0.0.19.oss
-=======
     component: azureml:convert_model_to_mlflow:0.0.18
->>>>>>> 9275f8eb
     compute: ${{parent.inputs.compute}}
     resources:
       instance_type: '${{parent.inputs.instance_type}}'
