$schema: https://azuremlschemas.azureedge.net/latest/pipelineComponent.schema.json
type: pipeline

name: import_model_oss_test
display_name: Import model
description: Import a model into a workspace or a registry
<<<<<<< HEAD
version: 0.0.1.oss
=======
version: 0.0.18
>>>>>>> dc6f5b88

# Pipeline inputs
inputs:
  # pipeline specific compute
  compute:
    type: string
    optional: true
    default: serverless
    description: Common compute for model download, MLflow conversion and registration. eg. provide 'FT-Cluster' if
      your compute is named 'FT-Cluster'. Special characters like \ and ' are invalid in the parameter value.
      If compute name is provided, instance_type field will be ignored and the respective cluster will be used

  instance_type:
    type: string
    optional: true
    default: STANDARD_NC6s_v3
    description: Instance type to be used for the component in case of serverless compute, eg. STANDARD_NC6s_v3.
      The parameter compute must be set to 'serverless' for instance_type to be used

  ## Inputs for download model
  model_source:
    type: string
    description: Storage containers from where model will be sourced from
    default: Huggingface
    enum:
      - AzureBlob
      - GIT
      - Huggingface

  model_id:
    type: string
    description: A valid model id for the model source selected. For example you can specify `bert-base-uncased` for importing HuggingFace bert base uncased model. Please specify the complete URL if **GIT** or **AzureBlob** is selected in `model_source`

  ## Inputs for the MlFLow conversion
  license_file_path:
    type: uri_file
    description: Path to the license file
    optional: true

  task_name:
    description: A Hugging face task on which model was trained on
    enum:
    - text-classification
    - fill-mask
    - token-classification
    - question-answering
    - summarization
    - text-generation
    - text-classification
    - translation
    - image-classification
    - text-to-image
    - zero-shot-image-classification
    - video-multi-object-tracking
    optional: true
    type: string

  hf_config_args:
    type: string
    description: |
      Provide args that should be used to load Huggingface model config.
      eg: trust_remote_code=True;
    optional: true

  hf_tokenizer_args:
    type: string
    description: |
      Provide args that should be used to load Huggingface model tokenizer.
      eg: trust_remote_code=True, device_map=auto,
    optional: true

  hf_model_args:
    type: string
    description: |
      Provide args that should be used to load Huggingface model.
      eg: trust_remote_code=True, device_map=auto, low_cpu_mem_usage=True
    optional: true

  hf_pipeline_args:
    type: string
    description: |
      Provide pipeline args that should be used while loading the hugging face model.
      Dont use quotes. If value cannot be eval'ed it will be taken as as string.
      eg: trust_remote_code=True, device_map=auto
    optional: true

  hf_config_class:
    type: string
    description: AutoConfig class may not be sufficient to load config for some of the models. You can use this parameter to send Config class name as it is
    optional: true

  hf_model_class:
    type: string
    description: AutoModel classes may not be sufficient to load some of the models. You can use this parameter to send Model class name as it is
    optional: true

  hf_tokenizer_class:
    type: string
    description: AutoTokenizer class may not be sufficient to load tokenizer for some of the models. You can use this parameter to send Config class name as it is
    optional: true

  hf_use_experimental_features:
    type: boolean
    description: Enable experimental features for hugging face MLflow model conversion
    default: false
    optional: true

  extra_pip_requirements:
    type: string
    description: |
      Extra pip dependencies that MLflow model should capture as part of conversion. This would be used to create environment while loading the model for inference.
      Pip dependencies expressed as below. Do not use quotes for passing.
      eg: pkg1==1.0, pkg2, pkg3==1.0
    optional: true

  ## Inputs for MLflow local validation
  local_validation_test_data:
    type: uri_file
    optional: true
    description: Test data for MLflow local validation. Validation will be skipped if test data is not provided

  local_validation_column_rename_map:
    type: string
    optional: true
    description: |
      Provide mapping for local validation test data column names, that should be renamed before inferencing
      eg: col1:ren1; col2:ren2; col3:ren3

  ## Inputs for Model registration
  custom_model_name:
    type: string
    optional: true
    description: Model name to use in the registration. If name already exists, the version will be auto incremented

  model_version:
    type: string
    optional: true
    description: Model version in workspace/registry. If the same model name and version exists, the version will be auto incremented

  model_description:
    type: string
    optional: true
    description: Description of the model that will be shown in AzureML registry or workspace

  registry_name:
    type: string
    optional: true
    description: Name of the AzureML asset registry where the model will be registered. Model will be registered in a workspace if this is unspecified

  model_metadata:
    type: uri_file
    optional: true
    description: A JSON or a YAML file that contains model metadata confirming to Model V2 [contract](https://azuremlschemas.azureedge.net/latest/model.schema.json)

  update_existing_model:
    type: boolean
    default: false
    description: If set to true, will update the existing model. If set to false, will create a new model.
    optional: true

# Pipeline outputs
outputs:
  mlflow_model_folder:
    description: Output path for the converted MLflow model
    type: mlflow_model

  model_registration_details:
    description: Output folder with a file which captures transformations applied above and registration details in JSON file
    type: uri_folder

jobs:
  validation_trigger_import:
<<<<<<< HEAD
    component: azureml://registries/azureml/components/validation_trigger_import/versions/0.0.2
=======
    component: azureml:validation_trigger_import:0.0.3
>>>>>>> dc6f5b88
    compute: ${{parent.inputs.compute}}
    resources:
      instance_type: '${{parent.inputs.instance_type}}'
    inputs:
      compute: ${{parent.inputs.compute}}
      task_name: ${{parent.inputs.task_name}}
      license_file_path: ${{parent.inputs.license_file_path}}
      instance_type: ${{parent.inputs.instance_type}}
      model_source: ${{parent.inputs.model_source}}
      model_id: ${{parent.inputs.model_id}}
      model_version: ${{parent.inputs.model_version}}
      model_description: ${{parent.inputs.model_description}}
      model_metadata: ${{parent.inputs.model_metadata}}
      registry_name: ${{parent.inputs.registry_name}}
      custom_model_name: ${{parent.inputs.custom_model_name}}
      local_validation_test_data: ${{parent.inputs.local_validation_test_data}}
      local_validation_column_rename_map: ${{parent.inputs.local_validation_column_rename_map}}
      extra_pip_requirements: ${{parent.inputs.extra_pip_requirements}}
      hf_config_args: ${{parent.inputs.hf_config_args}}
      hf_tokenizer_args: ${{parent.inputs.hf_tokenizer_args}}
      hf_model_args: ${{parent.inputs.hf_model_args}}
      hf_pipeline_args: ${{parent.inputs.hf_pipeline_args}}
      hf_config_class: ${{parent.inputs.hf_config_class}}
      hf_model_class: ${{parent.inputs.hf_model_class}}
      hf_tokenizer_class: ${{parent.inputs.hf_tokenizer_class}}
      hf_use_experimental_features: ${{parent.inputs.hf_use_experimental_features}}
      update_existing_model: ${{parent.inputs.update_existing_model}}
    outputs:
      validation_info:
        type: uri_file

  download_model:
<<<<<<< HEAD
    component: azureml://registries/azureml/components/download_model/versions/0.0.15
=======
    component: azureml:download_model:0.0.16
>>>>>>> dc6f5b88
    compute: ${{parent.inputs.compute}}
    resources:
      instance_type: '${{parent.inputs.instance_type}}'
    identity:
      type: user_identity
    inputs:
      model_source: ${{parent.inputs.model_source}}
      model_id: ${{parent.inputs.model_id}}
      validation_info: ${{parent.jobs.validation_trigger_import.outputs.validation_info}}
      update_existing_model: ${{parent.inputs.update_existing_model}}
    outputs:
      model_download_metadata:
        type: uri_file
      model_output:
        type: uri_folder

  convert_model_to_mlflow:
<<<<<<< HEAD
    component: azureml://registries/azureml-preview-test1/components/convert_model_to_mlflow/versions/0.0.1.oss
=======
    component: azureml:convert_model_to_mlflow:0.0.15
>>>>>>> dc6f5b88
    compute: ${{parent.inputs.compute}}
    resources:
      instance_type: '${{parent.inputs.instance_type}}'
    inputs:
      task_name: ${{parent.inputs.task_name}}
      license_file_path: ${{parent.inputs.license_file_path}}
      model_download_metadata: ${{parent.jobs.download_model.outputs.model_download_metadata}}
      model_path: ${{parent.jobs.download_model.outputs.model_output}}
      hf_config_args: ${{parent.inputs.hf_config_args}}
      hf_tokenizer_args:  ${{parent.inputs.hf_tokenizer_args}}
      hf_model_args: ${{parent.inputs.hf_model_args}}
      hf_pipeline_args: ${{parent.inputs.hf_pipeline_args}}
      hf_config_class:  ${{parent.inputs.hf_config_class}}
      hf_model_class:  ${{parent.inputs.hf_model_class}}
      hf_tokenizer_class:  ${{parent.inputs.hf_tokenizer_class}}
      hf_use_experimental_features: ${{parent.inputs.hf_use_experimental_features}}
      extra_pip_requirements: ${{parent.inputs.extra_pip_requirements}}
    outputs:
      mlflow_model_folder:
        type: mlflow_model
      model_import_job_path:
        type: uri_file

  mlflow_model_local_validation:
<<<<<<< HEAD
    component: azureml://registries/azureml-preview-test1/components/mlflow_model_local_validation/versions/0.0.1.oss
=======
    component: azureml:mlflow_model_local_validation:0.0.5
>>>>>>> dc6f5b88
    compute: ${{parent.inputs.compute}}
    resources:
      instance_type: '${{parent.inputs.instance_type}}'
    inputs:
      model_path: ${{parent.jobs.convert_model_to_mlflow.outputs.mlflow_model_folder}}
      test_data_path: ${{parent.inputs.local_validation_test_data}}
      column_rename_map: ${{parent.inputs.local_validation_column_rename_map}}
      task_name: ${{parent.inputs.task_name}}
    outputs:
      mlflow_model_folder: ${{parent.outputs.mlflow_model_folder}}

  register_model:
<<<<<<< HEAD
    component: azureml://registries/azureml/components/register_model/versions/0.0.9
=======
    component: azureml:register_model:0.0.10
>>>>>>> dc6f5b88
    compute: ${{parent.inputs.compute}}
    resources:
      instance_type: '${{parent.inputs.instance_type}}'
    identity:
      type: user_identity
    inputs:
      model_name: ${{parent.inputs.custom_model_name}}
      model_version: ${{parent.inputs.model_version}}
      model_description: ${{parent.inputs.model_description}}
      registry_name: ${{parent.inputs.registry_name}}
      model_metadata: ${{parent.inputs.model_metadata}}
      model_type: mlflow_model
      model_download_metadata: ${{parent.jobs.download_model.outputs.model_download_metadata}}
      model_path: ${{parent.jobs.mlflow_model_local_validation.outputs.mlflow_model_folder}}
      model_import_job_path: ${{parent.jobs.convert_model_to_mlflow.outputs.model_import_job_path}}
    outputs:
      registration_details_folder: ${{parent.outputs.model_registration_details}}

tags:
    Preview: ""<|MERGE_RESOLUTION|>--- conflicted
+++ resolved
@@ -1,14 +1,10 @@
 $schema: https://azuremlschemas.azureedge.net/latest/pipelineComponent.schema.json
 type: pipeline
 
-name: import_model_oss_test
+name: import_model
 display_name: Import model
 description: Import a model into a workspace or a registry
-<<<<<<< HEAD
-version: 0.0.1.oss
-=======
-version: 0.0.18
->>>>>>> dc6f5b88
+version: 0.0.19
 
 # Pipeline inputs
 inputs:
@@ -181,11 +177,7 @@
 
 jobs:
   validation_trigger_import:
-<<<<<<< HEAD
-    component: azureml://registries/azureml/components/validation_trigger_import/versions/0.0.2
-=======
     component: azureml:validation_trigger_import:0.0.3
->>>>>>> dc6f5b88
     compute: ${{parent.inputs.compute}}
     resources:
       instance_type: '${{parent.inputs.instance_type}}'
@@ -218,11 +210,7 @@
         type: uri_file
 
   download_model:
-<<<<<<< HEAD
-    component: azureml://registries/azureml/components/download_model/versions/0.0.15
-=======
     component: azureml:download_model:0.0.16
->>>>>>> dc6f5b88
     compute: ${{parent.inputs.compute}}
     resources:
       instance_type: '${{parent.inputs.instance_type}}'
@@ -240,11 +228,7 @@
         type: uri_folder
 
   convert_model_to_mlflow:
-<<<<<<< HEAD
-    component: azureml://registries/azureml-preview-test1/components/convert_model_to_mlflow/versions/0.0.1.oss
-=======
-    component: azureml:convert_model_to_mlflow:0.0.15
->>>>>>> dc6f5b88
+    component: azureml:convert_model_to_mlflow:0.0.16
     compute: ${{parent.inputs.compute}}
     resources:
       instance_type: '${{parent.inputs.instance_type}}'
@@ -269,11 +253,7 @@
         type: uri_file
 
   mlflow_model_local_validation:
-<<<<<<< HEAD
-    component: azureml://registries/azureml-preview-test1/components/mlflow_model_local_validation/versions/0.0.1.oss
-=======
-    component: azureml:mlflow_model_local_validation:0.0.5
->>>>>>> dc6f5b88
+    component: azureml:mlflow_model_local_validation:0.0.6
     compute: ${{parent.inputs.compute}}
     resources:
       instance_type: '${{parent.inputs.instance_type}}'
@@ -286,11 +266,7 @@
       mlflow_model_folder: ${{parent.outputs.mlflow_model_folder}}
 
   register_model:
-<<<<<<< HEAD
-    component: azureml://registries/azureml/components/register_model/versions/0.0.9
-=======
     component: azureml:register_model:0.0.10
->>>>>>> dc6f5b88
     compute: ${{parent.inputs.compute}}
     resources:
       instance_type: '${{parent.inputs.instance_type}}'
