$schema: https://azuremlschemas.azureedge.net/latest/commandComponent.schema.json

name: convert_model_to_mlflow
version: 0.0.15
type: command

is_deterministic: True

display_name: Convert models to MLflow
description: Component converts models from supported frameworks to MLflow model packaging format

environment: azureml://registries/azureml/environments/model-management/versions/13

code: ../../src/
command: >
  python run_model_preprocess.py
  $[[--model-id ${{inputs.model_id}}]]
  $[[--task-name ${{inputs.task_name}}]]
  $[[--model-download-metadata ${{inputs.model_download_metadata}}]]
  $[[--license-file-path ${{inputs.license_file_path}}]]
  $[[--hf-config-args "${{inputs.hf_config_args}}"]]
  $[[--hf-tokenizer-args "${{inputs.hf_tokenizer_args}}"]]
  $[[--hf-model-args "${{inputs.hf_model_args}}"]]
  $[[--hf-pipeline-args "${{inputs.hf_pipeline_args}}"]]
  $[[--hf-config-class ${{inputs.hf_config_class}}]]
  $[[--hf-model-class ${{inputs.hf_model_class}}]]
  $[[--hf-tokenizer-class ${{inputs.hf_tokenizer_class}}]]
  $[[--hf-use-experimental-features ${{inputs.hf_use_experimental_features}}]]
  $[[--extra-pip-requirements "${{inputs.extra_pip_requirements}}"]]
  --model-framework ${{inputs.model_framework}}
  --model-path ${{inputs.model_path}}
  --mlflow-model-output-dir ${{outputs.mlflow_model_folder}}
  --model-import-job-path ${{outputs.model_import_job_path}}

inputs:
  model_id:
    type: string
    description: Huggingface model id (https://huggingface.co/<model_id>). A required parameter for Huggingface model framework. Can be provided as input here or in model_download_metadata JSON file.
    optional: true

  model_framework:
    type: string
    enum:
<<<<<<< HEAD
      - transformers
      - mmlab_pyfunc
      - pyfunc
    default: transformers
=======
      - Huggingface
      - MMLab
    default: Huggingface
>>>>>>> a58f78f5
    optional: false
    description: Framework from which model is imported from.

  task_name:
    type: string
    enum:
      - text-classification
      - fill-mask
      - token-classification
      - question-answering
      - summarization
      - text-generation
      - text-classification
      - translation
      - image-classification
      - image-object-detection
      - image-instance-segmentation
      - text-to-image
<<<<<<< HEAD
      - image-text-to-text
=======
      - zero-shot-image-classification
>>>>>>> a58f78f5
    description: A Hugging face task on which model was trained on. A required parameter for transformers MLflow flavor. Can be provided as input here or in model_download_metadata JSON file.
    optional: true

  hf_config_args:
    type: string
    description: |
      Provide args that should be used to load Huggingface model config.
      eg: trust_remote_code=True;
    optional: true

  hf_tokenizer_args:
    type: string
    description: |
      Provide args that should be used to load Huggingface model tokenizer.
      eg: trust_remote_code=True, device_map=auto,
    optional: true

  hf_model_args:
    type: string
    description: |
      Provide args that should be used to load Huggingface model.
      eg: trust_remote_code=True, device_map=auto, low_cpu_mem_usage=True
    optional: true

  hf_pipeline_args:
    type: string
    description: |
      Provide pipeline args that should be used while loading the hugging face model.
      Dont use quotes. If value cannot be eval'ed it will be taken as as string.
      eg: trust_remote_code=True, device_map=auto
    optional: true

  hf_config_class:
    type: string
    description: AutoConfig class may not be sufficient to load config for some of the models. You can use this parameter to send Config class name as it is
    optional: true

  hf_model_class:
    type: string
    description: AutoModel classes may not be sufficient to load some of the models. You can use this parameter to send Model class name as it is
    optional: true

  hf_tokenizer_class:
    type: string
    description: AutoTokenizer class may not be sufficient to load tokenizer for some of the models. You can use this parameter to send Config class name as it is
    optional: true

  hf_use_experimental_features:
    type: boolean
    description: Enable experimental features for hugging face MLflow model conversion
    default: false
    optional: true

  extra_pip_requirements:
    type: string
    description: |
      Extra pip dependencies that MLflow model should capture as part of conversion. This would be used to create environment while loading the model for inference.
      Pip dependencies expressed as below. Do not use quotes for passing.
      eg: pkg1==1.0, pkg2, pkg3==1.0
    optional: true

  model_download_metadata:
    type: uri_file
    optional: true
    description: JSON file containing model download details.

  model_path:
    type: uri_folder
    description: Path to the model.
    mode: ro_mount
    optional: false

  license_file_path:
    type: uri_file
    description: Path to the license file
    optional: true

outputs:
  mlflow_model_folder:
    type: mlflow_model
    description: Output path for the converted MLflow model.
    mode: rw_mount

  model_import_job_path:
    type: uri_file
    description: JSON file containing model job path for model lineage

tags:
    Preview: ""<|MERGE_RESOLUTION|>--- conflicted
+++ resolved
@@ -41,16 +41,10 @@
   model_framework:
     type: string
     enum:
-<<<<<<< HEAD
-      - transformers
-      - mmlab_pyfunc
-      - pyfunc
-    default: transformers
-=======
       - Huggingface
       - MMLab
+      - pyfunc_llava
     default: Huggingface
->>>>>>> a58f78f5
     optional: false
     description: Framework from which model is imported from.
 
@@ -69,11 +63,8 @@
       - image-object-detection
       - image-instance-segmentation
       - text-to-image
-<<<<<<< HEAD
       - image-text-to-text
-=======
       - zero-shot-image-classification
->>>>>>> a58f78f5
     description: A Hugging face task on which model was trained on. A required parameter for transformers MLflow flavor. Can be provided as input here or in model_download_metadata JSON file.
     optional: true
 
