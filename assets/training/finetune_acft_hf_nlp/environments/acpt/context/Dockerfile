--- conflicted
+++ resolved
@@ -1,31 +1,28 @@
-#PTCA image
-FROM mcr.microsoft.com/aifx/acpt/stable-ubuntu2204-cu126-py310-torch280:{{latest-image-tag:biweekly\.\d{6}\.\d{1}.*}}
-
-USER root
-
-RUN apt-get update && apt-get -y upgrade
-
-COPY requirements.txt .
-# The below 2 files are required for baking the code into the environment
-COPY data_import_run.py /azureml/data_import/run.py
-COPY finetune_run.py /azureml/finetune/run.py
-
-RUN pip install -r requirements.txt --no-cache-dir
-
-RUN pip install mlflow==3.1.0
-RUN python -m nltk.downloader punkt
-RUN python -m nltk.downloader punkt_tab
-RUN MAX_JOBS=$(nproc) pip install --no-cache-dir --upgrade flash-attn==2.8.3 --no-build-isolation
-RUN pip install nltk==3.9.1 # Pinning to fix the unsafe deserialization vulnerability
-
-<<<<<<< HEAD
-# vulnerability in base conda env
-RUN conda run -n base python -m pip install --upgrade urllib3>=2.6.0
-=======
-# vulnerabilities, cannot be added to requirements.txt as it causes pip dependency resolver to break
-RUN pip install --upgrade --no-cache-dir 'urllib3>=2.6.0'
-RUN pip install --upgrade --no-cache-dir 'mcp>=1.23.0'
->>>>>>> 92b74cd8
-
-# clean conda and pip caches
-RUN rm -rf ~/.cache/pip
+#PTCA image
+FROM mcr.microsoft.com/aifx/acpt/stable-ubuntu2204-cu126-py310-torch280:{{latest-image-tag:biweekly\.\d{6}\.\d{1}.*}}
+
+USER root
+
+RUN apt-get update && apt-get -y upgrade
+
+COPY requirements.txt .
+# The below 2 files are required for baking the code into the environment
+COPY data_import_run.py /azureml/data_import/run.py
+COPY finetune_run.py /azureml/finetune/run.py
+
+RUN pip install -r requirements.txt --no-cache-dir
+
+RUN pip install mlflow==3.1.0
+RUN python -m nltk.downloader punkt
+RUN python -m nltk.downloader punkt_tab
+RUN MAX_JOBS=$(nproc) pip install --no-cache-dir --upgrade flash-attn==2.8.3 --no-build-isolation
+RUN pip install nltk==3.9.1 # Pinning to fix the unsafe deserialization vulnerability
+
+# vulnerabilities, cannot be added to requirements.txt as it causes pip dependency resolver to break
+RUN pip install --upgrade --no-cache-dir 'mcp>=1.23.0'
+
+# vulnerability in base conda env
+RUN conda run -n base python -m pip install --upgrade urllib3>=2.6.0
+
+# clean conda and pip caches
+RUN rm -rf ~/.cache/pip