--- conflicted
+++ resolved
@@ -667,11 +667,7 @@
       mlflow_model_folder: '${{parent.outputs.mlflow_model_folder}}'
   model_prediction:
     type: command
-<<<<<<< HEAD
     component: azureml:model_prediction_with_container:0.0.2
-=======
-    component: azureml:model_prediction:0.0.30
->>>>>>> 8b9881d8
     compute: '${{parent.inputs.compute_model_evaluation}}'
     resources:
       instance_type: '${{parent.inputs.instance_type_model_evaluation}}'
@@ -680,14 +676,7 @@
       test_data: '${{parent.jobs.text_generation_datapreprocess.outputs.output_dir}}'
       label_column_name: '${{parent.inputs.ground_truth_key}}'
       input_column_names: '${{parent.inputs.text_key}}'
-<<<<<<< HEAD
       mlflow_model: '${{parent.jobs.ft_nlp_model_converter.outputs.mlflow_model_folder}}'
-=======
-      batch_size: '${{parent.inputs.per_device_train_batch_size}}'
-      device: auto
-      mlflow_model: '${{parent.jobs.text_generation_model_converter.outputs.mlflow_model_folder}}'
-      evaluation_config: '${{parent.inputs.evaluation_config}}'
->>>>>>> 8b9881d8
       evaluation_config_params: '${{parent.inputs.evaluation_config_params}}'
   compute_metrics:
     type: command
