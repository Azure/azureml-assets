--- conflicted
+++ resolved
@@ -503,23 +503,16 @@
       compute_finetune: '${{parent.inputs.compute_finetune}}'
   text_generation_model_import:
     type: command
-<<<<<<< HEAD
     component: azureml:text_generation_model_import:0.0.17
-=======
-    component: azureml:text_generation_model_import:0.0.16
->>>>>>> 1a117f97
     compute: '${{parent.inputs.compute_model_import}}'
     inputs:
       huggingface_id: '${{parent.inputs.huggingface_id}}'
       pytorch_model_path: '${{parent.inputs.pytorch_model_path}}'
       mlflow_model_path: '${{parent.inputs.mlflow_model_path}}'
+      validation_output: '${{parent.jobs.ft_nlp_common_validation.outputs.validation_info}}'
   text_generation_datapreprocess:
     type: command
-<<<<<<< HEAD
     component: azureml:text_generation_datapreprocess:0.0.17
-=======
-    component: azureml:text_generation_datapreprocess:0.0.16
->>>>>>> 1a117f97
     compute: '${{parent.inputs.compute_preprocess}}'
     inputs:
       text_key: '${{parent.inputs.text_key}}'
@@ -536,11 +529,7 @@
       model_selector_output: '${{parent.jobs.text_generation_model_import.outputs.output_dir}}'
   text_generation_finetune:
     type: command
-<<<<<<< HEAD
     component: azureml:text_generation_finetune:0.0.17
-=======
-    component: azureml:text_generation_finetune:0.0.16
->>>>>>> 1a117f97
     compute: '${{parent.inputs.compute_finetune}}'
     distribution:
       type: pytorch
@@ -548,50 +537,6 @@
     resources:
       instance_count: '${{parent.inputs.num_nodes_finetune}}'
     inputs:
-<<<<<<< HEAD
-      apply_lora: ${{parent.inputs.apply_lora}}
-      merge_lora_weights: ${{parent.inputs.merge_lora_weights}}
-      lora_alpha: ${{parent.inputs.lora_alpha}}
-      lora_r: ${{parent.inputs.lora_r}}
-      lora_dropout: ${{parent.inputs.lora_dropout}}
-      num_train_epochs: ${{parent.inputs.num_train_epochs}}
-      max_steps: ${{parent.inputs.max_steps}}
-      per_device_train_batch_size: ${{parent.inputs.per_device_train_batch_size}}
-      per_device_eval_batch_size: ${{parent.inputs.per_device_eval_batch_size}}
-      auto_find_batch_size: ${{parent.inputs.auto_find_batch_size}}
-      optim: ${{parent.inputs.optim}}
-      learning_rate: ${{parent.inputs.learning_rate}}
-      warmup_steps: ${{parent.inputs.warmup_steps}}
-      weight_decay: ${{parent.inputs.weight_decay}}
-      adam_beta1: ${{parent.inputs.adam_beta1}}
-      adam_beta2: ${{parent.inputs.adam_beta2}}
-      adam_epsilon: ${{parent.inputs.adam_epsilon}}
-      gradient_accumulation_steps: ${{parent.inputs.gradient_accumulation_steps}}
-      eval_accumulation_steps: ${{parent.inputs.eval_accumulation_steps}}
-      lr_scheduler_type: ${{parent.inputs.lr_scheduler_type}}
-      precision: ${{parent.inputs.precision}}
-      seed: ${{parent.inputs.seed}}
-      enable_full_determinism: ${{parent.inputs.enable_full_determinism}}
-      dataloader_num_workers: ${{parent.inputs.dataloader_num_workers}}
-      ignore_mismatched_sizes: ${{parent.inputs.ignore_mismatched_sizes}}
-      max_grad_norm: ${{parent.inputs.max_grad_norm}}
-      evaluation_strategy: ${{parent.inputs.evaluation_strategy}}
-      evaluation_steps_interval: ${{parent.inputs.evaluation_steps_interval}}
-      eval_steps: ${{parent.inputs.eval_steps}}
-      logging_strategy: ${{parent.inputs.logging_strategy}}
-      logging_steps: ${{parent.inputs.logging_steps}}
-      metric_for_best_model: ${{parent.inputs.metric_for_best_model}}
-      resume_from_checkpoint: ${{parent.inputs.resume_from_checkpoint}}
-      save_total_limit: ${{parent.inputs.save_total_limit}}
-      apply_early_stopping: ${{parent.inputs.apply_early_stopping}}
-      early_stopping_patience: ${{parent.inputs.early_stopping_patience}}
-      early_stopping_threshold: ${{parent.inputs.early_stopping_threshold}}
-      apply_deepspeed: ${{parent.inputs.apply_deepspeed}}
-      deepspeed: ${{parent.inputs.deepspeed}}
-      apply_ort: ${{parent.inputs.apply_ort}}
-      preprocess_output: ${{parent.jobs.text_generation_datapreprocess.outputs.output_dir}}
-      model_selector_output: ${{parent.jobs.text_generation_model_import.outputs.output_dir}}
-=======
       apply_lora: '${{parent.inputs.apply_lora}}'
       merge_lora_weights: '${{parent.inputs.merge_lora_weights}}'
       lora_alpha: '${{parent.inputs.lora_alpha}}'
@@ -633,7 +578,6 @@
       apply_ort: '${{parent.inputs.apply_ort}}'
       preprocess_output: '${{parent.jobs.text_generation_datapreprocess.outputs.output_dir}}'
       model_selector_output: '${{parent.jobs.text_generation_model_import.outputs.output_dir}}'
->>>>>>> 1a117f97
     outputs:
       pytorch_model_folder: '${{parent.outputs.pytorch_model_folder}}'
       mlflow_model_folder: '${{parent.outputs.mlflow_model_folder}}'
