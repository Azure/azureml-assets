--- conflicted
+++ resolved
@@ -531,10 +531,6 @@
       validation_mltable_path: '${{parent.inputs.validation_mltable_path}}'
       test_mltable_path: '${{parent.inputs.test_mltable_path}}'
       user_column_names: '${{parent.inputs.document_key}},${{parent.inputs.summary_key}}'
-<<<<<<< HEAD
-      apply_deepspeed: '${{parent.inputs.apply_deepspeed}}'
-      precision: '${{parent.inputs.precision}}'
-=======
       num_train_epochs: '${{parent.inputs.num_train_epochs}}'
       max_steps: '${{parent.inputs.max_steps}}'
       per_device_train_batch_size: '${{parent.inputs.per_device_train_batch_size}}'
@@ -543,7 +539,8 @@
       adam_beta1: '${{parent.inputs.adam_beta1}}'
       adam_beta2: '${{parent.inputs.adam_beta2}}'
       adam_epsilon: '${{parent.inputs.adam_epsilon}}'
->>>>>>> 46a7c14e
+      apply_deepspeed: '${{parent.inputs.apply_deepspeed}}'
+      precision: '${{parent.inputs.precision}}'
   summarization_model_import:
     type: command
     component: azureml:summarization_model_import:0.0.26
