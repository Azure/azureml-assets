--- conflicted
+++ resolved
@@ -857,17 +857,6 @@
 
     metadata = {}
     # if MLmodel file exists pass to finetuned model as `base_model_mlmodel`
-<<<<<<< HEAD
-    if mlmodel_data is not None:
-        # pass base model MLmodel file data if available
-        mlflow_hftransformers_misc_conf = mlflow_ft_conf.get("mlflow_hftransformers_misc_conf", {})
-        mlflow_hftransformers_misc_conf.update({"base_model_mlmodel": mlmodel_data})
-        mlflow_ft_conf["mlflow_hftransformers_misc_conf"] = deep_update(
-            mlflow_ft_conf["mlflow_hftransformers_misc_conf"],
-            mlflow_hftransformers_misc_conf,
-        )
-        logger.info(f"Setting `base_model_mlmodel` in finetuned mlflow model - {mlflow_hftransformers_misc_conf}")
-=======
     mlflow_config_file = Path(args.model_selector_output, MLFlowHFFlavourConstants.MISC_CONFIG_FILE)
     if mlflow_config_file.is_file():
         import yaml
@@ -889,7 +878,17 @@
             logger.info(f"Setting `base_model_mlmodel` in finetuned mlflow model - {mlflow_hftransformers_misc_conf}")
         else:
             logger.info("MLmodel file is empty")
->>>>>>> 9d11a181
+    else:
+        logger.info("MLmodel file does not exist")
+    if mlmodel_data is not None:
+        # pass base model MLmodel file data if available
+        mlflow_hftransformers_misc_conf = mlflow_ft_conf.get("mlflow_hftransformers_misc_conf", {})
+        mlflow_hftransformers_misc_conf.update({"base_model_mlmodel": mlmodel_data})
+        mlflow_ft_conf["mlflow_hftransformers_misc_conf"] = deep_update(
+            mlflow_ft_conf["mlflow_hftransformers_misc_conf"],
+            mlflow_hftransformers_misc_conf,
+        )
+        logger.info(f"Setting `base_model_mlmodel` in finetuned mlflow model - {mlflow_hftransformers_misc_conf}")
     else:
         logger.info("MLmodel file is empty")
 
