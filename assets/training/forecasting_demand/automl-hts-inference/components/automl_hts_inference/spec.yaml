$schema: https://azuremlschemas.azureedge.net/latest/pipelineComponent.schema.json
type: pipeline

name: automl_hts_inference
display_name: AutoML Hierarchical Timeseries Forecasting - Inference
description: Enables inference for hts components.
<<<<<<< HEAD
version: 0.0.2
tags:
  Preview: ''
=======
version: 0.0.1
>>>>>>> bd35779e
is_deterministic: false

inputs:
  raw_data:
    type: uri_folder
    description: 'Folder URI with inference data.'
  compute_name:
    type: string
    description: 'Compute name for inference pipeline.'
  max_nodes:
    type: integer
    description: 'Number of nodes in a compute cluster we will run the inference step on.'
  max_concurrency_per_node:
    type: integer
    description: 'Number of processes that will be run concurrently on any given node. This number should not be larger than 1/2 of the number of cores in an individual node in the specified cluster'
  parallel_step_timeout_in_seconds:
    type: integer
    description: 'The PRS step time out settings is seconds.'
    default: 3600
  train_run_id:
    type: string
    optional: True
    description: 'The train run id used for training models that will be used to generate forecasts.'
  train_experiment_name:
    type: string
    optional: True
    description: 'The train experiment used for inference.'
  forecast_mode:
    type: string
    optional: True
    description: 'The forecast mode used for inference. The possible values are `recursive` and `rolling`.'
    default: 'recursive'
    enum: ['recursive', 'rolling']
  forecast_step:
    type: integer
    optional: True
    description: 'The forecast step used for rolling forecast. See more details here: https://learn.microsoft.com/en-us/azure/machine-learning/how-to-auto-train-forecast?view=azureml-api-2#evaluating-model-accuracy-with-a-rolling-forecast'
    default: 1
  allocation_method:
    type: string
    description: 'Method that allocates forecasts within a hierarchy. Possible values are average_historical_proportions and proportions_of_historical_average'
    default: 'average_historical_proportions'
    enum: ['average_historical_proportions', 'proportions_of_historical_average']
  forecast_level:
    type: string
    description: 'Specify the level of the hierarchy for which you are interested in obtaining the forecast for.'
  optional_train_metadata:
    type: uri_folder
    optional: True
    description: 'Metadata from training run.'
  forecast_quantiles:
    type: string
    optional: True
    description: 'Space separated list of quantiles to get forecasts for forecast quantiles for forecasting jobs. It is applicable only when the forecast_mode is recursive.'

outputs:
  run_output:
    type: uri_folder
    description: 'Folder URI representing the location of the output data'
  evaluation_configs:
    type: uri_file
    description: 'The evaluation configs.'
  evaluation_data:
    type: uri_file
    description: 'The evaluation data.'

jobs:
  automl_hts_inference_setup: 
    type: command
    component: azureml:automl_hts_inference_setup_step:0.0.2
    inputs:
      raw_Data: ${{parent.inputs.raw_data}}
      enable_event_logger:  True
      instance_count:  ${{parent.inputs.max_nodes}}
      max_concurrency_per_instance:  ${{parent.inputs.max_concurrency_per_node}}
      parallel_step_timeout_in_seconds:  ${{parent.inputs.parallel_step_timeout_in_seconds}}
      train_run_id: ${{parent.inputs.train_run_id}}
      train_experiment_name: ${{parent.inputs.train_experiment_name}}
      forecast_mode: ${{parent.inputs.forecast_mode}}
      forecast_step: ${{parent.inputs.forecast_step}}
      forecast_quantiles: ${{parent.inputs.forecast_quantiles}}
      allocation_method: ${{parent.inputs.allocation_method}}
      forecast_level: ${{parent.inputs.forecast_level}}
      optional_train_metadata: ${{parent.inputs.optional_train_metadata}}
    outputs:
      processed_data:
        type: uri_folder
      metadata:
        type: uri_folder
    compute: ${{parent.inputs.compute_name}}
  automl_hts_model_inference: 
    type: parallel
    component: azureml:automl_hts_prs_inference_step:0.0.2
    inputs:
      partitioned_data: ${{parent.jobs.automl_hts_inference_setup.outputs.processed_data}}
      metadata: ${{parent.jobs.automl_hts_inference_setup.outputs.metadata}}
      enable_event_logger:  True
      instance_count:  ${{parent.inputs.max_nodes}}
      max_concurrency_per_instance:  ${{parent.inputs.max_concurrency_per_node}}
      parallel_step_timeout_in_seconds:  ${{parent.inputs.parallel_step_timeout_in_seconds}}
    outputs:
      output_metadata:
        type: uri_folder
      prediction:
        type: uri_folder
      prs_output:
        type: uri_folder
    resources:
      instance_count: ${{parent.inputs.max_nodes}}
    max_concurrency_per_instance:  ${{parent.inputs.max_concurrency_per_node}}
    retry_settings:
      timeout: ${{parent.inputs.parallel_step_timeout_in_seconds}}
    mini_batch_size: "1"
    compute: ${{parent.inputs.compute_name}}
  automl_hts_inference_collect_step: 
    type: command
    component: azureml:automl_hts_inference_collect_step:0.0.2
    inputs:
      setup_metadata: ${{parent.jobs.automl_hts_inference_setup.outputs.metadata}}
      input_metadata: ${{parent.jobs.automl_hts_model_inference.outputs.output_metadata}}
      input_prediction: ${{parent.jobs.automl_hts_model_inference.outputs.prediction}}
      enable_event_logger:  True
    outputs:
      metadata:
        type: uri_folder
        path: ${{parent.outputs.run_output}}
      evaluation_configs:
        type: uri_file
        path: ${{parent.outputs.evaluation_configs}}
      evaluation_data:
        type: uri_folder
        path: ${{parent.outputs.evaluation_data}}
    compute: ${{parent.inputs.compute_name}}<|MERGE_RESOLUTION|>--- conflicted
+++ resolved
@@ -4,13 +4,7 @@
 name: automl_hts_inference
 display_name: AutoML Hierarchical Timeseries Forecasting - Inference
 description: Enables inference for hts components.
-<<<<<<< HEAD
 version: 0.0.2
-tags:
-  Preview: ''
-=======
-version: 0.0.1
->>>>>>> bd35779e
 is_deterministic: false
 
 inputs:
