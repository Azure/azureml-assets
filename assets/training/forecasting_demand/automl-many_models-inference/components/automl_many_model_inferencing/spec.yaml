--- conflicted
+++ resolved
@@ -4,13 +4,7 @@
 name: automl_many_models_inference
 display_name: AutoML Many Models - Inference
 description: Inference components for AutoML many model.
-<<<<<<< HEAD
 version: 0.0.2
-tags:
-  Preview: ''
-=======
-version: 0.0.1
->>>>>>> bd35779e
 is_deterministic: false
 
 inputs:
