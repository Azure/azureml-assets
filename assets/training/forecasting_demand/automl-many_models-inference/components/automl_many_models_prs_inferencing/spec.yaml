$schema: https://azuremlschemas.azureedge.net/latest/pipelineJob.schema.json

name: automl_many_models_inference_step
display_name: AutoML Many Models - Inference Step
<<<<<<< HEAD
version: 0.0.2
tags:
  Preview: ''
=======
version: 0.0.1
>>>>>>> bd35779e
is_deterministic: false

type: parallel
inputs:
  partitioned_data: 
    type: uri_folder
    description: 'Folder URI with partioned data.'
  metadata:
    type: uri_folder
    description: 'The metadata calculated from the setup step.'
  instance_count:
    type: integer
    description: 'Number of nodes in a compute cluster we will run the inference step on.'
  max_concurrency_per_instance:
    type: integer
    description: 'Number of processes that will be run concurrently on any given node. This number should not be larger than 1/2 of the number of cores in an individual node in the specified cluster'
  parallel_step_timeout_in_seconds:
    type: integer
    description: 'The PRS step time out settings.'
  enable_event_logger:
    type: boolean
    optional: true
    description: 'Enable event logger.'

outputs:
  output_metadata:
    mode: mount
    type: uri_folder
    description: 'The calculated metadata from inference step.'
  prediction:
    mode: mount
    type: uri_folder
    description: 'The prediction from inference step.'
  prs_output:
    mode: mount
    type: uri_folder
    description: 'The default PRS output, not used by this step.'

input_data: ${{inputs.partitioned_data}}
output_data: ${{outputs.prs_output}}
mini_batch_size: "1"

resources:
  instance_count: 2
max_concurrency_per_instance: 4

logging_level: "DEBUG"
mini_batch_error_threshold: -1
retry_settings:
  max_retries: 2
  timeout: 3600

task:
  type: run_function
  code: ../src/inference
  entry_script: inference.py
  environment: azureml://registries/azureml/environments/automl-gpu/versions/2
  program_arguments: >-
    --setup-metadata ${{inputs.metadata}}
    --error_threshold -1
    --task_overhead_timeout 86400
    --progress_update_timeout ${{inputs.parallel_step_timeout_in_seconds}}
    --copy_logs_to_parent True
    --resource_monitor_interval 20
    --output-metadata ${{outputs.output_metadata}}
    --nodes-count ${{inputs.instance_count}}
    --process_count_per_node ${{inputs.max_concurrency_per_instance}}
    --output-prediction ${{outputs.prediction}}
    $[[--enable-event-logger ${{inputs.enable_event_logger}}]]<|MERGE_RESOLUTION|>--- conflicted
+++ resolved
@@ -2,13 +2,7 @@
 
 name: automl_many_models_inference_step
 display_name: AutoML Many Models - Inference Step
-<<<<<<< HEAD
 version: 0.0.2
-tags:
-  Preview: ''
-=======
-version: 0.0.1
->>>>>>> bd35779e
 is_deterministic: false
 
 type: parallel
