--- conflicted
+++ resolved
@@ -70,10 +70,9 @@
 DEFAULT_TOP_P = 0.1
 DEFAULT_TEMPERATURE = 0.2
 
-<<<<<<< HEAD
 # TEXT SUMMARIZATION DEFAULT OUTPUT WORD COUNT
 DEFAULT_SUMMARY_WORD_COUNT = 80
-=======
+
 COD_SYSTEM_PROMPT = """\
 You will generate increasingly concise, entity-dense summaries of the given article.
 
@@ -116,7 +115,6 @@
 
 Please ensure that each dense summary should be no more than 80 words.
 """
->>>>>>> 32c6a3a3
 
 
 class InferenceMode:
@@ -146,6 +144,7 @@
     NLI = "NLI"
     CONVERSATION = "CONVERSATION"
     NLU_QUESTION_ANSWERING = "NLU_QA"
+    MATH = "MATH"
     MATH = "MATH"
     SUMMARIZATION = "SUMMARIZATION"
 
@@ -204,27 +203,14 @@
     @classmethod
     def default_cot_prompt(cls):
         """Get the default chain of thought prompt."""
-<<<<<<< HEAD
-        return cls.DEFAULT_COT_SYSTEM_PROMPT.format(
-            keys=cls.DEFAULT_KEYS, additional_instructions=""
-        )
-=======
         return cls.DEFAULT_COT_SYSTEM_PROMPT.format(keys=cls.DEFAULT_KEYS, additional_instructions="")
->>>>>>> 32c6a3a3
 
     @classmethod
     def math_cot_prompt(cls):
         """Get the math chain of thought prompt for datasets expecting numeric answers."""
-<<<<<<< HEAD
-        return cls.DEFAULT_COT_SYSTEM_PROMPT.format(
-            keys=cls.MATH_NUMERICAL_KEYS,
-            additional_instructions=cls.MATH_ADDITIONAL_INSTRUCTIONS,
-        )
-=======
         return cls.DEFAULT_COT_SYSTEM_PROMPT.format(keys=cls.MATH_NUMERICAL_KEYS,
                                                     additional_instructions=cls.MATH_ADDITIONAL_INSTRUCTIONS
                                                     )
->>>>>>> 32c6a3a3
 
     @classmethod
     def get_cot_prompt(cls, task_type: str):
@@ -236,7 +222,6 @@
     @classmethod
     def get_response_key(cls, task_type):
         """Get the key to index into the returned json based on the task type."""
-<<<<<<< HEAD
         return "answer" if task_type == DataGenerationTaskType.MATH else "answer_choice"
 
     # CHAIN OF DENSITY (COD)
@@ -281,7 +266,4 @@
     @classmethod
     def get_cod_prompt(cls, word_count: int):
         """Get the chain of thought prompt for the given task type."""
-        return cls.DEFAULT_COD_SYSTEM_PROMPT.format(word_count=word_count)
-=======
-        return "answer" if task_type == DataGenerationTaskType.MATH else "answer_choice"
->>>>>>> 32c6a3a3
+        return cls.DEFAULT_COD_SYSTEM_PROMPT.format(word_count=word_count)