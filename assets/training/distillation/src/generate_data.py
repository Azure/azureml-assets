--- conflicted
+++ resolved
@@ -26,11 +26,6 @@
 
 from common.constants import (
     COMPONENT_NAME,
-<<<<<<< HEAD
-    COT_SYSTEM_PROMPT,
-=======
-    COD_SYSTEM_PROMPT,
->>>>>>> 32c6a3a3
     DEFAULT_REQUEST_BATCH_SIZE,
     DEFAULT_SUCCESS_RATIO,
     DEFAULT_MAX_NEW_TOKENS,
@@ -47,10 +42,7 @@
     DataGenerationTaskType,
     TelemetryConstants,
     SystemPrompt,
-<<<<<<< HEAD
     DEFAULT_SUMMARY_WORD_COUNT,
-=======
->>>>>>> 32c6a3a3
 )
 
 from common.utils import (
