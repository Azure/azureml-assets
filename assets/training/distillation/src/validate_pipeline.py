# Copyright (c) Microsoft Corporation.
# Licensed under the MIT License.

"""Script for validating distillation pipeline arguments."""
import logging
import requests
import pandas as pd
import json
from argparse import Namespace

from azureml.acft.contrib.hf import VERSION, PROJECT_NAME
from azureml.acft.contrib.hf.nlp.constants.constants import (
    LOGS_TO_BE_FILTERED_IN_APPINSIGHTS,
)
from azureml.acft.common_components import (
    get_logger_app,
    set_logging_parameters,
    LoggingLiterals,
)
from azureml.acft.common_components.utils.error_handling.exceptions import (
    ACFTValidationException,
)
from azureml.acft.common_components.utils.error_handling.error_definitions import (
    ACFTUserError,
)
from azureml.telemetry.activity import log_activity
from azureml._common._error_definition.azureml_error import AzureMLError
from azureml.acft.common_components.utils.error_handling.swallow_all_exceptions_decorator import (
    swallow_all_exceptions,
)

from generate_data import get_parser

from common.constants import (
    DataGenerationTaskType,
    TelemetryConstants,
    MAX_NEW_TOKENS,
    TEMPERATURE,
    TOP_P,
    VLLM_CHAT_SCORE_PATH,
    MIN_RECORDS_FOR_FT,
)

from common.utils import (
    get_endpoint_details,
    get_workspace_mlclient,
    get_base_url,
    validate_teacher_model_details,
    exponential_backoff,
)

from common.validation import (
    validate_file_paths_with_supported_formats,
    validate_file_exists,
    validate_model_temperature,
    validate_model_top_p,
    validate_model_frequency_penalty,
    validate_model_presence_penalty,
    validate_request_batch_size,
    validate_min_endpoint_success_ratio,
)

logger = get_logger_app(
    "azureml.acft.contrib.hf.nlp.entry_point.data_import.data_import"
)

COMPONENT_NAME = "oss_distillation_validate_pipeline"


class PipelineInputsValidator:
    """Dataclass for validating inputs to distillation pipeline."""

    def __init__(self, args: Namespace) -> None:
        """Initialise validator.

        Args:
            args (Namespace): Inputs flags to validate.
        """
        self._args = args
        with log_activity(
            logger=logger, activity_name=TelemetryConstants.ML_CLIENT_INITIALISATION
        ):
            ws_mlclient = get_workspace_mlclient()
            if not ws_mlclient:
                raise Exception("Could not create MLClient for current workspace")
            self._mlclient = ws_mlclient

        with log_activity(
            logger=logger,
            activity_name=TelemetryConstants.VALIDATE_DATA_GENERATION_INPUTS,
        ):
            self._validate_data_generation_inputs()

    def _get_dataframe(self, file_path: str):
        return pd.read_json(
            file_path, lines=True, chunksize=self._args.request_batch_size
        )

    def _get_inference_request_headers(self) -> dict:
        key = self._args.teacher_model_endpoint_key
        return {"Content-Type": "application/json", "Authorization": f"Bearer {key}"}

    def _get_cot_status(self) -> bool:
        cot_enabled = self._args.enable_chain_of_thought
        return cot_enabled.lower() == "true"

    def _get_cod_status(self) -> bool:
        cod_enabled = self._args.enable_chain_of_density
        return cod_enabled.lower() == "true"

    def _validate_model_endpoint_args(self):
        endpoint_name = self._args.teacher_model_endpoint_name
        if endpoint_name:
            endpoint_details = get_endpoint_details(
                mlclient_ws=self._mlclient, endpoint_name=endpoint_name
            )
            self._args.teacher_model_endpoint_url = endpoint_details.get_endpoint_url()
            self._args.teacher_model_endpoint_key = endpoint_details.get_endpoint_key()
            model_asset_id = endpoint_details.get_deployed_model_id()
            validate_teacher_model_details(model_asset_id)

        if (
            not self._args.teacher_model_endpoint_url
            or not self._args.teacher_model_endpoint_key
        ):
            raise ACFTValidationException._with_error(
                AzureMLError.create(
                    ACFTUserError,
                    pii_safe_message=(
                        "Endpoint URL and key are required fields for data generation."
                    ),
                )
            )

    @exponential_backoff()
    def _validate_model_endpoint(self):
        """Validate model endpoints availability by retrieving its details."""
        base_url = get_base_url(self._args.teacher_model_endpoint_url)
        request_headers = self._get_inference_request_headers()

        # https://learn.microsoft.com/en-us/azure/machine-learning/reference-model-inference-info
        response = requests.get(url=f"{base_url}/info", headers=request_headers)
        response.raise_for_status()
        response_data = response.json()
        model_name = response_data.get("model_name")
        logger.info(f"Model validated, model name - {model_name}")

    @exponential_backoff()
    def _validate_model_inference(self):
        """Validate a sample inference call.

        Raises:
            HTTPError: If one occured.
        """
        # Prep data.
        df = self._get_dataframe(file_path=self._args.train_file_path)
        batch = next(df)
        record = batch.iloc[0].to_dict()

        # Build inference payload
        inference_params = {
            MAX_NEW_TOKENS: self._args.teacher_model_max_new_tokens,
            TEMPERATURE: self._args.teacher_model_temperature,
            TOP_P: self._args.teacher_model_top_p,
            **record,
        }

        headers = self._get_inference_request_headers()
        url = self._args.teacher_model_endpoint_url
        url = url if VLLM_CHAT_SCORE_PATH in url else f"{url}{VLLM_CHAT_SCORE_PATH}"
        logger.info(f"Model endpoint: {url}")
        response = requests.post(
            url=url, headers=headers, data=json.dumps(inference_params)
        )
        response.raise_for_status()

    def _validate_inference_parameters(self):
        """Validate all body parameters passed as part of inference."""
        validate_model_temperature(self._args.teacher_model_temperature)
        validate_model_top_p(self._args.teacher_model_top_p)
        validate_model_presence_penalty(self._args.teacher_model_presence_penalty)
        validate_model_frequency_penalty(self._args.teacher_model_frequency_penalty)

        validate_request_batch_size(self._args.request_batch_size)
        validate_min_endpoint_success_ratio(self._args.min_endpoint_success_ratio)

    def _validate_number_of_records(self, size: int):
        """Validate number of records in the dataset."""
        if size < MIN_RECORDS_FOR_FT and self._args.data_generation_task_type != DataGenerationTaskType.MATH:
            raise ACFTValidationException._with_error(
                AzureMLError.create(
                    ACFTUserError,
                    pii_safe_message=(
                        "Number of records in the dataset are less than the minimum required for fine-tuning."
                        f" Minimum records required: {MIN_RECORDS_FOR_FT}, but got {size}."
                    ),
                )
            )

    def _validate_record_for_type_conversation(self, record: list) -> str:
        if self._args.data_generation_task_type != DataGenerationTaskType.CONVERSATION:
            return

        if self._get_cot_status():
            return f"Chain of thought is not supported for task type {DataGenerationTaskType.CONVERSATION}"

        if self._get_cod_status():
            return f"Chain of density is not supported for task type {DataGenerationTaskType.CONVERSATION}"

        if len(record) < 3:
            return f"Dataset is not matching expected schema for task type {DataGenerationTaskType.CONVERSATION}. \
                Expected format: [system, user, assistant]"

    def _validate_record_for_type_NLI(self, record: list) -> str:
        if self._args.data_generation_task_type != DataGenerationTaskType.NLI:
            return

        if self._get_cod_status():
            return f"Chain of density is not supported for task type {DataGenerationTaskType.NLI}"

        if len(record) > 2:
            return f"Chat cannot be of type multi-turn for task type {DataGenerationTaskType.NLI}. \
                Expected format: [system, user]"

    def _validate_record_for_type_NLU_QA(self, record: list) -> str:
        if (
            self._args.data_generation_task_type
            != DataGenerationTaskType.NLU_QUESTION_ANSWERING
        ):
            return

        if self._get_cod_status():
            return f"Chain of density is not supported for task type {DataGenerationTaskType.NLU_QUESTION_ANSWERING}"

        if len(record) > 2:
            return f"Chat cannot be of type multi-turn for task type {DataGenerationTaskType.NLU_QUESTION_ANSWERING} \
                Expected format: [system, user]"

<<<<<<< HEAD
    def _validate_record_for_type_MATH(self, record: list) -> str:
        if self._args.data_generation_task_type != DataGenerationTaskType.MATH:
            return

        if len(record) > 2:
            return f"Chat cannot be of type multi-turn for task type {DataGenerationTaskType.MATH} \
=======
    def _validate_record_for_type_summarization(self, record: list) -> str:
        if (
            self._args.data_generation_task_type
            != DataGenerationTaskType.SUMMARIZATION
        ):
            return

        if self._get_cot_status():
            return f"Chain of thought is not supported for task type {DataGenerationTaskType.SUMMARIZATION}"

        if len(record) > 2:
            return f"Chat cannot be of type multi-turn for task type {DataGenerationTaskType.SUMMARIZATION} \
>>>>>>> 1c6dba98
                Expected format: [system, user]"

    def _validate_record_by_task(self, record: list) -> dict:
        """
        Validate record in a dataset against the data generation task type.

        Returns a dictionary containing exception if any validation error is found.

        Args:
            record (list): Sequence of messages
        """
        validation_methods = [
            self._validate_record_for_type_NLI,
            self._validate_record_for_type_conversation,
            self._validate_record_for_type_NLU_QA,
<<<<<<< HEAD
            self._validate_record_for_type_MATH
=======
            self._validate_record_for_type_summarization,
>>>>>>> 1c6dba98
        ]

        for method in validation_methods:
            err = method(record=record)
            if err:
                return {"exception": err}

    def _validate_message(self, id: int, message: dict) -> dict:
        """
        Validate individual message in the dataset.

        Returns dictionary containing exception, if any validation error is found.

        Args:
            id (int): id of the message in sequence of messages.
            message (dict): Message object in sequence of messages.
        """
        allowed_roles = ["system", "user", "assistant"]
        if "role" not in message:
            return f"Message at index {id} is missing 'role'."

        if message["role"] not in allowed_roles:
            return f"Invalid 'role' at index {id}."

        if "content" not in message:
            return f"Message at index {id} is missing 'content'."

    def _validate_record_content(self, record: list) -> dict:
        """
        Validate content of a record and ensures messages are in the expected format.

        Currently functional only for task type `CONVERSATION`, `SUMMARIZATION`, `NLI` & `NLU`.
        Returns dictionary containing exception, if any validation error is found.

        Args:
            record (list): Sequence of messages
        """
        try:
            if record[0].get("role") != "system":
                role = record[0].get("role")
                return {
                    "exception": f"First message should be of role 'system' but got {role}."
                }

            expected_roles = ["user", "assistant"]
            for id, message in enumerate(record[1:], start=1):
                if not isinstance(message, dict):
                    return {
                        "exception": f"Message at index {id} should be a dictionary."
                    }

                err = self._validate_message(id=id, message=message)
                if err:
                    return {"exception": err}

                expected_role = expected_roles[(id - 1) % 2]
                if message.get("role") != expected_role:
                    return {
                        "exception": f"Role at index {id} should be {expected_role}."
                    }

            task_type = self._args.data_generation_task_type
            if task_type == DataGenerationTaskType.CONVERSATION and (
                len(record[1:]) % 2 != 0
            ):
                return {
                    "exception": "There is an incomplete pair of 'user' and 'assistant' messages."
                }

        except Exception as e:
            return {"exception": e}

    def _validate_dataset_record(self, record: list) -> str:
        """Validate a record in the dataset. Returns the validation error if found.

        Args:
            record (list): Sequence of messages
        """
        if not record:
            return "Chat cannot be empty."

        err = self._validate_record_by_task(record=record)
        if err and ("exception" in err):
            return err["exception"]

        err = self._validate_record_content(record=record)
        if err and ("exception" in err):
            return err["exception"]

    def _validate_dataset(self, file_path: str):
        """Validate training/validation dataset passed to the data-generation component.

        Args:
            file_path (str): Path to the dataset

        Raises:
            ACFTUserError: If a known validation error is caught
        """
        df = self._get_dataframe(file_path=file_path)
        total_rows = 0
        for batch in df:
            total_rows += len(batch)
            for idx, row in batch.iterrows():
                record = row.iloc[0]
                err = self._validate_dataset_record(record=record)
                if err:
                    raise ACFTValidationException._with_error(
                        AzureMLError.create(
                            ACFTUserError,
                            pii_safe_message=(
                                f"Error validating dataset record, context({idx}): {err}"
                            ),
                        )
                    )

        self._validate_number_of_records(size=total_rows)

    def _validate_data_generation_inputs(self):
        """Validate all input flags to the data-generation component.

        Sequentially performs a set of validations, each dependent on the previous validation.
        1. Validate training/validation file paths and ensure files exist.
        2. Validate teacher model endpoint arguments are passed for inference, and
        authenticity of the endpoint.
        3. Validate that the passed inference parameters are within limits.
        4. Validate integrity of datasets.
        5. Validate a single inference call to the teacher model.
        """
        with log_activity(
            logger=logger, activity_name=TelemetryConstants.VALIDATE_FILE_PATH
        ):
            files = [self._args.train_file_path, self._args.validation_file_path]
            validate_file_paths_with_supported_formats(file_paths=files)
            validate_file_exists(file_paths=files)

        with log_activity(
            logger=logger,
            activity_name=TelemetryConstants.VALIDATE_TEACHER_MODEL_ENDPOINT,
        ):
            self._validate_model_endpoint_args()
            self._validate_model_endpoint()

        with log_activity(
            logger=logger,
            activity_name=TelemetryConstants.VALIDATE_INFERENCE_PARAMETERS,
        ):
            self._validate_inference_parameters()

        with log_activity(
            logger=logger, activity_name=TelemetryConstants.VALIDATE_TRAINING_DATA
        ):
            self._validate_dataset(self._args.train_file_path)

        if self._args.validation_file_path:
            with log_activity(
                logger=logger, activity_name=TelemetryConstants.VALIDATE_VALIDATION_DATA
            ):
                self._validate_dataset(self._args.validation_file_path)

        with log_activity(
            logger=logger, activity_name=TelemetryConstants.VALIDATE_MODEL_INFERENCE
        ):
            self._validate_model_inference()


@swallow_all_exceptions(time_delay=5)
def main():
    """Run validation."""
    # Get data generation component input parameters.
    parser = get_parser()
    parser.add_argument("--validation_info", required=True, help="Validation status")
    args, _ = parser.parse_known_args()

    set_logging_parameters(
        task_type="DistillationPipelineValidation",
        acft_custom_dimensions={
            LoggingLiterals.PROJECT_NAME: PROJECT_NAME,
            LoggingLiterals.PROJECT_VERSION_NUMBER: VERSION,
            LoggingLiterals.COMPONENT_NAME: COMPONENT_NAME,
        },
        azureml_pkg_denylist_logging_patterns=LOGS_TO_BE_FILTERED_IN_APPINSIGHTS,
        log_level=logging.INFO,
    )

    with log_activity(logger=logger, activity_name=TelemetryConstants.VALIDATOR):
        PipelineInputsValidator(args=args)

    if args.validation_info:
        with open(args.validation_info, "w") as f:
            f.write(json.dumps({"validation_status": "ok"}))


if __name__ == "__main__":
    main()<|MERGE_RESOLUTION|>--- conflicted
+++ resolved
@@ -236,14 +236,14 @@
             return f"Chat cannot be of type multi-turn for task type {DataGenerationTaskType.NLU_QUESTION_ANSWERING} \
                 Expected format: [system, user]"
 
-<<<<<<< HEAD
     def _validate_record_for_type_MATH(self, record: list) -> str:
         if self._args.data_generation_task_type != DataGenerationTaskType.MATH:
             return
 
         if len(record) > 2:
             return f"Chat cannot be of type multi-turn for task type {DataGenerationTaskType.MATH} \
-=======
+                Expected format: [system, user]"
+
     def _validate_record_for_type_summarization(self, record: list) -> str:
         if (
             self._args.data_generation_task_type
@@ -256,7 +256,6 @@
 
         if len(record) > 2:
             return f"Chat cannot be of type multi-turn for task type {DataGenerationTaskType.SUMMARIZATION} \
->>>>>>> 1c6dba98
                 Expected format: [system, user]"
 
     def _validate_record_by_task(self, record: list) -> dict:
@@ -272,11 +271,8 @@
             self._validate_record_for_type_NLI,
             self._validate_record_for_type_conversation,
             self._validate_record_for_type_NLU_QA,
-<<<<<<< HEAD
             self._validate_record_for_type_MATH
-=======
             self._validate_record_for_type_summarization,
->>>>>>> 1c6dba98
         ]
 
         for method in validation_methods:
