--- conflicted
+++ resolved
@@ -99,11 +99,8 @@
       1. NLI: Generate Natural Language Inference data
       2. CONVERSATION: Generate conversational data (multi/single turn)
       3. NLU_QA: Generate Natural Language Understanding data for Question Answering data
-<<<<<<< HEAD
       4. MATH: Generate Math data for numerical responses
       5. MATH_MCQ: Generate Math data for multiple choice questions
-
-=======
   
   # Output of validation component.
   validation_output:
@@ -112,7 +109,6 @@
     description: Validation status.
     mode: rw_mount
     
->>>>>>> 7bdf9784
 outputs:
   generated_train_file_path:
     type: uri_file
