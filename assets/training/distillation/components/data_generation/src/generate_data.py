# Copyright (c) Microsoft Corporation.
# Licensed under the MIT License.

"""File containing function for FTaaS data import component."""

import json
import logging
import pandas as pd

import argparse
import requests
from argparse import Namespace
from requests import Response
from pathlib import Path
from typing import List, Optional

from azureml.acft.contrib.hf import VERSION, PROJECT_NAME
from azureml.acft.contrib.hf.nlp.constants.constants import LOGS_TO_BE_FILTERED_IN_APPINSIGHTS
from azureml.acft.common_components import get_logger_app, set_logging_parameters, LoggingLiterals
from azureml.acft.common_components.utils.error_handling.exceptions import ACFTValidationException
from azureml.acft.common_components.utils.error_handling.error_definitions import ACFTUserError
from azureml.acft.common_components.utils.error_handling.swallow_all_exceptions_decorator import (
    swallow_all_exceptions,
)
from azureml._common._error_definition.azureml_error import AzureMLError

from concurrent.futures import ThreadPoolExecutor, as_completed

from common.constants import (
    COMPONENT_NAME,
    COT_SYSTEM_PROMPT,
    DEFAULT_REQUEST_BATCH_SIZE,
    DEFAULT_SUCCESS_RATIO,
    DEFAULT_MAX_NEW_TOKENS,
    DEFAULT_TEMPERATURE,
    DEFAULT_TOP_P,
    FREQUENCY_PENALTY,
    PRESENCE_PENALTY,
    MAX_NEW_TOKENS,
    MAX_BATCH_SIZE,
    TEMPERATURE,
    TOP_P,
    STOP_TOKEN,
    SUPPORTED_FILE_FORMATS,
    VLLM_CHAT_SCORE_PATH,
    DataGenerationTaskType
)

from common.utils import (
    get_workspace_mlclient,
    get_endpoint_details,
    validate_teacher_model_details,
    retry,
)


logger = get_logger_app("azureml.acft.contrib.hf.nlp.entry_point.data_import.data_import")


def get_parser():
    """
    Add arguments and returns the parser. Here we add all the arguments for all the tasks.

    Those arguments that are not relevant for the input task should be ignored.
    """
    parser = argparse.ArgumentParser(description="Model selector for hugging face models", allow_abbrev=False)

    # File I/O
    parser.add_argument(
        "--train_file_path",
        type=str,
        help="Input train file path",
    )

    parser.add_argument(
        "--validation_file_path",
        default=None,
        type=str,
        help="Input validation file path",
    )

    parser.add_argument(
        "--generated_train_file_path",
        type=Path,
        default=None,
        help="file to save the generated training data",
    )

    parser.add_argument(
        "--generated_validation_file_path",
        type=Path,
        default=None,
        help="file to save the generated validation data",
    )

    # add optional data-generator params
    parser.add_argument(
        "--teacher_model_endpoint_name",
        type=str,
        required=False,
        help="Teacher model endpoint name",
    )
    parser.add_argument(
        "--teacher_model_endpoint_url",
        type=str,
        required=False,
        help="Teacher model endpoint URL",
    )
    parser.add_argument(
        "--teacher_model_endpoint_key",
        type=str,
        required=False,
        help="Teacher model endpoint key",
    )
    parser.add_argument(
        "--teacher_model_max_new_tokens",
        type=int,
        required=False,
        default=DEFAULT_MAX_NEW_TOKENS,
        help="Teacher model max_tokens parameter",
    )
    parser.add_argument(
        "--teacher_model_temperature",
        type=float,
        required=False,
        default=DEFAULT_TEMPERATURE,
        help="Teacher model temperature parameter",
    )
    parser.add_argument(
        "--teacher_model_top_p",
        type=float,
        required=False,
        default=DEFAULT_TOP_P,
        help="Teacher model top-p parameter"
    )
    parser.add_argument(
        "--teacher_model_frequency_penalty",
        type=float,
        required=False,
        help="Teacher model frequency parameter"
    )
    parser.add_argument(
        "--teacher_model_presence_penalty",
        type=float,
        required=False,
        help="Teacher model presense penalty"
    )
    parser.add_argument(
        "--teacher_model_stop",
        type=str,
        required=False,
        help="Teacher model stop "
    )
    parser.add_argument(
        "--request_batch_size",
        type=int,
        default=DEFAULT_REQUEST_BATCH_SIZE,
        required=False,
        help="No of data records to process at a time.",
    )
    parser.add_argument(
        "--min_endpoint_success_ratio",
        type=float,
        required=False,
        default=DEFAULT_SUCCESS_RATIO,
        help=(
            f"The minimum value of "
            "(successful_requests / total_requests) required for classifying inference as successful. "
            "If (successful_requests / total_requests) < min_endpoint_success_ratio, "
            "the experiment will be marked as failed. "
            f"By default it is {DEFAULT_SUCCESS_RATIO}. "
            "(0 means all requests are allowed to fail while 1 means no request should fail.)"
        )
    )

    parser.add_argument(
        "--enable_chain_of_thought",
        type=str,
        required=False,
        default="false",
        help="This enables Chain of Thought"
    )

    parser.add_argument(
        "--data_generation_task_type",
        type=str,
        required=True,
        help="""Data generation task type. Supported values are:
            1. NLI: Generate Natural Language Inference data
            2. CONVERSATION: Generate conversational data (multi/single turn)
            3. NLU_QA: Generate Natural Language Understanding data for Question Answering data
            """,
        choices=[v.value for v in DataGenerationTaskType]
    )

    return parser


@retry(3)
def _invoke_endpoint(url: str, key: str, data: dict) -> Response:
    """Invoke endpoint with payload data.

    Args:
        url (str): Endpoint URL
        key (str): Endpoint key
        data dict): Payload dictionary

    Returns:
        Response: Response from invocation
    """
    request_headers = {
        "Content-Type": "application/json",
        "Authorization": f"Bearer {key}"
    }
    response = requests.post(url, headers=request_headers, data=json.dumps(data))
    return response


def _validate_file_paths_with_supported_formats(file_paths: List[Optional[str]]):
    """Check if the file path is in the list of supported formats."""
    for file_path in file_paths:
        if file_path:
            file_suffix = Path(file_path).suffix.lower()
            file_ext = file_suffix.split('?')[0]
        if file_ext and file_ext not in SUPPORTED_FILE_FORMATS:
            raise ACFTValidationException._with_error(
                AzureMLError.create(
                    ACFTUserError,
                    pii_safe_message=(
                        f"{file_path} is not in list of supported file formats. "
                        f"Supported file formats: {SUPPORTED_FILE_FORMATS}"
                    )
                )
            )


def generate_synthetic_data(
    teacher_model_endpoint_url: str,
    teacher_model_endpoint_key: str,
    inference_params: dict,
    request_batch_size: int,
    min_endpoint_success_ratio: float,
    enable_cot: bool,
    generated_train_file_path: Path,
    generated_validation_file_path: Path,
    train_file_path: Path,
    data_generation_task_type: str,
    validation_file_path: Path = None
):
    """Generate and save synthentic data under output_dataset.

    Args:
        teacher_model_endpoint_url (str): Teacher model endpoint URL
        teacher_model_endpoint_key (str): Teacher model endpoint key
        inference_params (dict): Inference params to hit endpoint with
        request_batch_size (int): Input batch size for processing rows in train and validation dataset
        min_endpoint_success_ratio (float): Minimum success ratio below which run will be considered a failure
        enable_cot (bool): Enable Chain of Thought processing
        output_dataset (Path): Path to output directory
        train_file_path (Path): Train JSONL file path
        validation_file_path (Path, optional): Validation JSONL file path. Defaults to None.
    """

    def process_system_prompt(message: dict):
        """Update the system prompt depending on the task type and the flag enable_cot.

        The original message unchanged if enable_cot is False or task type is conversation.

        Args:
            message (dict): System message

        Returns:
        message: System message with updated content
        """
<<<<<<< HEAD
        if enable_cot and data_generation_task_type != DataGenerationTaskType.CONVERSATION:
            cot_system_message = {'role': 'system', 'content': COT_SYSTEM_PROMPT}
            return cot_system_message
        else:
            return message
=======
        try:
            response: Response = _invoke_endpoint(url=url, key=endpoint_key, data=data)
            response_data = response.json()

            # use jsonpath or regex to capture prediction result
            prediction_result = (
                None if response.status_code != 200
                # response content should be structured as below for a successful vllm response
                else response_data['choices'][0]["message"]["content"].strip()
            )
>>>>>>> 7520800f

    def normalize_messages(messages: List[dict]):
        """Add dummy assistant turn if not present in the messages list.

        This will help in normalizing the input data before generating synthetic data.

        Args:
            messages (list): List of conversation turns

        Returns:
            messages: List of conversation turns with dummy assistant turn added
        """
        if data_generation_task_type != DataGenerationTaskType.CONVERSATION:
            if messages[-1]['role'] != 'assistant':
                messages.append({'role': 'assistant', 'content': ''})
        return messages

    def process_request(idx: str, data: dict, url: str, endpoint_key: str):
        """Process a single conversational request.

        Args:
            idx (str): Row index in Input data.
            data (dict): Payload dict
            url (str): Endpoint URL
            endpoint_key (str): key to authenticate endpoint request

        Returns:
            dict: result dictionary
        """
        try:
<<<<<<< HEAD
            logger.info(f"Processing idx: {idx}")
=======
>>>>>>> 7520800f
            #  Basic validation for the input data
            messages = data.pop("messages", [])
            if not messages:  # empty messages
                return {
                    "idx": idx,
                    "status_code": None,
                    "messages": [],
                    "exception": "Empty messages"
                }
            first_message = messages[0]
            if first_message['role'] != 'system':
                logger.warning(f"First message should be system, but got {first_message['role']}")
                return {"idx": idx,
                        "status_code": None,
                        "messages": [],
                        "exception": ("Incorrect format.\n"
                                      f"First message should be system, but got {first_message['role']}"),
                        }
            for message in messages[1:]:
                role = message['role']
                if role not in ('assistant', 'user'):
                    logger.warning(f"role should be system or user, but got {role}")
                    return {"idx": idx,
                            "status_code": None,
                            "messages": [],
                            "exception": f"Incorrect format.\nRole should be assistant or user, but got {role}"
                            }
            messages = normalize_messages(messages)
            last_status_code = None
            synthetic_responses = []
            for message in messages:
                role = message['role']
                if role == 'system':
                    synthetic_responses.append(process_system_prompt(message))
                elif role == 'user':
                    synthetic_responses.append(message)
                else:
                    data_with_inference_parameters = {"messages": synthetic_responses}
                    for key, value in data.items():
                        data_with_inference_parameters[key] = value
                    # replace the assistant content from the model
                    response: Response = _invoke_endpoint(url=url, key=endpoint_key,
                                                          data=data_with_inference_parameters)
                    last_status_code = response.status_code
                    if last_status_code != 200:
                        break
                    response_data = response.json()
<<<<<<< HEAD
                    # response content should be structured as below for a successful vllm response
                    prediction_result = response_data['choices'][0]["message"]["content"].strip()
=======
                    prediction_result = (
                        None if response.status_code != 200
                        # response content should be structured as below for a successful vllm response
                        else response_data['choices'][0]["message"]["content"].strip()
                    )
>>>>>>> 7520800f
                    synthetic_responses.append({'role': 'assistant', 'content': prediction_result})
            is_success = (last_status_code == 200)
            logger.info(f"Processing idx: {idx} - {is_success}")
            return {
                "idx": idx,
                "status_code": last_status_code,
                "messages": synthetic_responses,
                "exception": (f"Not able to generate synthetic response for all turns for idx: {idx}"
                              if not is_success
                              else
                              None),
            }
        except Exception as e:
            logger.error(f"idx: {idx}. exception: {e}")
            return {
                "idx": idx,
                "status_code": None,
                "messages": [],
                "exception": e,
            }

    def batch_process_data(input_file_path: Path, output_file_path: Path, batch_size: int) -> None:
        """Batch process data and do a bulk request to teacher model endpoint.

        Args:
            input_file_path (Path): Input data file path
            output_file_path (Path): Path to output directory
            batch_size (int): Input batch size for processing rows in train and validation dataset

        Raises:
            Exception: if success ratio is less than min_endpoint_success_ratio
        """
        train_df = pd.read_json(input_file_path, lines=True, chunksize=batch_size)
        total_rows = 0
        error_count = 0
        output_data = []
        error_map = {}
        ERROR = "error"

        for batch in train_df:
            total_rows += len(batch)
            futures = []

            with ThreadPoolExecutor() as executor:
                for idx, row in batch.iterrows():
                    messages = row.iloc[0]
                    request_data = {
                        "messages": messages,
                        **inference_params,
                    }
                    futures.append(
                        executor.submit(
                            process_request,
                            idx,
                            request_data,
                            teacher_model_endpoint_url,
                            teacher_model_endpoint_key
                        )
                    )

            # wait for results to complete
            future_results = {
                result["idx"]: result
                for result in [future.result() for future in as_completed(futures)]
            }

            idx = 0
            for idx, row in batch.iterrows():
                future_result = future_results.get(idx)
                if future_result is None:
                    logger.error(f"row {idx} not found in future_results")
                    error_map[ERROR] = error_map.get(ERROR, 0) + 1
                elif future_result['exception']:
                    logger.error(f"row {idx} failed with exception: {future_result['exception']}")
                    error_map[ERROR] = error_map.get(ERROR, 0) + 1
                elif future_result['status_code'] != 200:
                    logger.warning(f"row {idx} request status_code: {future_result['status_code']} != 200")
                    error_map[future_result['status_code']] = error_map.get(future_result['status_code'], 0) + 1
                else:
                    output_data.append({"messages": future_result['messages']})
            Path(output_file_path.parent).mkdir(exist_ok=True, parents=True)
            with open(output_file_path, 'w') as f:
                for entry in output_data:
                    f.write(json.dumps(entry) + '\n')

        if error_map:
            logger.info("Error summary. With key denoting non-200 status code or some other error.")
            for k, v in error_map.items():
                error_count += v
                logger.warning(f"{k} => {v}")

        success_ratio = float(total_rows - error_count) / total_rows
        logger.info(f"Success rate was {success_ratio} for {input_file_path}")
        if success_ratio < min_endpoint_success_ratio:
            msg = f"Success ratio for dataset {input_file_path}: {success_ratio} < {min_endpoint_success_ratio}."
            raise Exception(msg)

<<<<<<< HEAD
=======
    def batch_process_data(input_file_path: Path, output_file_path: Path, batch_size: int) -> None:
        """Batch process data and do a bulk request to teacher model endpoint.

        Args:
            input_file_path (Path): Input data file path
            output_file_path (Path): Path to output directory
            batch_size (int): Input batch size for processing rows in train and validation dataset

        Raises:
            Exception: if success ratio is less than min_endpoint_success_ratio
        """
        train_df = pd.read_json(input_file_path, lines=True, chunksize=batch_size)
        total_rows = 0
        error_count = 0
        output_data = []
        error_map = {}
        ERROR = "error"

        for batch in train_df:
            total_rows += len(batch)
            futures = []

            with ThreadPoolExecutor() as executor:
                for idx, row in batch.iterrows():
                    messages = row.iloc[0]
                    messages = replace_cot_system_message(messages) if enable_cot else messages
                    request_data = {
                        "messages": messages,
                        **inference_params,
                    }

                    futures.append(
                        executor.submit(
                            process_request,
                            idx,
                            enable_cot,
                            request_data,
                            teacher_model_endpoint_url,
                            teacher_model_endpoint_key
                        )
                    )

            # wait for results to complete
            future_results = {
                result["idx"]: result
                for result in [future.result() for future in as_completed(futures)]
            }

            idx = 0
            for idx, row in batch.iterrows():
                future_result = future_results.get(idx)
                if future_result['exception']:
                    logger.error(f"row {idx} failed with exception: {future_result['exception']}")
                    error_map[ERROR] = error_map.get(ERROR, 0) + 1
                elif future_result['status_code'] != 200:
                    logger.warning(f"row {idx} request status_code: {future_result['status_code']} != 200")
                    error_map[future_result['status_code']] = error_map.get(future_result['status_code'], 0) + 1
                else:
                    new_row = row.copy().iloc[0]
                    answer = future_result['text']

                    new_row.append(
                        {
                            "role": "assistant",
                            "content": answer,
                        }
                    )
                    output_data.append({"messages": new_row})

            Path(output_file_path.parent).mkdir(exist_ok=True, parents=True)
            with open(output_file_path, 'w') as f:
                for entry in output_data:
                    f.write(json.dumps(entry) + '\n')

        if error_map:
            logger.info("Error summary. With key donating non-200 status code or some other error.")
            for k, v in error_map.items():
                error_count += v
                logger.warning(f"{k} => {v}")

        success_ratio = float(total_rows - error_count) / total_rows
        logger.info(f"Success rate was {success_ratio} for {input_file_path}")
        if success_ratio < min_endpoint_success_ratio:
            msg = f"Success ratio for dataset {input_file_path}: {success_ratio} < {min_endpoint_success_ratio}."
            raise Exception(msg)
>>>>>>> 7520800f
    logger.info("Processing train file")

    batch_process_data(train_file_path, generated_train_file_path, request_batch_size)

    logger.info("Data generated and saved for train file")

    if validation_file_path:
        logger.info("Processing validation file")
        batch_process_data(validation_file_path, generated_validation_file_path, request_batch_size)
        logger.info("Data generated and saved for validation file")


def data_import(args: Namespace):
    """Copy the user data to output dir."""
    train_file_path = args.train_file_path
    validation_file_path = args.validation_file_path
    generated_train_file_path = args.generated_train_file_path
    generated_validation_file_path = args.generated_validation_file_path

    # add optional data-generator params
    teacher_model_endpoint_name = args.teacher_model_endpoint_name
    teacher_model_endpoint_url = args.teacher_model_endpoint_url
    teacher_model_endpoint_key = args.teacher_model_endpoint_key
    teacher_model_max_new_tokens = args.teacher_model_max_new_tokens
    teacher_model_temperature = args.teacher_model_temperature
    teacher_model_top_p = args.teacher_model_top_p
    teacher_model_frequency_penalty = args.teacher_model_frequency_penalty
    teacher_model_presence_penalty = args.teacher_model_presence_penalty
    teacher_model_stop = args.teacher_model_stop
    request_batch_size = args.request_batch_size
    min_endpoint_success_ratio = args.min_endpoint_success_ratio
    enable_cot_str = args.enable_chain_of_thought
    data_generation_task_type = args.data_generation_task_type

    # validate file formats
    _validate_file_paths_with_supported_formats([args.train_file_path, args.validation_file_path])
    logger.info("File format validation successful.")

    enable_cot = True if enable_cot_str.lower() == "true" else False
    mlclient_ws = get_workspace_mlclient()
    if not mlclient_ws:
        raise Exception("Could not create MLClient for current workspace")

    if teacher_model_endpoint_name:
        endpoint_details = get_endpoint_details(mlclient_ws, teacher_model_endpoint_name)
        teacher_model_endpoint_key = endpoint_details.get_endpoint_key()
        teacher_model_endpoint_url = endpoint_details.get_endpoint_url()
        teacher_model_asset_id = endpoint_details.get_deployed_model_id()
        validate_teacher_model_details(teacher_model_asset_id)

    if not teacher_model_endpoint_url:
        raise Exception("Endpoint URL is a requried parameter for data generation")

    if not teacher_model_endpoint_key:
        raise Exception("Endpoint key is a requried parameter for data generation")

    if teacher_model_top_p < 0 or teacher_model_top_p > 1:
        raise Exception(
            f"Invalid teacher_model_top_p. Value should be 0<=val<=1, but it is {teacher_model_top_p}")
    if teacher_model_temperature < 0 or teacher_model_temperature > 1:
        raise Exception(
            f"Invalid teacher_model_temperature. Value should be 0<=val<=1, but it is {teacher_model_temperature}")
    if min_endpoint_success_ratio < 0 or min_endpoint_success_ratio > 1:
        raise Exception(
            f"Invalid min_endpoint_success_ratio. Value should be 0<=val<=1, but it is {min_endpoint_success_ratio}")

    if request_batch_size <= 0 or request_batch_size > MAX_BATCH_SIZE:
        raise Exception(
            f"Invalid request_batch_size. Value should be 0<=val<={MAX_BATCH_SIZE}, but it is {request_batch_size}")

    inference_params = {
        MAX_NEW_TOKENS: teacher_model_max_new_tokens,
        TEMPERATURE: teacher_model_temperature,
        TOP_P: teacher_model_top_p
    }

    if teacher_model_frequency_penalty:
        inference_params[FREQUENCY_PENALTY] = teacher_model_frequency_penalty

    if teacher_model_presence_penalty:
        inference_params[PRESENCE_PENALTY] = teacher_model_presence_penalty

    if teacher_model_stop:
        inference_params[STOP_TOKEN] = teacher_model_stop

    if VLLM_CHAT_SCORE_PATH not in teacher_model_endpoint_url:
        teacher_model_endpoint_url += VLLM_CHAT_SCORE_PATH

    logger.info(f"Teacher Endpoint : {teacher_model_endpoint_url}")

    logger.info("Running data generation")
    generate_synthetic_data(
        teacher_model_endpoint_url=teacher_model_endpoint_url,
        teacher_model_endpoint_key=teacher_model_endpoint_key,
        inference_params=inference_params,
        request_batch_size=request_batch_size,
        min_endpoint_success_ratio=min_endpoint_success_ratio,
        enable_cot=enable_cot,
        generated_train_file_path=generated_train_file_path,
        generated_validation_file_path=generated_validation_file_path,
        train_file_path=train_file_path,
        data_generation_task_type=data_generation_task_type,
        validation_file_path=validation_file_path,
    )


@swallow_all_exceptions(time_delay=5)
def main():
    """Parse args and import model."""
    parser = get_parser()
    args, _ = parser.parse_known_args()

    set_logging_parameters(
        task_type="ChatCompletion",
        acft_custom_dimensions={
            LoggingLiterals.PROJECT_NAME: PROJECT_NAME,
            LoggingLiterals.PROJECT_VERSION_NUMBER: VERSION,
            LoggingLiterals.COMPONENT_NAME: COMPONENT_NAME
        },
        azureml_pkg_denylist_logging_patterns=LOGS_TO_BE_FILTERED_IN_APPINSIGHTS,
        log_level=logging.INFO,
    )

    data_import(args)


if __name__ == "__main__":
    main()<|MERGE_RESOLUTION|>--- conflicted
+++ resolved
@@ -272,24 +272,12 @@
         Returns:
         message: System message with updated content
         """
-<<<<<<< HEAD
         if enable_cot and data_generation_task_type != DataGenerationTaskType.CONVERSATION:
             cot_system_message = {'role': 'system', 'content': COT_SYSTEM_PROMPT}
             return cot_system_message
         else:
             return message
-=======
-        try:
-            response: Response = _invoke_endpoint(url=url, key=endpoint_key, data=data)
-            response_data = response.json()
-
-            # use jsonpath or regex to capture prediction result
-            prediction_result = (
-                None if response.status_code != 200
-                # response content should be structured as below for a successful vllm response
-                else response_data['choices'][0]["message"]["content"].strip()
-            )
->>>>>>> 7520800f
+
 
     def normalize_messages(messages: List[dict]):
         """Add dummy assistant turn if not present in the messages list.
@@ -320,10 +308,6 @@
             dict: result dictionary
         """
         try:
-<<<<<<< HEAD
-            logger.info(f"Processing idx: {idx}")
-=======
->>>>>>> 7520800f
             #  Basic validation for the input data
             messages = data.pop("messages", [])
             if not messages:  # empty messages
@@ -371,16 +355,8 @@
                     if last_status_code != 200:
                         break
                     response_data = response.json()
-<<<<<<< HEAD
                     # response content should be structured as below for a successful vllm response
                     prediction_result = response_data['choices'][0]["message"]["content"].strip()
-=======
-                    prediction_result = (
-                        None if response.status_code != 200
-                        # response content should be structured as below for a successful vllm response
-                        else response_data['choices'][0]["message"]["content"].strip()
-                    )
->>>>>>> 7520800f
                     synthetic_responses.append({'role': 'assistant', 'content': prediction_result})
             is_success = (last_status_code == 200)
             logger.info(f"Processing idx: {idx} - {is_success}")
@@ -477,101 +453,9 @@
         if success_ratio < min_endpoint_success_ratio:
             msg = f"Success ratio for dataset {input_file_path}: {success_ratio} < {min_endpoint_success_ratio}."
             raise Exception(msg)
-
-<<<<<<< HEAD
-=======
-    def batch_process_data(input_file_path: Path, output_file_path: Path, batch_size: int) -> None:
-        """Batch process data and do a bulk request to teacher model endpoint.
-
-        Args:
-            input_file_path (Path): Input data file path
-            output_file_path (Path): Path to output directory
-            batch_size (int): Input batch size for processing rows in train and validation dataset
-
-        Raises:
-            Exception: if success ratio is less than min_endpoint_success_ratio
-        """
-        train_df = pd.read_json(input_file_path, lines=True, chunksize=batch_size)
-        total_rows = 0
-        error_count = 0
-        output_data = []
-        error_map = {}
-        ERROR = "error"
-
-        for batch in train_df:
-            total_rows += len(batch)
-            futures = []
-
-            with ThreadPoolExecutor() as executor:
-                for idx, row in batch.iterrows():
-                    messages = row.iloc[0]
-                    messages = replace_cot_system_message(messages) if enable_cot else messages
-                    request_data = {
-                        "messages": messages,
-                        **inference_params,
-                    }
-
-                    futures.append(
-                        executor.submit(
-                            process_request,
-                            idx,
-                            enable_cot,
-                            request_data,
-                            teacher_model_endpoint_url,
-                            teacher_model_endpoint_key
-                        )
-                    )
-
-            # wait for results to complete
-            future_results = {
-                result["idx"]: result
-                for result in [future.result() for future in as_completed(futures)]
-            }
-
-            idx = 0
-            for idx, row in batch.iterrows():
-                future_result = future_results.get(idx)
-                if future_result['exception']:
-                    logger.error(f"row {idx} failed with exception: {future_result['exception']}")
-                    error_map[ERROR] = error_map.get(ERROR, 0) + 1
-                elif future_result['status_code'] != 200:
-                    logger.warning(f"row {idx} request status_code: {future_result['status_code']} != 200")
-                    error_map[future_result['status_code']] = error_map.get(future_result['status_code'], 0) + 1
-                else:
-                    new_row = row.copy().iloc[0]
-                    answer = future_result['text']
-
-                    new_row.append(
-                        {
-                            "role": "assistant",
-                            "content": answer,
-                        }
-                    )
-                    output_data.append({"messages": new_row})
-
-            Path(output_file_path.parent).mkdir(exist_ok=True, parents=True)
-            with open(output_file_path, 'w') as f:
-                for entry in output_data:
-                    f.write(json.dumps(entry) + '\n')
-
-        if error_map:
-            logger.info("Error summary. With key donating non-200 status code or some other error.")
-            for k, v in error_map.items():
-                error_count += v
-                logger.warning(f"{k} => {v}")
-
-        success_ratio = float(total_rows - error_count) / total_rows
-        logger.info(f"Success rate was {success_ratio} for {input_file_path}")
-        if success_ratio < min_endpoint_success_ratio:
-            msg = f"Success ratio for dataset {input_file_path}: {success_ratio} < {min_endpoint_success_ratio}."
-            raise Exception(msg)
->>>>>>> 7520800f
     logger.info("Processing train file")
-
     batch_process_data(train_file_path, generated_train_file_path, request_batch_size)
-
     logger.info("Data generated and saved for train file")
-
     if validation_file_path:
         logger.info("Processing validation file")
         batch_process_data(validation_file_path, generated_validation_file_path, request_batch_size)
