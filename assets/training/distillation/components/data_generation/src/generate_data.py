# Copyright (c) Microsoft Corporation.
# Licensed under the MIT License.

"""File containing function for FTaaS data import component."""

import json
import logging
import pandas as pd

import argparse
import requests
from argparse import Namespace
from requests import Response
from pathlib import Path
from typing import List, Optional

from azureml.acft.contrib.hf import VERSION, PROJECT_NAME
from azureml.acft.contrib.hf.nlp.constants.constants import LOGS_TO_BE_FILTERED_IN_APPINSIGHTS
from azureml.acft.common_components import get_logger_app, set_logging_parameters, LoggingLiterals
from azureml.acft.common_components.utils.error_handling.exceptions import ACFTValidationException
from azureml.acft.common_components.utils.error_handling.error_definitions import ACFTUserError
from azureml.acft.common_components.utils.error_handling.swallow_all_exceptions_decorator import (
    swallow_all_exceptions,
)
from azureml._common._error_definition.azureml_error import AzureMLError

from concurrent.futures import ThreadPoolExecutor, as_completed

from common.constants import (
    COMPONENT_NAME,
    COT_SYSTEM_PROMPT,
    DEFAULT_REQUEST_BATCH_SIZE,
    DEFAULT_SUCCESS_RATIO,
    DEFAULT_MAX_NEW_TOKENS,
    DEFAULT_TEMPERATURE,
    DEFAULT_TOP_P,
    FREQUENCY_PENALTY,
    PRESENCE_PENALTY,
    MAX_NEW_TOKENS,
    MAX_BATCH_SIZE,
    TEMPERATURE,
    TOP_P,
    STOP_TOKEN,
    SUPPORTED_FILE_FORMATS,
    VLLM_CHAT_SCORE_PATH,
    DataGenerationTaskType
)

from common.utils import (
    get_workspace_mlclient,
    get_endpoint_details,
    validate_teacher_model_details,
    retry,
    LogDuration
)


logger = get_logger_app("azureml.acft.contrib.hf.nlp.entry_point.data_import.data_import")


def get_parser():
    """
    Add arguments and returns the parser. Here we add all the arguments for all the tasks.

    Those arguments that are not relevant for the input task should be ignored.
    """
    parser = argparse.ArgumentParser(description="Model selector for hugging face models", allow_abbrev=False)

    # File I/O
    parser.add_argument(
        "--train_file_path",
        type=str,
        help="Input train file path",
    )

    parser.add_argument(
        "--validation_file_path",
        default=None,
        type=str,
        help="Input validation file path",
    )

    parser.add_argument(
        "--generated_train_file_path",
        type=Path,
        default=None,
        help="file to save the generated training data",
    )

    parser.add_argument(
        "--generated_validation_file_path",
        type=Path,
        default=None,
        help="file to save the generated validation data",
    )

    # add optional data-generator params
    parser.add_argument(
        "--teacher_model_endpoint_name",
        type=str,
        required=False,
        help="Teacher model endpoint name",
    )
    parser.add_argument(
        "--teacher_model_endpoint_url",
        type=str,
        required=False,
        help="Teacher model endpoint URL",
    )
    parser.add_argument(
        "--teacher_model_endpoint_key",
        type=str,
        required=False,
        help="Teacher model endpoint key",
    )
    parser.add_argument(
        "--teacher_model_max_new_tokens",
        type=int,
        required=False,
        default=DEFAULT_MAX_NEW_TOKENS,
        help="Teacher model max_tokens parameter",
    )
    parser.add_argument(
        "--teacher_model_temperature",
        type=float,
        required=False,
        default=DEFAULT_TEMPERATURE,
        help="Teacher model temperature parameter",
    )
    parser.add_argument(
        "--teacher_model_top_p",
        type=float,
        required=False,
        default=DEFAULT_TOP_P,
        help="Teacher model top-p parameter"
    )
    parser.add_argument(
        "--teacher_model_frequency_penalty",
        type=float,
        required=False,
        help="Teacher model frequency parameter"
    )
    parser.add_argument(
        "--teacher_model_presence_penalty",
        type=float,
        required=False,
        help="Teacher model presense penalty"
    )
    parser.add_argument(
        "--teacher_model_stop",
        type=str,
        required=False,
        help="Teacher model stop "
    )
    parser.add_argument(
        "--request_batch_size",
        type=int,
        default=DEFAULT_REQUEST_BATCH_SIZE,
        required=False,
        help="No of data records to process at a time.",
    )
    parser.add_argument(
        "--min_endpoint_success_ratio",
        type=float,
        required=False,
        default=DEFAULT_SUCCESS_RATIO,
        help=(
            f"The minimum value of "
            "(successful_requests / total_requests) required for classifying inference as successful. "
            "If (successful_requests / total_requests) < min_endpoint_success_ratio, "
            "the experiment will be marked as failed. "
            f"By default it is {DEFAULT_SUCCESS_RATIO}. "
            "(0 means all requests are allowed to fail while 1 means no request should fail.)"
        )
    )

    parser.add_argument(
        "--enable_chain_of_thought",
        type=str,
        required=False,
        default="false",
        help="This enables Chain of Thought"
    )

    parser.add_argument(
        "--data_generation_task_type",
        type=str,
        required=True,
        help="""Data generation task type. Supported values are:
            1. NLI: Generate Natural Language Inference data
            2. CONVERSATION: Generate conversational data (multi/single turn)
            3. NLU_QA: Generate Natural Language Understanding data for Question Answering data
            """,
        choices=[v.value for v in DataGenerationTaskType]
    )

    return parser


@retry(3)
def _invoke_endpoint(url: str, key: str, data: dict, log_entry: dict = {}) -> Response:
    """Invoke endpoint with payload data.

    Args:
        url (str): Endpoint URL
        key (str): Endpoint key
        data dict): Payload dictionary

    Returns:
        Response: Response from invocation
    """
    request_headers = {
        "Content-Type": "application/json",
        "Authorization": f"Bearer {key}"
    }

    log_message = f"Invoking teacher model endpoint ({log_entry})"
    with LogDuration(print_func=logger.info, label=log_message):
        response = requests.post(url, headers=request_headers, data=json.dumps(data))
        return response


def _validate_file_paths_with_supported_formats(file_paths: List[Optional[str]]):
    """Check if the file path is in the list of supported formats."""
    for file_path in file_paths:
        if file_path:
            file_suffix = Path(file_path).suffix.lower()
            file_ext = file_suffix.split('?')[0]
        if file_ext and file_ext not in SUPPORTED_FILE_FORMATS:
            raise ACFTValidationException._with_error(
                AzureMLError.create(
                    ACFTUserError,
                    pii_safe_message=(
                        f"{file_path} is not in list of supported file formats. "
                        f"Supported file formats: {SUPPORTED_FILE_FORMATS}"
                    )
                )
            )


def generate_synthetic_data(
    teacher_model_endpoint_url: str,
    teacher_model_endpoint_key: str,
    inference_params: dict,
    request_batch_size: int,
    min_endpoint_success_ratio: float,
    enable_cot: bool,
    generated_train_file_path: Path,
    generated_validation_file_path: Path,
    train_file_path: Path,
    data_generation_task_type: str,
    validation_file_path: Path = None
):
    """Generate and save synthentic data under output_dataset.

    Args:
        teacher_model_endpoint_url (str): Teacher model endpoint URL
        teacher_model_endpoint_key (str): Teacher model endpoint key
        inference_params (dict): Inference params to hit endpoint with
        request_batch_size (int): Input batch size for processing rows in train and validation dataset
        min_endpoint_success_ratio (float): Minimum success ratio below which run will be considered a failure
        enable_cot (bool): Enable Chain of Thought processing
        output_dataset (Path): Path to output directory
        train_file_path (Path): Train JSONL file path
        validation_file_path (Path, optional): Validation JSONL file path. Defaults to None.
    """
    def process_request(idx: str, enable_cot: bool, data: dict, url: str, endpoint_key: str) -> dict:
        """Process a single request.

        Args:
            idx (str): Row index in Input data.
            enable_cot (bool): If CoT is enabled
            data (dict): Payload dict
            url (str): Endpoint URL
            endpoint_key (str): key to authenticate endpoint request

        Returns:
            dict: result dictionary
        """
        try:
<<<<<<< HEAD
            timer = LogDuration(print_func=logger.info, label=f"Generating synthetic data for idx {idx}")
            with timer:
                logger.info(f"request_data: {repr(data)}")
                log_entry = {"idx": idx}
                response: Response = _invoke_endpoint(url=url, key=endpoint_key, data=data, log_entry=log_entry)
                logger.info(f"response_text: {response.text}")
                response_data = response.json()
                logger.info(f"JSON response: {response_data}")

                # use jsonpath or regex to capture prediction result
                prediction_result = (
                    None if response.status_code != 200
                    # response content should be structured as below for a successful vllm response
                    else response_data['choices'][0]["message"]["content"].strip()
                )
=======
            response: Response = _invoke_endpoint(url=url, key=endpoint_key, data=data)
            response_data = response.json()

            # use jsonpath or regex to capture prediction result
            prediction_result = (
                None if response.status_code != 200
                # response content should be structured as below for a successful vllm response
                else response_data['choices'][0]["message"]["content"].strip()
            )
>>>>>>> ffa59298

                if enable_cot:
                    # Try loading JSON answer and filter 'answer_choice'
                    # if JSON loading fails, exception will be caught
                    # And this specific row would not be part of generated data
                    prediction_result = json.loads(prediction_result)['answer_choice']

                return {
                    "idx": idx,
                    "status_code": response.status_code,
                    "text": prediction_result,
                    "exception": None,
                }
        except Exception as e:
            logger.error(f"idx: {idx}. exception: {e}")
            return {
                "idx": idx,
                "status_code": None,
                "text": None,
                "exception": e,
            }

    def process_conversational_request(idx: str, data: dict, url: str, endpoint_key: str):
        """Process a single conversational request.

        Args:
            idx (str): Row index in Input data.
            data (dict): Payload dict
            url (str): Endpoint URL
            endpoint_key (str): key to authenticate endpoint request

        Returns:
            dict: result dictionary
        """
        try:
            timer = LogDuration(print_func=logger.info, label=f"Generating synthetic data for all turns of conversation for idx {idx}")
            with timer:
                logger.info(f"request_data: {repr(data)}")
                #  Basic validation for the input data
                messages = data.pop("messages", [])
                if not messages:  # empty messages
                    return {
                        "idx": idx,
                        "status_code": None,
                        "messages": [],
                        "exception": "Empty messages"
                    }
                first_message = messages[0]
                if first_message['role'] != 'system':
                    logger.warning(f"First message should be system, but got {first_message['role']}")
                    return {"idx": idx,
                            "status_code": None,
                            "messages": [],
                            "exception": ("Incorrect format.\n"
                                        f"First message should be system, but got {first_message['role']}"),
                            }
<<<<<<< HEAD
                for message in messages[1:]:
                    role = message['role']
                    if role not in ('assistant', 'user'):
                        logger.warning(f"role should be system or user, but got {role}")
                        return {"idx": idx,
                                "status_code": None,
                                "messages": [],
                                "exception": f"Incorrect format.\nRole should be assistant or user, but got {role}"
                                }

                synthetic_responses = []
                for turn_id, message in messages:
                    role = message['role']
                    if role in ('system', 'user'):
                        synthetic_responses.append(message)
                    else:
                        data_with_inference_parameters = {"messages": synthetic_responses}
                        log_entry = {"idx": idx, "turn": turn_id}
                        for key, value in data.items():
                            data_with_inference_parameters[key] = value
                        # replace the assistant content from the model
                        response: Response = _invoke_endpoint(url=url, key=endpoint_key,
                                                            data=data_with_inference_parameters,
                                                            log_entry=log_entry)
                        if response.status_code != 200:
                            break
                        logger.info(f"response_text: {response.text}")
                        response_data = response.json()

                        logger.info(f"JSON response: {response_data}")
                        prediction_result = (
                            None if response.status_code != 200
                            # response content should be structured as below for a successful vllm response
                            else response_data['choices'][0]["message"]["content"].strip()
                        )
                        synthetic_responses.append({'role': 'assistant', 'content': prediction_result})
                return {
                    "idx": idx,
                    "status_code": response.status_code,
                    "messages": synthetic_responses,
                    "exception": (f"Not able to generate synthetic response for all turns for idx: {idx}"
                                if response.status_code != 200
                                else
                                None),
                }
=======

            synthetic_responses = []
            for message in messages:
                role = message['role']
                if role in ('system', 'user'):
                    synthetic_responses.append(message)
                else:
                    data_with_inference_parameters = {"messages": synthetic_responses}
                    for key, value in data.items():
                        data_with_inference_parameters[key] = value
                    # replace the assistant content from the model
                    response: Response = _invoke_endpoint(url=url, key=endpoint_key,
                                                          data=data_with_inference_parameters)
                    if response.status_code != 200:
                        break
                    response_data = response.json()
                    prediction_result = (
                        None if response.status_code != 200
                        # response content should be structured as below for a successful vllm response
                        else response_data['choices'][0]["message"]["content"].strip()
                    )
                    synthetic_responses.append({'role': 'assistant', 'content': prediction_result})
            return {
                "idx": idx,
                "status_code": response.status_code,
                "messages": synthetic_responses,
                "exception": (f"Not able to generate synthetic response for all turns for idx: {idx}"
                              if response.status_code != 200
                              else
                              None),
            }
>>>>>>> ffa59298
        except Exception as e:
            logger.error(f"idx: {idx}. exception: {e}")
            return {
                "idx": idx,
                "status_code": None,
                "messages": [],
                "exception": e,
            }

    def replace_cot_system_message(messages: List[dict]) -> List[dict]:
        # Replace the system message without changing the original messages list
        cot_system_message = {'role': 'system', 'content': COT_SYSTEM_PROMPT}
        return [(cot_system_message if message['role'] == 'system' else message) for message in messages]

    def batch_process_conversation_data(input_file_path: Path, output_file_path: Path, batch_size: int) -> None:
        """Batch process data and do a bulk request to teacher model endpoint.

        Args:
            input_file_path (Path): Input data file path
            output_file_path (Path): Path to output directory
            batch_size (int): Input batch size for processing rows in train and validation dataset

        Raises:
            Exception: if success ratio is less than min_endpoint_success_ratio
        """
        train_df = pd.read_json(input_file_path, lines=True, chunksize=batch_size)
        total_rows = 0
        error_count = 0
        output_data = []
        error_map = {}
        ERROR = "error"

        for batch in train_df:
            total_rows += len(batch)
            futures = []

            with ThreadPoolExecutor() as executor:
                for idx, row in batch.iterrows():
                    messages = row.iloc[0]
                    request_data = {
                        "messages": messages,
                        **inference_params,
                    }
                    futures.append(
                        executor.submit(
                            process_conversational_request,
                            idx,
                            request_data,
                            teacher_model_endpoint_url,
                            teacher_model_endpoint_key
                        )
                    )

            # wait for results to complete
            future_results = {
                result["idx"]: result
                for result in [future.result() for future in as_completed(futures)]
            }

            idx = 0
            for idx, row in batch.iterrows():
                future_result = future_results.get(idx)
                if future_result is None:
                    logger.error(f"row {idx} not found in future_results")
                    error_map[ERROR] = error_map.get(ERROR, 0) + 1
                elif future_result['exception']:
                    logger.error(f"row {idx} failed with exception: {future_result['exception']}")
                    error_map[ERROR] = error_map.get(ERROR, 0) + 1
                elif future_result['status_code'] != 200:
                    logger.warning(f"row {idx} request status_code: {future_result['status_code']} != 200")
                    error_map[future_result['status_code']] = error_map.get(future_result['status_code'], 0) + 1
                else:
                    output_data.append({"messages": future_result['messages']})
            Path(output_file_path.parent).mkdir(exist_ok=True, parents=True)
            with open(output_file_path, 'w') as f:
                for entry in output_data:
                    f.write(json.dumps(entry) + '\n')

        if error_map:
            logger.info("Error summary. With key denoting non-200 status code or some other error.")
            for k, v in error_map.items():
                error_count += v
                logger.warning(f"{k} => {v}")

        success_ratio = float(total_rows - error_count) / total_rows
        logger.info(f"Success rate was {success_ratio} for {input_file_path}")
        if success_ratio < min_endpoint_success_ratio:
            msg = f"Success ratio for dataset {input_file_path}: {success_ratio} < {min_endpoint_success_ratio}."
            raise Exception(msg)

    def batch_process_data(input_file_path: Path, output_file_path: Path, batch_size: int) -> None:
        """Batch process data and do a bulk request to teacher model endpoint.

        Args:
            input_file_path (Path): Input data file path
            output_file_path (Path): Path to output directory
            batch_size (int): Input batch size for processing rows in train and validation dataset

        Raises:
            Exception: if success ratio is less than min_endpoint_success_ratio
        """
        train_df = pd.read_json(input_file_path, lines=True, chunksize=batch_size)
        total_rows = 0
        error_count = 0
        output_data = []
        error_map = {}
        ERROR = "error"

        for batch in train_df:
            total_rows += len(batch)
            futures = []

            with ThreadPoolExecutor() as executor:
                for idx, row in batch.iterrows():
                    messages = row.iloc[0]
                    messages = replace_cot_system_message(messages) if enable_cot else messages
                    request_data = {
                        "messages": messages,
                        **inference_params,
                    }

                    futures.append(
                        executor.submit(
                            process_request,
                            idx,
                            enable_cot,
                            request_data,
                            teacher_model_endpoint_url,
                            teacher_model_endpoint_key
                        )
                    )

            # wait for results to complete
            future_results = {
                result["idx"]: result
                for result in [future.result() for future in as_completed(futures)]
            }

            idx = 0
            for idx, row in batch.iterrows():
                future_result = future_results.get(idx)
                logger.info(future_result)
                if future_result['exception']:
                    logger.error(f"row {idx} failed with exception: {future_result['exception']}")
                    error_map[ERROR] = error_map.get(ERROR, 0) + 1
                elif future_result['status_code'] != 200:
                    logger.warning(f"row {idx} request status_code: {future_result['status_code']} != 200")
                    error_map[future_result['status_code']] = error_map.get(future_result['status_code'], 0) + 1
                else:
                    new_row = row.copy().iloc[0]
                    answer = future_result['text']

                    new_row.append(
                        {
                            "role": "assistant",
                            "content": answer,
                        }
                    )
                    output_data.append({"messages": new_row})

            Path(output_file_path.parent).mkdir(exist_ok=True, parents=True)
            with open(output_file_path, 'w') as f:
                for entry in output_data:
                    f.write(json.dumps(entry) + '\n')

        if error_map:
            logger.info("Error summary. With key donating non-200 status code or some other error.")
            for k, v in error_map.items():
                error_count += v
                logger.warning(f"{k} => {v}")

        success_ratio = float(total_rows - error_count) / total_rows
        logger.info(f"Success rate was {success_ratio} for {input_file_path}")
        if success_ratio < min_endpoint_success_ratio:
            msg = f"Success ratio for dataset {input_file_path}: {success_ratio} < {min_endpoint_success_ratio}."
            raise Exception(msg)
    logger.info("Processing train file")

    training_timer = LogDuration(print_func=logger.info, label=f"Batch processing training data with size {request_batch_size}")
    with training_timer:
        if data_generation_task_type == DataGenerationTaskType.CONVERSATION:
            batch_process_conversation_data(train_file_path, generated_train_file_path, request_batch_size)
        else:
            batch_process_data(train_file_path, generated_train_file_path, request_batch_size)

    logger.info("Data generated and saved for train file")

    if validation_file_path:
        logger.info("Processing validation file")
        validation_timer = LogDuration(print_func=logger.info, label=f"Batch processing validation data with size {request_batch_size}")
        with validation_timer:
            if data_generation_task_type == DataGenerationTaskType.CONVERSATION:
                batch_process_conversation_data(validation_file_path, generated_validation_file_path, request_batch_size)
            else:
                batch_process_data(validation_file_path, generated_validation_file_path, request_batch_size)
        logger.info("Data generated and saved for validation file")


def data_import(args: Namespace):
    """Copy the user data to output dir."""
    train_file_path = args.train_file_path
    validation_file_path = args.validation_file_path
    generated_train_file_path = args.generated_train_file_path
    generated_validation_file_path = args.generated_validation_file_path

    # add optional data-generator params
    teacher_model_endpoint_name = args.teacher_model_endpoint_name
    teacher_model_endpoint_url = args.teacher_model_endpoint_url
    teacher_model_endpoint_key = args.teacher_model_endpoint_key
    teacher_model_max_new_tokens = args.teacher_model_max_new_tokens
    teacher_model_temperature = args.teacher_model_temperature
    teacher_model_top_p = args.teacher_model_top_p
    teacher_model_frequency_penalty = args.teacher_model_frequency_penalty
    teacher_model_presence_penalty = args.teacher_model_presence_penalty
    teacher_model_stop = args.teacher_model_stop
    request_batch_size = args.request_batch_size
    min_endpoint_success_ratio = args.min_endpoint_success_ratio
    enable_cot_str = args.enable_chain_of_thought
    data_generation_task_type = args.data_generation_task_type

    # validate file formats
    _validate_file_paths_with_supported_formats([args.train_file_path, args.validation_file_path])
    logger.info("File format validation successful.")

    enable_cot = True if enable_cot_str.lower() == "true" else False
    mlclient_ws = get_workspace_mlclient()
    if not mlclient_ws:
        raise Exception("Could not create MLClient for current workspace")

    if teacher_model_endpoint_name:
        endpoint_details = get_endpoint_details(mlclient_ws, teacher_model_endpoint_name)
        teacher_model_endpoint_key = endpoint_details.get_endpoint_key()
        teacher_model_endpoint_url = endpoint_details.get_endpoint_url()
        teacher_model_asset_id = endpoint_details.get_deployed_model_id()
        validate_teacher_model_details(teacher_model_asset_id)

    if not teacher_model_endpoint_url:
        raise Exception("Endpoint URL is a requried parameter for data generation")

    if not teacher_model_endpoint_key:
        raise Exception("Endpoint key is a requried parameter for data generation")

    if teacher_model_top_p < 0 or teacher_model_top_p > 1:
        raise Exception(
            f"Invalid teacher_model_top_p. Value should be 0<=val<=1, but it is {teacher_model_top_p}")
    if teacher_model_temperature < 0 or teacher_model_temperature > 1:
        raise Exception(
            f"Invalid teacher_model_temperature. Value should be 0<=val<=1, but it is {teacher_model_temperature}")
    if min_endpoint_success_ratio < 0 or min_endpoint_success_ratio > 1:
        raise Exception(
            f"Invalid min_endpoint_success_ratio. Value should be 0<=val<=1, but it is {min_endpoint_success_ratio}")

    if request_batch_size <= 0 or request_batch_size > MAX_BATCH_SIZE:
        raise Exception(
            f"Invalid request_batch_size. Value should be 0<=val<={MAX_BATCH_SIZE}, but it is {request_batch_size}")

    inference_params = {
        MAX_NEW_TOKENS: teacher_model_max_new_tokens,
        TEMPERATURE: teacher_model_temperature,
        TOP_P: teacher_model_top_p
    }

    if teacher_model_frequency_penalty:
        inference_params[FREQUENCY_PENALTY] = teacher_model_frequency_penalty

    if teacher_model_presence_penalty:
        inference_params[PRESENCE_PENALTY] = teacher_model_presence_penalty

    if teacher_model_stop:
        inference_params[STOP_TOKEN] = teacher_model_stop

    if VLLM_CHAT_SCORE_PATH not in teacher_model_endpoint_url:
        teacher_model_endpoint_url += VLLM_CHAT_SCORE_PATH

    logger.info(f"Teacher Endpoint : {teacher_model_endpoint_url}")

    logger.info("Running data generation")
    generate_synthetic_data(
        teacher_model_endpoint_url=teacher_model_endpoint_url,
        teacher_model_endpoint_key=teacher_model_endpoint_key,
        inference_params=inference_params,
        request_batch_size=request_batch_size,
        min_endpoint_success_ratio=min_endpoint_success_ratio,
        enable_cot=enable_cot,
        generated_train_file_path=generated_train_file_path,
        generated_validation_file_path=generated_validation_file_path,
        train_file_path=train_file_path,
        data_generation_task_type=data_generation_task_type,
        validation_file_path=validation_file_path,
    )


@swallow_all_exceptions(time_delay=5)
def main():
    """Parse args and import model."""
    parser = get_parser()
    args, _ = parser.parse_known_args()

    set_logging_parameters(
        task_type="ChatCompletion",
        acft_custom_dimensions={
            LoggingLiterals.PROJECT_NAME: PROJECT_NAME,
            LoggingLiterals.PROJECT_VERSION_NUMBER: VERSION,
            LoggingLiterals.COMPONENT_NAME: COMPONENT_NAME
        },
        azureml_pkg_denylist_logging_patterns=LOGS_TO_BE_FILTERED_IN_APPINSIGHTS,
        log_level=logging.INFO,
    )

    logger.info(args)
    data_import(args)


if __name__ == "__main__":
    main()<|MERGE_RESOLUTION|>--- conflicted
+++ resolved
@@ -278,15 +278,10 @@
             dict: result dictionary
         """
         try:
-<<<<<<< HEAD
             timer = LogDuration(print_func=logger.info, label=f"Generating synthetic data for idx {idx}")
             with timer:
-                logger.info(f"request_data: {repr(data)}")
-                log_entry = {"idx": idx}
-                response: Response = _invoke_endpoint(url=url, key=endpoint_key, data=data, log_entry=log_entry)
-                logger.info(f"response_text: {response.text}")
+                response: Response = _invoke_endpoint(url=url, key=endpoint_key, data=data)
                 response_data = response.json()
-                logger.info(f"JSON response: {response_data}")
 
                 # use jsonpath or regex to capture prediction result
                 prediction_result = (
@@ -294,17 +289,6 @@
                     # response content should be structured as below for a successful vllm response
                     else response_data['choices'][0]["message"]["content"].strip()
                 )
-=======
-            response: Response = _invoke_endpoint(url=url, key=endpoint_key, data=data)
-            response_data = response.json()
-
-            # use jsonpath or regex to capture prediction result
-            prediction_result = (
-                None if response.status_code != 200
-                # response content should be structured as below for a successful vllm response
-                else response_data['choices'][0]["message"]["content"].strip()
-            )
->>>>>>> ffa59298
 
                 if enable_cot:
                     # Try loading JSON answer and filter 'answer_choice'
@@ -361,7 +345,6 @@
                             "exception": ("Incorrect format.\n"
                                         f"First message should be system, but got {first_message['role']}"),
                             }
-<<<<<<< HEAD
                 for message in messages[1:]:
                     role = message['role']
                     if role not in ('assistant', 'user'):
@@ -373,7 +356,7 @@
                                 }
 
                 synthetic_responses = []
-                for turn_id, message in messages:
+                for turn_id, message in enumerate(messages):
                     role = message['role']
                     if role in ('system', 'user'):
                         synthetic_responses.append(message)
@@ -388,10 +371,7 @@
                                                             log_entry=log_entry)
                         if response.status_code != 200:
                             break
-                        logger.info(f"response_text: {response.text}")
                         response_data = response.json()
-
-                        logger.info(f"JSON response: {response_data}")
                         prediction_result = (
                             None if response.status_code != 200
                             # response content should be structured as below for a successful vllm response
@@ -407,39 +387,6 @@
                                 else
                                 None),
                 }
-=======
-
-            synthetic_responses = []
-            for message in messages:
-                role = message['role']
-                if role in ('system', 'user'):
-                    synthetic_responses.append(message)
-                else:
-                    data_with_inference_parameters = {"messages": synthetic_responses}
-                    for key, value in data.items():
-                        data_with_inference_parameters[key] = value
-                    # replace the assistant content from the model
-                    response: Response = _invoke_endpoint(url=url, key=endpoint_key,
-                                                          data=data_with_inference_parameters)
-                    if response.status_code != 200:
-                        break
-                    response_data = response.json()
-                    prediction_result = (
-                        None if response.status_code != 200
-                        # response content should be structured as below for a successful vllm response
-                        else response_data['choices'][0]["message"]["content"].strip()
-                    )
-                    synthetic_responses.append({'role': 'assistant', 'content': prediction_result})
-            return {
-                "idx": idx,
-                "status_code": response.status_code,
-                "messages": synthetic_responses,
-                "exception": (f"Not able to generate synthetic response for all turns for idx: {idx}"
-                              if response.status_code != 200
-                              else
-                              None),
-            }
->>>>>>> ffa59298
         except Exception as e:
             logger.error(f"idx: {idx}. exception: {e}")
             return {
