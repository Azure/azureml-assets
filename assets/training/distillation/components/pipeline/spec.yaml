--- conflicted
+++ resolved
@@ -149,21 +149,15 @@
       - NLI
       - CONVERSATION
       - NLU_QA
-<<<<<<< HEAD
       - MATH
-=======
       - SUMMARIZATION
->>>>>>> 1c6dba98
     description: >
       Data generation task type. Supported values are:
       1. NLI: Generate Natural Language Inference data
       2. CONVERSATION: Generate conversational data (multi/single turn)
       3. NLU_QA: Generate Natural Language Understanding data for Question Answering data
-<<<<<<< HEAD
       4. MATH: Generate Math data for numerical responses
-=======
-      4. SUMMARIZATION: Generate Key Summary for an Article
->>>>>>> 1c6dba98
+      5. SUMMARIZATION: Generate Key Summary for an Article
 
   # ########################### Finetuning Component ########################### #
 
