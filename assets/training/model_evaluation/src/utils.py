# Copyright (c) Microsoft Corporation.
# Licensed under the MIT License.

"""Model Evaluation utilities."""
import constants
import numpy as np
import pandas as pd
import pickle
import os
import sys
import argparse
import json
import openai
import glob
import tempfile
from typing import Union

from constants import (
    TASK, ForecastingConfigContract, ArgumentLiterals, SupportedFileExtensions, OpenAIConstants
)
from workspace_utils import (get_connection_by_id_v2,
                             workspace_connection_to_credential,
                             get_target_from_connection,
                             get_metadata_from_connection)
from logging_utilities import get_logger, log_traceback
from mltable import DataType, from_json_lines_files, load
from task_factory.base import BasePredictor
from task_factory.tabular.classification import TabularClassifier
from task_factory.text.classification import TextClassifier
from task_factory.tabular.regression import TabularRegressor
from task_factory.tabular.forecast import TabularForecast
# from task_factory.text.regression import TextRegressor
from task_factory.text.ner import TextNerPredictor
from task_factory.text.qna import QnAPredictor
from task_factory.text.summarization import Summarizer
from task_factory.text.translation import Translator
from task_factory.text.text_generation import TextGenerator
from task_factory.text.fill_mask import FillMask
from task_factory.text.chat_completion import ChatCompletion
from task_factory.image.classification import ImageMulticlassClassifier, ImageMultilabelClassifier
from task_factory.image.generation import ImageGenerationPredictor
from task_factory.image.od_is import ImageOdIsPredictor
from evaluators.evaluators import EvaluatorFactory
from logging_utilities import current_run, get_azureml_exception
from azureml.metrics import _scoring_utilities, constants as metrics_constants
from mlflow.models import Model
from mlflow.models.evaluation.artifacts import JsonEvaluationArtifact
import azureml.evaluate.mlflow as aml_mlflow
from azureml.evaluate.mlflow.models.evaluation import EvaluationResult
from run_utils import TestRun
from image_constants import ImageDataFrameParams
from error_definitions import (
    BadRegressionData,
    MetricsLoggingError,
    BadInputData,
    ArgumentParsingError,
    BadEvaluationConfigFile,
    BadEvaluationConfigParam,
    EmptyInputData,
    FilteringDataError,
    BadFeatureColumnData,
)
from exceptions import (
    DataValidationException,
    DataLoaderException,
    ComputeMetricsException,
    ModelEvaluationException,
    ArgumentValidationException,
)

logger = get_logger(name=__name__)


class ArgumentParser(argparse.ArgumentParser):
    """Model Evaluation Custom Argument.

    Args:
        argparse.ArgumentParser (_type_): _description_
    """

    def error(self, message):
        """Override ArgumentParser internal error call."""
        self.print_usage(sys.stderr)
        args = {'prog': self.prog, 'message': message}
        message = '%(prog)s: error: %(message)s' % args
        exception = get_azureml_exception(ArgumentValidationException, ArgumentParsingError, None, error=message)
        log_traceback(exception, logger)
        raise exception


def assert_and_raise(condition, exception_cls, error_cls, **message_kwargs):
    """Assert condition and raise the error if false.

    Args:
        condition (_type_): _description_
        exception_cls (_type_): _description_

    Raises:
        exception: _description_
    """
    if not condition:
        exception = get_azureml_exception(exception_cls, error_cls, None, **message_kwargs)
        log_traceback(exception, logger)
        raise exception


def get_task_from_model(model_uri):
    """Get task type from model config.

    Args:
        model_uri (_type_): _description_

    Returns:
        _type_: _description_
    """
    mlflow_model = aml_mlflow.models.Model.load(model_uri)
    task_type = ""
    if "hftransformers" in mlflow_model.flavors:
        if "task_type" in mlflow_model.flavors["hftransformers"]:
            task_type = mlflow_model.flavors["hftransformers"]["task_type"]
            if task_type.startswith("translation"):
                task_type = constants.TASK.TRANSLATION
    return task_type


def filter_pipeline_params(evaluation_config, model_flavor="", predictor: BasePredictor = None):
    """Filter Pipeline params in evaluation_config.

    Args:
        evaluation_config (_type_): _description_
        model_flavor (_type_): _description_
        predictor (_type_): _description_

    Returns:
        _type_: _description_
    """
    if model_flavor == constants.MODEL_FLAVOR.TRANSFORMERS:
        params_schema = Model.load(predictor.model_uri).get_params_schema() or []
        model_params = set(param.name for param in params_schema)
        allowed_params = {*constants.ALLOWED_PIPELINE_HF_PARAMS, *model_params}

        filtered_params = dict(evaluation_config)
        oss_params = filtered_params.pop(constants.AllowedPipelineParams.PARAMS, dict())

        tokenizer_config = {
            **filtered_params.pop(constants.AllowedPipelineParams.TOKENIZER_CONFIG, dict()),
            **oss_params.pop(constants.AllowedPipelineParams.TOKENIZER_CONFIG, dict())
        }
        generator_config = {
            **filtered_params.pop(constants.AllowedPipelineParams.GENERATOR_CONFIG, dict()),
            **oss_params.pop(constants.AllowedPipelineParams.GENERATOR_CONFIG, dict())
        }
        model_kwargs = {
            **filtered_params.pop(constants.AllowedPipelineParams.MODEL_KWARGS, dict()),
            **oss_params.pop(constants.AllowedPipelineParams.MODEL_KWARGS, dict())
        }
        pipeline_init_args = {
            **filtered_params.pop(constants.AllowedPipelineParams.PIPELINE_INIT_ARGS, dict()),
            **oss_params.pop(constants.AllowedPipelineParams.PIPELINE_INIT_ARGS, dict())
        }
        filtered_params = {
            **filtered_params, **oss_params, **tokenizer_config, **generator_config, **model_kwargs,
            **pipeline_init_args
        }
        filtered_params = {key: value for key, value in filtered_params.items() if key in allowed_params}
        filtered_params = {"params": filtered_params}  # Transformers currently accepts dict and not **kwargs
    else:
        filtered_params = {
            key: value for key, value in evaluation_config.items() if key in constants.ALLOWED_PIPELINE_HF_PARAMS
        }
    return filtered_params


def load_transformer(filename):
    """Load y transformer.

    Args:
        filename (_type_): _description_

    Raises:
        DataValidationException: _description_

    Returns:
        _type_: _description_
    """
    try:
        with open(filename, "rb") as f:
            y_transformer = pickle.load(f)
    except Exception as e:
        error_message = "Not able to load y_transformer. Check file format."
        exception = get_azureml_exception(DataValidationException, BadEvaluationConfigParam, e, error=repr(e))
        log_traceback(exception, logger, error_message)
        raise exception
    return y_transformer


def _log_metrics(metrics, artifacts):
    """Log metrics and artifacts to current run.

    Args:
        metrics (_type_): _description_
        artifacts (_type_): _description_

    Raises:
        ModelEvaluationException: _description_
    """
    table_scores = {}
    nonscalar_scores = {}
    list_metrics = [metrics_constants.Metric.FMPerplexity]
    run = current_run.run
    list_scores = {}
    classwise_scores = {}

    for name, score in artifacts.items():
        if score is None:
            logger.warning("Empty score for {}. Skipping.".format(name))
            continue
        elif _scoring_utilities.is_table_metric(name) or name in metrics_constants.Metric.QA_GPT_METRICS_SET \
                or name == metrics_constants.Metric.BERTScore:
            table_scores[name] = score
        elif name in list_metrics:
            try:
                list_scores[name] = list(score)
                if name == metrics_constants.Metric.FMPerplexity:
                    metrics["mean_" + name] = np.mean(score)
            except TypeError:
                logger.warning(f"{name} is not of type list.")
        elif name in metrics_constants.Metric.NONSCALAR_FULL_SET or \
                name in metrics_constants.FULL_NONSCALAR_SET:
            nonscalar_scores[name] = score
        elif name in metrics_constants.TrainingResultsType.ALL_TIME:
            # Filter out time metrics as we do not log these
            pass
        elif name in metrics_constants.FULL_CLASSWISE_SET:
            classwise_scores[name] = score
        else:
            logger.warning("Unknown metric {}. Will not log.".format(name))

    try:
        # Log the scalar metrics. (Currently, these are stored in CosmosDB)
        for name, score in metrics.items():
            if isinstance(score, list):
                list_scores[name] = list(score)
                continue
            run.log(name, score)

        for name, score in table_scores.items():
            if name == metrics_constants.Metric.BERTScore:
                for k, v in score.items():
                    if not isinstance(v, np.ndarray) and not isinstance(v, list):
                        continue
                    x, y = np.histogram(v, bins=10)
                    # TODO: check if we need to look in different keys for precision, recall and f1
                    x = np.array(x).tolist()
                    y = np.array(y).tolist()

                    run.log_table("Bert F1 Score", value={"_score": json.dumps(list(y)[1:]),
                                                          "count": json.dumps(list(x))})

                    x, y = np.histogram(v, bins=10)
                    x = np.array(x).tolist()
                    y = np.array(y).tolist()

                    run.log_table("Bert Precision", value={"_score": json.dumps(list(y)[1:]),
<<<<<<< HEAD
                                                          "count": json.dumps(list(x))})
=======
                                                           "count": json.dumps(list(x))})
>>>>>>> 09e1ce62

                    x, y = np.histogram(v, bins=10)
                    x = np.array(x).tolist()
                    y = np.array(y).tolist()

                    run.log_table("Bert Recall", value={"_score": json.dumps(list(y)[1:]),
<<<<<<< HEAD
                                                          "count": json.dumps(list(x))})
=======
                                                        "count": json.dumps(list(x))})
>>>>>>> 09e1ce62
            elif name in metrics_constants.Metric.QA_GPT_METRICS_SET:
                try:
                    if not isinstance(score, list) and not isinstance(score, np.ndarray):
                        logger.warning(f"{name} is not an iterable. \nValue: {score}")
                        continue
                    int_score = [int(i) for i in score]
                    counts = [0]*5
                    for i in int_score:
                        counts[i-1] += 1
                    cur_score = {
                        "_rating": [i for i in range(1, 6)],
                        "count": counts
                    }
                    run.log_table(name, cur_score)
                except Exception as e:
                    if (isinstance(score, list) or isinstance(score, np.ndarray)) and len(score) > 0:
                        exception_cls_name = score[0]
                        logger.warning(f"Ignoring metric: {name}\n Computation Failed due to: {exception_cls_name}")
                    else:
                        logger.warning(f"Ignoring metric: {name}\n Logging Failed due to: {repr(e)}")
            else:
                run.log_table(name, score)

        # for name, score in list_scores.items():
        #     # TODO: Add checks for logging longer lists
        #     pass
        #     # run.log_list(name, score)

        # Log the non-scalar metrics. (Currently, these are all artifact-based.)
        for name, score in nonscalar_scores.items():
            if name == metrics_constants.Metric.AccuracyTable:
                run.log_accuracy_table(name, score)
            elif name in metrics_constants.Metric.IMAGE_LEVEL_BINARY_CLASSIFIER_METRICS:
                run.log_table(name, score)
            elif name == metrics_constants.Metric.ConfusionMatrix:
                run.log_confusion_matrix(name, score)
            elif name == metrics_constants.Metric.CONFUSION_MATRICES_PER_SCORE_THRESHOLD:
                for key, confusion_matrix in score.items():
                    run.log_confusion_matrix(key, confusion_matrix)
            elif name == metrics_constants.Metric.Residuals:
                run.log_residuals(name, score)
            elif name == metrics_constants.Metric.PredictedTrue:
                run.log_predictions(name, score)
            elif name in metrics_constants.Metric.NONSCALAR_FORECAST_SET:
                # Filter out non-scalar forecasting metrics as we do not log these yet
                pass
            else:
                logger.warning("Unsupported non-scalar metric {}. Will not log.".format(name))

        # Log the classwise metrics. (Currently, these are all artifact-based.)
        for name, score in classwise_scores.items():
            try:
                if name == metrics_constants.Metric.PER_LABEL_METRICS:
                    for metrics in score.values():
                        run.log_table(name, metrics)
                else:
                    logger.warning("Unsupported non-scalar metric {}. Will not log.".format(name))
            except Exception:  # TODO
                e = ModelEvaluationException(f"Failed to log classwise metric {name} with value {score}")
                log_traceback(e, logger)
                raise e
    except Exception as e:
        exception = get_azureml_exception(ComputeMetricsException, MetricsLoggingError, e, wrap_azureml_ex=False,
                                          metric_name=name, error=repr(e))
        log_traceback(exception, logger)
        raise exception


def evaluate_predictions(y_test, y_pred, y_pred_proba, task_type, metrics_config, X_test=None,
                         input_column_names=None, is_multiple_ground_truth=False, **kwargs):
    """Compute metrics mode method.

    Args:
        y_test (_type_): _description_
        y_pred (_type_): _description_
        y_pred (_type_) : _description_
        task_type (_type_): _description_
        metrics_config (_type_): _description_
        X_test (_type_): _description_

    Returns:
        _type_: _description_
    """
    evaluator = EvaluatorFactory().get_evaluator(task_type, metrics_config)
    res = evaluator.evaluate(y_test, y_pred, y_pred_proba=y_pred_proba, X_test=X_test,
                             input_column_names=input_column_names,
                             is_multiple_ground_truth=is_multiple_ground_truth, **kwargs)
    metrics = res[metrics_constants.Metric.Metrics]
    artifacts = res[metrics_constants.Metric.Artifacts]
    _log_metrics(metrics, artifacts)
    keys = artifacts.keys()
    for k in keys:
        json_content = artifacts[k]
        json_artifact = JsonEvaluationArtifact(uri=aml_mlflow.get_artifact_uri(k), content=json_content)
        artifacts[k] = json_artifact
    result = EvaluationResult(metrics=metrics, artifacts=artifacts)

    return result


def get_predictor(task):
    """Get predictor.

    Args:
        task (_type_): _description_

    Returns:
        _type_: _description_
    """
    predictor_map = {
        TASK.CLASSIFICATION: TabularClassifier,
        TASK.CLASSIFICATION_MULTILABEL: TabularClassifier,
        TASK.TEXT_CLASSIFICATION: TextClassifier,
        TASK.TEXT_CLASSIFICATION_MULTILABEL: TextClassifier,
        TASK.REGRESSION: TabularRegressor,
        TASK.NER: TextNerPredictor,
        TASK.QnA: QnAPredictor,
        TASK.SUMMARIZATION: Summarizer,
        TASK.TRANSLATION: Translator,
        TASK.TEXT_GENERATION: TextGenerator,
        TASK.FILL_MASK: FillMask,
        TASK.CHAT_COMPLETION: ChatCompletion,
        TASK.FORECASTING: TabularForecast,
        TASK.IMAGE_CLASSIFICATION: ImageMulticlassClassifier,
        TASK.IMAGE_CLASSIFICATION_MULTILABEL: ImageMultilabelClassifier,
        TASK.IMAGE_OBJECT_DETECTION: ImageOdIsPredictor,
        TASK.IMAGE_INSTANCE_SEGMENTATION: ImageOdIsPredictor,
        TASK.IMAGE_GENERATION: ImageGenerationPredictor,
    }
    return predictor_map.get(task)


class ArgumentsSet:
    """Argument Set fetcher for given tasks."""

    def __init__(self, task_type) -> None:
        """__init__.

        Args:
            task_type (_type_): _description_
        """
        self.args_set = {}
        if task_type in constants.CLASSIFICATION_SET:
            self.args_set = self.classification
        if task_type == TASK.REGRESSION:
            self.args_set = self.regression
        if task_type == TASK.NER:
            self.args_set = self.text_ner
        if task_type == TASK.SUMMARIZATION:
            self.args_set = self.text_summarization
        if task_type == TASK.TRANSLATION:
            self.args_set = self.text_translation
        if task_type == TASK.QnA:
            self.args_set = self.qna
        if task_type == TASK.TEXT_GENERATION:
            self.args_set = self.text_generation
        if task_type == TASK.FILL_MASK:
            self.args_set = self.fill_mask
        if task_type == TASK.FORECASTING:
            self.args_set = self.forecasting
        if task_type in [TASK.IMAGE_OBJECT_DETECTION, TASK.IMAGE_INSTANCE_SEGMENTATION]:
            self.args_set = self.image_od_is
        if task_type == TASK.IMAGE_CLASSIFICATION:
            self.args_set = self.image_classification
        if task_type == TASK.IMAGE_CLASSIFICATION_MULTILABEL:
            self.args_set = self.image_classification_multilabel

    @property
    def classification(self):
        """Classification arguments.

        Returns:
            _type_: _description_
        """
        args_map = {
            "metrics": "list(val)",
            "class_labels": "np.asarray(val)",
            "train_labels": "np.asarray(val)",
            "sample_weight": "np.asarray(val)",
            "y_transformer": "load_transformer(val)",
            "use_binary": "bool(val)",
            "enable_metric_confidence": "bool(val)",
            "multilabel": "bool(val)",
            "positive_label": "pass",
            "confidence_metrics": "list(val)"
        }
        return args_map

    @property
    def regression(self):
        """Regression Arguments.

        Returns:
            _type_: _description_
        """
        args_map = {
            "metrics": "list(val)",
            "y_max": "np.asarray(val)",
            "y_min": "np.asarray(val)",
            "y_std": "np.asarray(val)",
            "bin_info": "dict(val)",
            "sample_weight": "np.asarray(val)",
            "enable_metric_confidence": "bool(val)",
            "confidence_metrics": "list(val)"
        }
        return args_map

    @property
    def text_ner(self):
        """Text NER arguments.

        Returns:
            _type_: _description_
        """
        args_map = {
            "metrics": "list(val)",
            "train_label_list": "list(val)"
        }
        return args_map

    @property
    def text_summarization(self):
        """Text Summarization arguments.

        Return:
            _type_: _description_
        """
        args_map = {
            "metrics": "list(val)",
            "aggregator": "bool(val)",
            "stemmer": "bool(val)"
        }
        return args_map

    @property
    def text_translation(self):
        """Text Translation arguments.

        Return:
            _type_: _description_
        """
        args_map = {
            "metrics": "list(val)",
            "smoothing": "bool(val)",
            "source_lang": "str(val)",
            "target_lang": "str(val)"
        }
        return args_map

    @property
    def text_generation(self):
        """Text Generation arguments.

        Return:
            _type_: _description_
        """
        args_map = {
            "metrics": "list(val)",
            "smoothing": "bool(val)",
            "aggregator": "bool(val)",
            "stemmer": "bool(val)",
            "sub_task": "str(val)",
            "allow_code_eval": "bool(val)",
            "no_of_candidates": "list(val)",
            "num_workers": "int(val)",
            "timeout": "int(val)"
        }
        return args_map

    @property
    def qna(self):
        """Question Answering arguments.

        Return:
            _type_: _description_
        """
        args_map = {
            "metrics": "list(val)",
            "regexes_to_ignore": "list(val)",
            "ignore_case": "bool(val)",
            "ignore_punctuation": "bool(val)",
            "ignore_numbers": "bool(val)"
        }
        return args_map

    @property
    def fill_mask(self):
        """Fill Masking arguments.

        Returns:
            _type_: _description_
        """
        args_map = {
            "metrics": "list(val)",
            "model_id": "str(val)",
            "batch_size": "int(val)",
            "add_start_token": "bool(val)"
        }
        return args_map

    @property
    def forecasting(self):
        """Forecasting arguments.

        Returns:
            _type_: _description_
        """
        args_map = {
            ForecastingConfigContract.TIME_COLUMN_NAME: "str(val)",
            ForecastingConfigContract.TIME_SERIES_ID_COLUMN_NAMES: "val",
            ForecastingConfigContract.FORECAST_FLAVOR: "str(val)",
            ForecastingConfigContract.ROLLING_FORECAST_STEP: "int(val)",
            ForecastingConfigContract.FORECAST_ORIGIN_COLUMN_NAME: "str(val)",
            ForecastingConfigContract.FORECAST_PREDICTIONS: "val",
            ForecastingConfigContract.FORECAST_GROUND_TRUTH: "val"
        }
        return args_map

    @property
    def image_od_is(self):
        """Image OD/IS arguments.

        Returns:
            _type_: Dictionary of arguments.
        """
        args_map = {
            "metrics": "list(val)",
            "iou_threshold": "float(val)",
            "box_score_threshold": "float(val)",
        }
        return args_map

    @property
    def image_classification(self):
        """Image Classification arguments.

        Returns:
            _type_: _description_
        """
        args_map = {
            "metrics": "list(val)",
        }
        return args_map

    @property
    def image_classification_multilabel(self):
        """Image Classification Multilabel arguments.

        Returns:
            _type_: _description_
        """
        args_map = {
            "metrics": "list(val)",
            "threshold": "float(val)",
        }
        return args_map


def check_and_return_if_mltable(data):
    """Is current director MLTable or not.

    Args:
        data (_type_): _description_

    Returns:
        _type_: _description_
    """
    is_mltable = False
    if os.path.isdir(data):
        local_yaml_path = os.path.join(data, constants.MLTABLE_FILE_NAME)
        if os.path.exists(local_yaml_path):
            is_mltable = True
    return is_mltable


def _get_file_extension(file_path):
    return os.path.splitext(file_path)[1].lower()


def read_model_prediction_data(
    file_path, input_column_names, label_column_name, task=None, batch_size=None, nrows=None
):
    """Util function for reading test data for model prediction.

    Args:
        file_path (_type_): _description_
        input_column_names (List[str])): Name of input columns.
        label_column_name (str): Name of label column.
        task (_type_): _description_
        batch_size (_type_): _description_
        nrows (_type_): _description_

    Raises:
        DataValidationException: _description_

    Returns:
        _type_: _description_
    """
    if task in constants.IMAGE_TASKS:
        try:
            # If the input file is a JSONL, then generate an MLTable for it.
            if _get_file_extension(file_path) == ".jsonl":
                # Make the MLTable object, converting the image_url column.
                generated_mltable = True
                table = from_json_lines_files([{"file": file_path}])
                table = table.convert_column_types({"image_url": DataType.to_stream()})

                # Save the MLTable object to a temporary file.
                temporary_directory = tempfile.TemporaryDirectory()
                file_path = temporary_directory.name
                table.save(file_path)
            else:
                # The input file is an MLTable and a new MLTable does not need to be generated.
                generated_mltable = False

        except Exception as e:
            message = "Could not generate MLTable for JSONL file."
            exception = get_azureml_exception(DataLoaderException, BadInputData, e, error=message)
            log_traceback(exception, logger, message)
            raise exception

        # Read the dataset from the MLTable.
        from image_dataset import get_image_dataset
        df = get_image_dataset(
            task_type=task, test_mltable=file_path,
            input_column_names=input_column_names, label_column_name=label_column_name
        )
        data = iter([df])
        file_ext = SupportedFileExtensions.IMAGE

        # If a new MLTable was generated, delete it.
        if generated_mltable:
            temporary_directory.cleanup()

    else:
        data, file_ext = read_data(file_path, batch_size, nrows)

    return data, file_ext


def read_data(file_path, batch_size=None, nrows=None):
    """Util function for reading test data.

    Args:
        file_path (_type_): _description_
        batch_size (_type_): _description_
        nrows (_type_): _description_

    Raises:
        DataValidationException: _description_

    Returns:
        _type_: _description_
    """
    is_mltable = check_and_return_if_mltable(file_path)
    if not is_mltable and os.path.isdir(file_path):
        logger.warn("Received URI_FOLDER instead of URI_FILE. Checking if part of LLM Pipeline")
        if constants.LLM_FT_PREPROCESS_FILENAME not in os.listdir(file_path):
            message = "Test Data is a folder. JSON Lines File or MLTable expected."
            exception = get_azureml_exception(DataLoaderException, BadInputData, None, error=message)
            log_traceback(exception, logger, message)
            raise exception
        logger.info("Found LLM Preprocess args")
        with open(os.path.join(file_path, constants.LLM_FT_PREPROCESS_FILENAME)) as f:
            llm_preprocess_args = json.load(f)
        test_data_path = llm_preprocess_args[constants.LLM_FT_TEST_DATA_KEY]
        file_path = os.path.join(file_path, test_data_path)
    try:
        if is_mltable:
            if batch_size:
                logger.warning("batch_size not supported with MLTable files. Ignoring parameter.")
            mltable_data = load(file_path)
            if nrows:
                mltable_data = mltable_data.take(nrows)
            data = iter([mltable_data.to_pandas_dataframe()])
            file_ext = constants.SupportedFileExtensions.MLTable
        else:
            data, file_ext = read_dataframe(file_path, batch_size=batch_size, nrows=nrows)
            if not batch_size:
                data = iter([data])
    except Exception as e:
        exception = get_azureml_exception(DataLoaderException, BadInputData, e, error=repr(e))
        log_traceback(exception, logger)
        raise exception
    return data, file_ext


def read_dataframe(file_path, batch_size=None, nrows=None):
    """Util function for reading a DataFrame based on the file extension.

    Args:
        file_path (_type_): _description_
        batch_size: (_type_, optional): _description_. Defaults to None.
        nrows (_type_): _description_

    Returns:
        _type_: _description_
    """
    file_extension = _get_file_extension(file_path)
    logger.info("Detected File Format: {}".format(file_extension))
    if batch_size:
        nrows = None

    if file_extension == '.csv':
        # Reading a CSV file with the specified batch_size
        return pd.read_csv(file_path, chunksize=batch_size, nrows=nrows), SupportedFileExtensions.CSV
    elif file_extension == '.tsv':
        # Reading a TSV file with the specified batch_size and skipping initial spaces
        return (pd.read_csv(file_path, sep='\t', chunksize=batch_size, nrows=nrows, skipinitialspace=True),
                SupportedFileExtensions.TSV)
    elif file_extension == '.json':
        try:
            if batch_size:
                logger.warning("batch_size not supported for json file format. Ignoring parameter.")
            json_data = pd.read_json(file_path)
            return iter([json_data]) if batch_size else json_data, SupportedFileExtensions.JSON
        except Exception as e:
            logger.error("Failed to load data json data. Exception: {}".format(str(e)))
            logger.info("Trying to load the data with 'lines=True'.")
            # Reading a JSONL file with the specified batch_size
            return (pd.read_json(file_path, lines=True, dtype=False, chunksize=batch_size, nrows=nrows),
                    SupportedFileExtensions.JSONL)
    elif file_extension == '.jsonl':
        try:
            # Reading a JSONL file with the specified batch_size
            return (pd.read_json(file_path, lines=True, dtype=False, chunksize=batch_size, nrows=nrows),
                    SupportedFileExtensions.JSONL)
        except Exception as e:
            logger.error("Failed to load data with JSONL. Trying to load the data without 'lines=True'. "
                         "Exception: {}".format(str(e)))
            json_data = pd.read_json(file_path)
            return iter([json_data]) if batch_size else json_data, SupportedFileExtensions.JSON
    else:
        # Default to reading JSONL files without raising an exception
        if file_extension == "":
            logger.info("No file format detected. Loading as 'jsonl' file format.")
        else:
            logger.warning("File format not in supported formats. Defaulting to load data as jsonl format. "
                           "Valid formats: csv, tsv, json, jsonl.")
        return (pd.read_json(file_path, lines=True, dtype=False, chunksize=batch_size, nrows=nrows),
                SupportedFileExtensions.JSONL)


def read_multiple_files(path):
    """Read multiple JSON Lines file from folder.

    Args:
        path (_type_): _description_

    Raises:
        DataLoaderException: _description_

    Returns:
        _type_: _description_
    """
    dfs = []
    file_ext = SupportedFileExtensions.JSONL
    for file_path in glob.glob(os.path.join(path, "**", "*.jsonl"), recursive=True):
        df, _ = read_data(file_path=file_path)
        df = list(df)[0]
        dfs.append(df)
    if not dfs:
        error = "No JSON Lines files found in folder."
        exception = get_azureml_exception(DataLoaderException, BadInputData, None, error=error)
        log_traceback(exception, logger)
        raise exception
    data = pd.concat(dfs, ignore_index=True)
    return iter([data]), file_ext


def _check_if_non_empty(val: Union[str, list, int]) -> bool:
    # For the supported tasks val will be the following
    # Single Label - int, str
    # Multi Label - int, str
    # Regression - str, float
    # NER, POS, Chunking - list
    # Summarization, Translation - str
    # QnA - data validation is `skipped`
    if val is None:
        return False
    if isinstance(val, (str, list)):
        return len(val) != 0

    return True


def _clean_and_validate_dataset(data, keep_columns, batch_size=None):
    """
    Clean the data for irrelevant columns and null values.

    Args:
        data: Incoming Data
        keep_columns: Columns to extract from data

    Returns: Data

    """
    try:
        logger.info("Filtering data columns from input columns.")
        data = data[keep_columns]
    except Exception as e:
        message_kwargs = {
            "column": "input_columns and label_column",
            "keep_columns": str(keep_columns),
            "data_columns": str(list(data.columns))
        }
        exception = get_azureml_exception(DataValidationException, BadFeatureColumnData, e, **message_kwargs)
        log_traceback(exception, logger)
        raise exception

    # remove the null values
    pre_filter_examples = len(data)
    if pre_filter_examples == 0:
        exception = get_azureml_exception(DataValidationException, EmptyInputData, None)
        log_traceback(exception, logger)
        raise exception

    logger.info("Filtering rows with 'None' values")
    logger.info(f"Number of examples before filter: {pre_filter_examples}")

    # TODO support batched=True and handle processing multiple examples in lambda
    try:
        data['to_filter'] = data.apply(lambda x: all(_check_if_non_empty(x[col]) for col in keep_columns), axis=1)
        data = data.loc[data['to_filter']]
        data = data.drop('to_filter', axis=1)
        post_filter_examples = len(data)
    except Exception as e:
        exception = get_azureml_exception(DataLoaderException, FilteringDataError, e, error=repr(e))
        log_traceback(exception, logger)
        raise exception

    logger.info(f"Number of examples after postprocessing: {post_filter_examples}")

    # logging
    if pre_filter_examples == post_filter_examples:
        logger.info("None of the examples are filtered")
    else:
        logger.info(
            f"{pre_filter_examples - post_filter_examples} examples are discarded "
            f"as atleast one of the columns in the data is empty"
        )
    if post_filter_examples == 0 and batch_size is None:
        message = "Failed to prepare data with error: No examples left after filtering."
        exception = get_azureml_exception(DataValidationException, EmptyInputData, None)
        log_traceback(exception, logger, message)
        raise exception

    return data


def prepare_data(data, task, all_cols, label_column_name=None,
                 _has_multiple_output=False, extra_y_test_cols=None, batch_size=None,
                 file_ext=None):
    """Prepare data.

    Args:
        data (_type_): _description_
        task (_type_): _description_
        all_cols
        label_column_name (_type_, optional): _description_. Defaults to None.
        _has_multiple_output (bool, optional): _description_. Defaults to False.
        extra_y_test_cols (_type_, optional): _description_. Defaults to None.
        batch_size
        file_ext

    Raises:
        ModelEvaluationException: _description_
        DataLoaderException: _description_

    Returns:
        _type_: _description_
    """
    data = _clean_and_validate_dataset(data, all_cols, batch_size)

    X_test, y_test = data, None
    if len(X_test) == 0:
        return X_test, y_test

    if extra_y_test_cols is not None and label_column_name is not None:
        # IF extra_y_test_cols is not None, label_column_name should also be not None;
        # extra_y_test_cols is accepted only for text-gen
        X_test, y_test = data.drop(extra_y_test_cols + [label_column_name], axis=1), \
                         data[extra_y_test_cols + [label_column_name]]
    elif label_column_name is not None:
        X_test, y_test = data.drop(label_column_name, axis=1), data[label_column_name]
    elif extra_y_test_cols is not None:
        X_test, y_test = data.drop(extra_y_test_cols, axis=1), data[extra_y_test_cols]
    if task == constants.TASK.REGRESSION:
        if y_test is not None:
            try:
                y_test = y_test.astype(np.float64)
            except Exception as e:
                exception = get_azureml_exception(DataLoaderException, BadRegressionData, e,
                                                  error=repr(e), y_test_dtype=y_test.dtype)
                log_traceback(exception, logger)
                raise exception
    if task == constants.TASK.NER:
        if len(X_test.columns) > 1 and "tokens" not in X_test.columns:
            message = "Too many feature columns in dataset. Only 1 feature column should be passed for NER."
            exception = get_azureml_exception(DataLoaderException, BadInputData, None, error=message)
            log_traceback(exception, logger)
            raise exception
        if len(X_test.columns) > 1:
            X_test = X_test["tokens"]
        if len(X_test.columns) == 1:
            if isinstance(X_test[X_test.columns[0]].iloc[0], list):
                X_test[X_test.columns[0]] = X_test[X_test.columns[0]].apply(lambda x: " ".join(x))
            if isinstance(X_test[X_test.columns[0]].iloc[0], np.ndarray):
                X_test[X_test.columns[0]] = X_test[X_test.columns[0]].apply(lambda x: " ".join(x.tolist()))
        if isinstance(X_test, pd.Series):
            X_test = X_test.to_frame()
    if _has_multiple_output and y_test is not None and not isinstance(y_test.iloc[0], str):
        if isinstance(y_test.iloc[0], np.ndarray):
            y_test = y_test.apply(lambda x: x.tolist())
        y_test = y_test.astype(str)

    if task == constants.TASK.QnA and y_test is not None:
        if isinstance(y_test.iloc[0], dict):
            # Extracting only the first one for now
            # TODO: Fix this post PrP
            key = "text"
            try:
                y_test = y_test.apply(lambda x: x[key][0] if len(x[key]) > 0 else "")
            except KeyError as e:
                message = f"Ground Truths dict for Question-answering should contain key [{key}]. " + \
                          f"Found: {str(list(y_test.iloc[0].keys()))}."
                exception = get_azureml_exception(DataLoaderException, BadInputData, e, error=message)
                log_traceback(exception, logger, message)
                raise exception
        elif isinstance(y_test.iloc[0], list) or isinstance(y_test.iloc[0], np.ndarray):
            y_test = y_test.apply(lambda x: x[0])
        if not isinstance(y_test.iloc[0], str):
            message = "Ground Truths for Question-answering should be a string or an array. " \
                      "Found: " + type(y_test.iloc[0])
            exception = get_azureml_exception(DataLoaderException, BadInputData, None, error=message)
            log_traceback(exception, logger, message)
            raise exception
    if task == constants.TASK.FILL_MASK and y_test is not None:
        if isinstance(y_test.iloc[0], np.ndarray) or isinstance(y_test.iloc[0], list):
            y_test = y_test.apply(lambda x: tuple(x))
        if not isinstance(y_test.iloc[0], str) and not isinstance(y_test.iloc[0], tuple):
            message = "Ground Truths for Fill-Mask should be a string or an array found " + type(y_test.iloc[0])
            exception = get_azureml_exception(DataLoaderException, BadInputData, None, error=message)
            log_traceback(exception, logger, message)
            raise exception

    if task == constants.TASK.CHAT_COMPLETION:
        if file_ext == SupportedFileExtensions.CSV:
            try:
                X_test = X_test.applymap(json.loads)
            except Exception as e:
                message = "Incorrectly formatted JSON in CSV file."
                exception = get_azureml_exception(DataLoaderException, BadInputData, e, error=message)
                log_traceback(exception, logger, message)
                raise exception
        if y_test is None:
            col_name = all_cols[0]
            ground_truth = []
            for xt in X_test[col_name].tolist():
                if isinstance(xt, list) and isinstance(xt[0], dict):
                    if xt[-1].get("role", "assistant") == "user":
                        ground_truth.append(xt[-1]["content"])
            if len(ground_truth) == X_test.shape[0]:
                y_test = pd.Series(ground_truth)
                X_test[col_name] = X_test[col_name].apply(lambda x: x[:-1])

    if y_test is not None:
        y_test = y_test.values

    return X_test, y_test


def fetch_compute_metrics_args(data, task_type):
    """Fetch compute metrics arguments from evaluation config.

    Args:
        data : _description_
        task_type: _description_
    """
    metrics_args = ArgumentsSet(task_type=task_type)
    for arg, func in metrics_args.args_set.items():
        val = data.get(arg, None)
        if val is not None:
            try:
                data[arg] = eval(func)
            except TypeError as e:
                message = "Invalid dtype passed for config param '" + arg + "'."
                exception = get_azureml_exception(DataLoaderException, BadEvaluationConfigParam, e, error=repr(e))
                log_traceback(exception, logger, message)
                raise exception
            except Exception as e:
                exception = get_azureml_exception(DataLoaderException, BadEvaluationConfigParam, e, error=repr(e))
                log_traceback(exception, logger)
                raise exception
    return data


def read_config(conf_file):
    """Util function for reading config.

    Args:
        conf_file (_type_): _description_

    Raises:
        DataLoaderException: _description_

    Returns:
        _type_: _description_
    """
    if not conf_file:
        return dict()
    try:
        with open(conf_file, "r") as f:
            data = json.load(f)
    except Exception as e:
        exception = get_azureml_exception(DataLoaderException, BadEvaluationConfigFile, e, error=repr(e))
        log_traceback(exception, logger)
        raise exception

    return data


def read_config_str(conf_str):
    """Util function for reading config string.

    Args:
        conf_str (_type_): _description_

    Raises:
        DataLoaderException: _description_

    Returns:
        _type_: _description_
    """
    if not conf_str:
        return dict()
    try:
        return json.loads(conf_str)
    except Exception as e:
        message = "Unable to load evaluation_config_params. String is not JSON serialized."
        exception = get_azureml_exception(DataLoaderException, BadEvaluationConfigParam, e, error=repr(e))
        log_traceback(exception, logger, message)
        raise exception


def parse_input_ground_truth_col(col_name):
    """Parse input ground truth columns."""
    extra_cols = None
    if col_name is not None and len(col_name) == 0:
        col_name = None
    if col_name is not None:
        col_name, extra_cols = col_name[0].strip(), col_name[1:]
        # Adding this to be consistent with how it is being used elsewhere, ideally it should be ""
        col_name = None if col_name == "" else col_name

        extra_cols = [i.strip() for i in extra_cols if i and not i.isspace()]
        extra_cols = None if len(extra_cols) == 0 else extra_cols
    return col_name, extra_cols


def get_sample_data_and_column_names(args):
    """Get sample data and column names based on the specified arguments."""
    data_path = args[ArgumentLiterals.DATA]
    task = args[ArgumentLiterals.TASK]
    if task in constants.IMAGE_TASKS:
        if args[ArgumentLiterals.INPUT_COLUMN_NAMES]:
            input_column_names = args[ArgumentLiterals.INPUT_COLUMN_NAMES]
        else:
            if task in [constants.TASK.IMAGE_GENERATION]:
                input_column_names = [ImageDataFrameParams.GENERATION_PROMPT]
            else:
                input_column_names = [ImageDataFrameParams.IMAGE_COLUMN_NAME]
                if task in [constants.TASK.IMAGE_OBJECT_DETECTION, constants.TASK.IMAGE_INSTANCE_SEGMENTATION]:
                    input_column_names.extend([ImageDataFrameParams.IMAGE_META_INFO, ImageDataFrameParams.TEXT_PROMPT])

        if args[ArgumentLiterals.LABEL_COLUMN_NAME]:
            if len(args[ArgumentLiterals.LABEL_COLUMN_NAME]) != 1:
                message = "Must specify only one label column for vision tasks."
                exception = get_azureml_exception(
                    ArgumentValidationException, ArgumentParsingError, None, error=message
                )
                log_traceback(exception, logger)
                raise exception

            label_column_name = args[ArgumentLiterals.LABEL_COLUMN_NAME][0]
        else:
            label_column_name = ImageDataFrameParams.LABEL_COLUMN_NAME

        extra_y_test_cols = None

        sample_data, _ = read_model_prediction_data(data_path, task, input_column_names, label_column_name)

    else:
        sample_data, _ = read_model_prediction_data(data_path, task, [], "", nrows=1)

        # If input_column_names are not sent as argument we are retaining all columns
        label_column_name = args[ArgumentLiterals.LABEL_COLUMN_NAME]
        if label_column_name is None:
            label_column_name = []
        extra_y_test_cols = args[ArgumentLiterals.CONFIG].get(ArgumentLiterals.EXTRA_Y_TEST_COLS, None)
        if extra_y_test_cols is not None:
            extra_y_test_cols = extra_y_test_cols.split(',')
        else:
            extra_y_test_cols = []
        label_column_name, extra_y_test_cols = parse_input_ground_truth_col(label_column_name + extra_y_test_cols)

        input_column_names = args[ArgumentLiterals.INPUT_COLUMN_NAMES]
        if input_column_names is None or len(input_column_names) == 0:
            input_column_names = list(sample_data.columns)
            if label_column_name is not None and label_column_name in input_column_names:
                input_column_names.remove(label_column_name)
            if extra_y_test_cols is not None:
                for col in extra_y_test_cols:
                    if col in input_column_names:
                        input_column_names.remove(col)

    sample_data = list(sample_data)[0]
    return sample_data, input_column_names, label_column_name, extra_y_test_cols


def openai_init(llm_config, **openai_params):
    """Initialize OpenAI Params."""
    logger.info(f"Using llm_config: {json.dumps(llm_config, indent=2)}")
    openai_api_type = openai_params.get(
        OpenAIConstants.OPENAI_API_TYPE, OpenAIConstants.DEFAULT_OPENAI_INIT_PARAMS_OPENAI_API_TYPE
    )
    openai_api_version = openai_params.get(
        OpenAIConstants.OPENAI_API_VERSION, OpenAIConstants.DEFAULT_OPENAI_INIT_PARAMS_OPENAI_API_VERSION
    )

    connection_id = os.environ.get(OpenAIConstants.CONNECTION_STRING_KEY, None)
    fetch_from_connection = False
    if connection_id is not None:
        connection = get_connection_by_id_v2(connection_id)
        credential = workspace_connection_to_credential(connection)
        if hasattr(credential, OpenAIConstants.KEY):
            llm_config[OpenAIConstants.KEY] = credential.key
            target = get_target_from_connection(connection)
            llm_config[OpenAIConstants.BASE] = target
            metadata = get_metadata_from_connection(connection)
            openai_api_type = metadata.get(
                OpenAIConstants.METADATA_API_TYPE, OpenAIConstants.DEFAULT_OPENAI_INIT_PARAMS_OPENAI_API_TYPE
            )
            openai_api_version = metadata.get(
                OpenAIConstants.METADATA_API_VERSION, OpenAIConstants.DEFAULT_OPENAI_INIT_PARAMS_OPENAI_API_VERSION
            )
            logger.info("Using workspace connection key for OpenAI")
            fetch_from_connection = True
    if not fetch_from_connection:
        if llm_config.get(OpenAIConstants.TYPE) == OpenAIConstants.DEFAULT_OPENAI_CONFIG_TYPE:
            ws = TestRun().workspace
            keyvault = ws.get_default_keyvault()
            secrets = keyvault.get_secrets(secrets=[
                "BAKER-OPENAI-API-BASE",
                "BAKER-OPENAI-API-KEY",
                "OPENAI-API-KEY",
                "OPENAI-API-BASE"])
            logger.info("Run context and secrets retrieved")

            # hacky way to override OPENAI-API-KEY if Baker key existed
            if secrets["BAKER-OPENAI-API-BASE"] is not None:
                secrets["OPENAI-API-BASE"] = secrets["BAKER-OPENAI-API-BASE"]
            if secrets["BAKER-OPENAI-API-KEY"] is not None:
                secrets["OPENAI-API-KEY"] = secrets["BAKER-OPENAI-API-KEY"]

            if secrets["OPENAI-API-KEY"] is not None:
                llm_config[OpenAIConstants.KEY] = secrets["OPENAI-API-KEY"]
            if secrets["OPENAI-API-BASE"] is not None:
                llm_config[OpenAIConstants.BASE] = secrets["OPENAI-API-BASE"]
        else:
            logger.warn("No Connection String Provided and no credentials present in workspace's keyvault.")
            logger.warn("Skipping OpenAI Initialization.")
            return {}

    openai.api_version = openai_api_version
    openai.api_type = openai_api_type
    openai.api_base = llm_config.get(OpenAIConstants.BASE, None)
    openai.api_key = llm_config.get(OpenAIConstants.KEY, None)

    if not all([
        llm_config.get(OpenAIConstants.BASE, None),
        llm_config.get(OpenAIConstants.KEY, None),
        llm_config.get(OpenAIConstants.DEPLOYMENT_NAME, None)
    ]):
        logger.warn("No Connection String Provided and no credentials present in workspace's keyvault.")
        logger.warn("Skipping OpenAI Initialization.")
        return {}

    openai_final_params = {
        "api_version": openai_api_version,
        "api_type": openai_api_type,
        "api_base": llm_config[OpenAIConstants.BASE],
        "api_key": llm_config[OpenAIConstants.KEY],
        "deployment_id": llm_config[OpenAIConstants.DEPLOYMENT_NAME]
    }
    return openai_final_params<|MERGE_RESOLUTION|>--- conflicted
+++ resolved
@@ -262,22 +262,14 @@
                     y = np.array(y).tolist()
 
                     run.log_table("Bert Precision", value={"_score": json.dumps(list(y)[1:]),
-<<<<<<< HEAD
-                                                          "count": json.dumps(list(x))})
-=======
                                                            "count": json.dumps(list(x))})
->>>>>>> 09e1ce62
 
                     x, y = np.histogram(v, bins=10)
                     x = np.array(x).tolist()
                     y = np.array(y).tolist()
 
                     run.log_table("Bert Recall", value={"_score": json.dumps(list(y)[1:]),
-<<<<<<< HEAD
-                                                          "count": json.dumps(list(x))})
-=======
                                                         "count": json.dumps(list(x))})
->>>>>>> 09e1ce62
             elif name in metrics_constants.Metric.QA_GPT_METRICS_SET:
                 try:
                     if not isinstance(score, list) and not isinstance(score, np.ndarray):
