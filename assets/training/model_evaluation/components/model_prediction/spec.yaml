--- conflicted
+++ resolved
@@ -3,11 +3,7 @@
 display_name: Model Prediction
 description: Generate predictions on a given mlflow model for supported tasks.
 
-<<<<<<< HEAD
 version: 0.0.29
-=======
-version: 0.0.28
->>>>>>> 543b7aa5
 type: command
 tags:
   type: evaluation
