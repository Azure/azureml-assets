$schema: https://azuremlschemas.azureedge.net/latest/pipelineComponent.schema.json
type: pipeline

version: 0.0.4
name: diffusers_text_to_image_dreambooth_pipeline
display_name: Text to Image Dreambooth Finetuning Diffusers Pipeline
description: Pipeline component for text to image dreambooth training using diffusers library and transformers models.

is_deterministic: false

inputs:
  compute_model_import:
    type: string
    optional: false
    description: Compute to be used for model_import eg. provide 'FT-Cluster' if your compute is named 'FT-Cluster'

  compute_finetune:
    type: string
    optional: false
    description: Compute to be used for finetune eg. provide 'FT-Cluster' if your compute is named 'FT-Cluster'

  instance_count:
    type: integer
    default: 1
    optional: true
    description: Number of nodes to be used for finetuning (used for distributed training)

  process_count_per_instance:
    type: integer
    default: 1
    optional: true
    description: Number of gpus to be used per node for finetuning, should be equal to number of gpu per node in the compute SKU used for finetune

  # ########################### Model Selector Component ########################### #
  # Model family
  model_family:
    type: string
    optional: true
    default: HuggingFaceImage
    enum:
      - HuggingFaceImage
    description: Which framework the model belongs to.

  model_name:
    type: string
    optional: true
    description: Please select models from AzureML Model Assets for all supported models. For HuggingFace models, which are not supported in AuzreML model registry, input HuggingFace model_name here. The Model will be downloaded from HuggingFace hub using this model_name and are subject to third party license terms available on the HuggingFace model details page. It is the user responsibility to comply with the model's license terms.

  pytorch_model:
    type: custom_model
    optional: true
    description: Pytorch Model registered in AzureML Asset.

  mlflow_model:
    type: mlflow_model
    optional: true
    description: Mlflow Model registered in AzureML Asset.

  download_from_source:
    type: boolean
    optional: true
    default: false
    description: Download model directly from HuggingFace instead of system registry

  # ########################### Finetuning Component ########################### #

  # component input: Instance data dir
  instance_data_dir:
    type: uri_folder
    optional: false
    description: A folder containing the training data of instance images.

  class_data_dir:
    type: uri_folder
    optional: true
    mode: download
    description: (Optional) A folder containing the training data of class images. You can place existing images in class_data_dir, and the training job will generate any additional images so that num_class_images are present in class_data_dir during training time.

  task_name:
    type: string
    enum:
      - stable-diffusion-text-to-image
    description: Which task the model is solving.

  # Instance prompt
  instance_prompt:
    type: string
    optional: true # Failure to be caught on ES side
    description: The prompt with identifier specifying the instance.

  resolution:
    type: integer
    optional: true
    default: 512
    description: The image resolution for training.

  # Lora parameters
  # LoRA reduces the number of trainable parameters by learning pairs of rank-decompostion matrices while freezing the original weights. This vastly reduces the storage requirement for large models adapted to specific tasks and enables efficient task-switching during deployment all without introducing inference latency. LoRA also outperforms several other adaptation methods including adapter, prefix-tuning, and fine-tuning.
  apply_lora:
    type: boolean
    default: true
    optional: false
    description: If "true" enables lora.

  lora_alpha:
    type: integer
    default: 128
    optional: true
    description: alpha attention parameter for lora.

  lora_r:
    type: integer
    default: 8
    optional: true
    description: lora dimension

  lora_dropout:
    type: number
    default: 0.0
    optional: true
    description: lora dropout value

  # Tokenizer
  tokenizer_max_length:
    type: integer
    optional: true
    description: The maximum length of the tokenizer. If not set, will default to the tokenizer's max length.

  # Text Encoder
  text_encoder_type:
    type: string
    enum:
      - CLIPTextModel
      - T5EncoderModel
    optional: true
    description: Text encoder to be used.

  text_encoder_name:
    type: string
    optional: true
    description: Huggingface id of text encoder. This model should of type specified in `text_encoder_type`. If not specified the default from the model will be used.

  train_text_encoder:
    type: boolean
    default: false
    optional: true
    description: Whether to train the text encoder. If set, the text encoder should be float32 precision.

  pre_compute_text_embeddings:
    type: boolean
    default: true
    optional: true
    description: Whether or not to pre-compute text embeddings. If text embeddings are pre-computed, the text encoder will not be kept in memory during training and will leave more GPU memory available for training the rest of the model. This is not compatible with `--train_text_encoder`.

  text_encoder_use_attention_mask:
    type: boolean
    default: false
    optional: true
    description: Whether to use attention mask for the text encoder

  # UNET related
  class_labels_conditioning:
    type: string
    optional: true
    description: The optional `class_label` conditioning to pass to the unet, available values are `timesteps`.

  # Noise Scheduler
  noise_scheduler_name:
    type: string
    enum:
      - DPMSolverMultistepScheduler
      - DDPMScheduler
      - PNDMScheduler
    optional: true
    description: Noise scheduler to be used.

  noise_scheduler_num_train_timesteps:
    type: integer
    optional: true
    description: The number of diffusion steps to train the model.

  noise_scheduler_variance_type:
    type: string
    enum:
      - fixed_small
      - fixed_small_log
      - fixed_large
      - fixed_large_log
      - learned
      - learned_range
    optional: true
    description: Clip the variance when adding noise to the denoised sample.

  noise_scheduler_prediction_type:
    type: string
    enum:
      - epsilon
      - sample
      - v_prediction
    optional: true
    description: Prediction type of the scheduler function; can be `epsilon` (predicts the noise of the diffusion process), `sample` (directly predicts the noisy sample`) or `v_prediction` (see section 2.4 of [Imagen Video](https://imagen.research.google/video/paper.pdf) paper).

  noise_scheduler_timestep_spacing:
    type: string
    optional: true
    description: The way the timesteps should be scaled. Refer to Table 2 of the [Common Diffusion Noise Schedules and Sample Steps are Flawed](https://huggingface.co/papers/2305.08891) for more information.

  noise_scheduler_steps_offset:
    type: integer
    optional: true
    description: An offset added to the inference steps. You can use a combination of `offset=1` and `set_alpha_to_one=False` to make the last step use step 0 for the previous alpha product like in Stable Diffusion.

  extra_noise_scheduler_args:
    type: string
    optional: true
    description: Optional additional arguments that are supplied to noise scheduler. The arguments should be semi-colon separated key value pairs and should be enclosed in double quotes. For example, "clip_sample_range=1.0; clip_sample=True" for DDPMScheduler.

  offset_noise:
    type: boolean
    optional: true
    description: Fine-tuning against a modified noise. See https://www.crosslabs.org//blog/diffusion-with-offset-noise for more information.

  # Prior preservation loss
  with_prior_preservation:
    type: boolean
    default: true
    description: Flag to add prior preservation loss.
  class_prompt:
    type: string
    optional: true
    description: The prompt to specify images in the same class as provided instance images.
  num_class_images:
    type: integer
    default: 100
    optional: true
    description: Minimal class images for prior preservation loss. If there are not enough images already present in class_data_dir, additional images will be sampled with class_prompt.
  prior_generation_precision:
    type: string
    default: "fp32"
    enum:
      - "fp32"
      - "fp16"
      - "bf16"
    description: Choose prior generation precision between fp32, fp16 and bf16 (bfloat16). Bf16 requires PyTorch >= 1.10.and an Nvidia Ampere GPU.  Default to  fp16 if a GPU is available else fp32.
  prior_loss_weight:
    type: number
    default: 1.0
    optional: true
    description: The weight of prior preservation loss.

  sample_batch_size:
    type: integer
    default: 4
    optional: true
    description: "Batch size (per device) for sampling class images when training with_prior_preservation set to True."

  # Validation parameters
  num_validation_images:
    type: integer
    default: 0
    description: "Specify number of images to generate using instance_prompt. Images are stored in the output/checkpoint-* directories. Please note that this will increase the training time. If you select num_validation_images = 0, then run will generate 5 images in last checkpoint."

  # Training related
  number_of_workers:
    type: integer
    default: 6
    optional: true
    description: Number of subprocesses to use for data loading (PyTorch only). 0 means that the data will be loaded in the main process.

  number_of_epochs:
    type: integer
    optional: true
    description: Number of training epochs. If left empty, will be chosen automatically based on the task type and model selected.

  max_steps:
    type: integer
    optional: true
    description: If set to a positive number, the total number of training steps to perform. Overrides 'number_of_epochs'. In case of using a finite iterable dataset the training may stop before reaching the set number of steps when all data is exhausted. If left empty, will be chosen automatically based on the task type and model selected.

  training_batch_size:
    type: integer
    default: 1
    optional: true
    description: Train batch size. If left empty, will be chosen automatically based on the task type and model selected.

  auto_find_batch_size:
    type: boolean
    default: false
    optional: true
    description: Flag to enable auto finding of batch size. If the provided 'per_device_train_batch_size' goes into Out Of Memory (OOM) enabling auto_find_batch_size will find the correct batch size by iteratively reducing 'per_device_train_batch_size' by a factor of 2 till the OOM is fixed.

  # learning rate and learning rate scheduler
  learning_rate:
    type: number
    optional: true
    description: Start learning rate. Defaults to linear scheduler. If left empty, will be chosen automatically based on the task type and model selected.

  learning_rate_scheduler:
    type: string
    optional: true
    enum:
      - warmup_linear
      - warmup_cosine
      - warmup_cosine_with_restarts
      - warmup_polynomial
      - constant
      - warmup_constant
    description: The scheduler type to use. If left empty, will be chosen automatically based on the task type and model selected.

  warmup_steps:
    type: integer
    default: 0
    optional: true
    description: Number of steps used for a linear warmup from 0 to learning_rate. If left empty, will be chosen automatically based on the task type and model selected.

  # optimizer
  optimizer:
    type: string
    optional: true
    enum:
      - adamw_hf
      - adamw
      # - adamw_torch_xla
      # - adamw_apex_fused
      # - adamw_bnb_8bit
      # - adamw_anyprecision
      - sgd
      - adafactor
      - adagrad
      - adamw_ort_fused
    description: optimizer to be used while training. 'adamw_ort_fused' optimizer is only supported for ORT training. If left empty, will be chosen automatically based on the task type and model selected.

  weight_decay:
    type: number
    default: 0
    optional: true
    description: The weight decay to apply (if not zero) to all layers except all bias and LayerNorm weights in AdamW and sgd optimizer. If left empty, will be chosen automatically based on the task type and model selected.

  extra_optim_args:
    type: string
    default: ""
    optional: true
    description: Optional additional arguments that are supplied to SGD Optimizer. The arguments should be semi-colon separated key value pairs and should be enclosed in double quotes. For example, "momentum=0.5; nesterov=True" for sgd. Please make sure to use a valid parameter names for the chosen optimizer. For exact parameter names, please refer https://pytorch.org/docs/1.13/generated/torch.optim.SGD.html#torch.optim.SGD for SGD. Parameters supplied in extra_optim_args will take precedence over the parameter supplied via other arguments such as weight_decay. If weight_decay is provided via "weight_decay" parameter and via extra_optim_args both, values specified in extra_optim_args will be used.

  # gradient accumulation
  gradient_accumulation_step:
    type: integer
    optional: true
    description: Number of update steps to accumulate the gradients for, before performing a backward/update pass. If left empty, will be chosen automatically based on the task type and model selected.

  max_grad_norm:
    type: number
    optional: true
    description: Maximum gradient norm (for gradient clipping). If left empty, will be chosen automatically based on the task type and model selected.

  # mixed precision training
  precision:
    type: string
    enum:
      - "32"
      - "16"
    default: "32"
    optional: true
    description: Apply mixed precision training. This can reduce memory footprint by performing operations in half-precision.

  # random seed
  random_seed:
    type: integer
    default: 42
    optional: true
    description: Random seed that will be set at the beginning of training.

  # logging strategy parameters
  logging_strategy:
    type: string
    default: epoch
    optional: true
    enum:
      - epoch
      - steps
    description: The logging strategy to adopt during training.

  logging_steps:
    type: integer
    default: 500
    optional: true
    description: Number of update steps between two logs if logging_strategy='steps'.

  save_total_limit:
    type: integer
    default: -1
    optional: true
    description: If a value is passed, will limit the total amount of checkpoints. Deletes the older checkpoints in output_dir. If the value is -1 saves all checkpoints".

  # save mlflow model
  save_as_mlflow_model:
    type: boolean
    default: true
    optional: true
    description: Save as mlflow model with pyfunc as flavour.

outputs:
  # ########################### Finetuning Component ########################### #
  mlflow_model_folder:
    type: mlflow_model
    description: Output dir to save the finetune model as mlflow model.
  pytorch_model_folder:
    type: custom_model
    description: Output dir to save the finetune model as torch model.

jobs:
  text_to_image_model_import:
    type: command
<<<<<<< HEAD
    component: azureml:diffusers_text_to_image_model_import:0.0.4
=======
    component: azureml:diffusers_text_to_image_model_import:0.0.3
>>>>>>> d9800eea
    compute: ${{parent.inputs.compute_model_import}}
    inputs:
      model_family: ${{parent.inputs.model_family}}
      model_name: ${{parent.inputs.model_name}}
      pytorch_model: ${{parent.inputs.pytorch_model}}
      mlflow_model: ${{parent.inputs.mlflow_model}}
      download_from_source: ${{parent.inputs.download_from_source}}
  text_to_image_dreambooth_finetune:
    type: command
<<<<<<< HEAD
    component: azureml:diffusers_text_to_image_finetune:0.0.4
=======
    component: azureml:diffusers_text_to_image_finetune:0.0.3
>>>>>>> d9800eea
    compute: ${{parent.inputs.compute_finetune}}
    distribution:
      type: pytorch
      process_count_per_instance: ${{parent.inputs.process_count_per_instance}}
    resources:
      instance_count: ${{parent.inputs.instance_count}}
      shm_size: "16g"
    inputs:
      # Model path is same as what is output of model selector
      model_path: ${{parent.jobs.text_to_image_model_import.outputs.output_dir}}
      instance_data_dir: ${{parent.inputs.instance_data_dir}}
      class_data_dir: ${{parent.inputs.class_data_dir}}
      task_name: ${{parent.inputs.task_name}}
      instance_prompt: ${{parent.inputs.instance_prompt}}
      resolution: ${{parent.inputs.resolution}}
      apply_lora: ${{parent.inputs.apply_lora}}
      lora_alpha: ${{parent.inputs.lora_alpha}}
      lora_r: ${{parent.inputs.lora_r}}
      lora_dropout: ${{parent.inputs.lora_dropout}}
      tokenizer_max_length: ${{parent.inputs.tokenizer_max_length}}
      text_encoder_type: ${{parent.inputs.text_encoder_type}}
      text_encoder_name: ${{parent.inputs.text_encoder_name}}
      train_text_encoder: ${{parent.inputs.train_text_encoder}}
      pre_compute_text_embeddings: ${{parent.inputs.pre_compute_text_embeddings}}
      text_encoder_use_attention_mask: ${{parent.inputs.text_encoder_use_attention_mask}}
      class_labels_conditioning: ${{parent.inputs.class_labels_conditioning}}
      noise_scheduler_name: ${{parent.inputs.noise_scheduler_name}}
      noise_scheduler_num_train_timesteps: ${{parent.inputs.noise_scheduler_num_train_timesteps}}
      noise_scheduler_variance_type: ${{parent.inputs.noise_scheduler_variance_type}}
      noise_scheduler_prediction_type: ${{parent.inputs.noise_scheduler_prediction_type}}
      noise_scheduler_timestep_spacing: ${{parent.inputs.noise_scheduler_timestep_spacing}}
      noise_scheduler_steps_offset: ${{parent.inputs.noise_scheduler_steps_offset}}
      extra_noise_scheduler_args: ${{parent.inputs.extra_noise_scheduler_args}}
      offset_noise: ${{parent.inputs.offset_noise}}
      with_prior_preservation: ${{parent.inputs.with_prior_preservation}}
      class_prompt: ${{parent.inputs.class_prompt}}
      num_class_images: ${{parent.inputs.num_class_images}}
      prior_generation_precision: ${{parent.inputs.prior_generation_precision}}
      prior_loss_weight: ${{parent.inputs.prior_loss_weight}}
      sample_batch_size: ${{parent.inputs.sample_batch_size}}
      num_validation_images: ${{parent.inputs.num_validation_images}}
      number_of_workers: ${{parent.inputs.number_of_workers}}
      number_of_epochs: ${{parent.inputs.number_of_epochs}}
      max_steps: ${{parent.inputs.max_steps}}
      training_batch_size: ${{parent.inputs.training_batch_size}}
      auto_find_batch_size: ${{parent.inputs.auto_find_batch_size}}
      learning_rate: ${{parent.inputs.learning_rate}}
      learning_rate_scheduler: ${{parent.inputs.learning_rate_scheduler}}
      warmup_steps: ${{parent.inputs.warmup_steps}}
      optimizer: ${{parent.inputs.optimizer}}
      weight_decay: ${{parent.inputs.weight_decay}}
      extra_optim_args: ${{parent.inputs.extra_optim_args}}
      gradient_accumulation_step: ${{parent.inputs.gradient_accumulation_step}}
      max_grad_norm: ${{parent.inputs.max_grad_norm}}
      precision: ${{parent.inputs.precision}}
      random_seed: ${{parent.inputs.random_seed}}
      logging_strategy: ${{parent.inputs.logging_strategy}}
      logging_steps: ${{parent.inputs.logging_steps}}
      save_total_limit: ${{parent.inputs.save_total_limit}}
      save_as_mlflow_model: ${{parent.inputs.save_as_mlflow_model}}
    outputs:
      mlflow_model_folder: ${{parent.outputs.mlflow_model_folder}}
      pytorch_model_folder: ${{parent.outputs.pytorch_model_folder}}<|MERGE_RESOLUTION|>--- conflicted
+++ resolved
@@ -236,6 +236,7 @@
     description: Minimal class images for prior preservation loss. If there are not enough images already present in class_data_dir, additional images will be sampled with class_prompt.
   prior_generation_precision:
     type: string
+    optional: true
     default: "fp32"
     enum:
       - "fp32"
@@ -411,11 +412,7 @@
 jobs:
   text_to_image_model_import:
     type: command
-<<<<<<< HEAD
     component: azureml:diffusers_text_to_image_model_import:0.0.4
-=======
-    component: azureml:diffusers_text_to_image_model_import:0.0.3
->>>>>>> d9800eea
     compute: ${{parent.inputs.compute_model_import}}
     inputs:
       model_family: ${{parent.inputs.model_family}}
@@ -425,11 +422,7 @@
       download_from_source: ${{parent.inputs.download_from_source}}
   text_to_image_dreambooth_finetune:
     type: command
-<<<<<<< HEAD
     component: azureml:diffusers_text_to_image_finetune:0.0.4
-=======
-    component: azureml:diffusers_text_to_image_finetune:0.0.3
->>>>>>> d9800eea
     compute: ${{parent.inputs.compute_finetune}}
     distribution:
       type: pytorch
