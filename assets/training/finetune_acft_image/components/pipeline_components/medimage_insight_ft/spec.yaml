$schema: https://azuremlschemas.azureedge.net/latest/pipelineComponent.schema.json
<<<<<<< HEAD
name: medimageinsight_ft_pipeline
version: 0.0.1
=======
name: medimage_insight_ft_pipeline
version: 0.0.4
>>>>>>> 86738e50
type: pipeline
display_name: MedImageInsight Finetune Pipeline
description: Pipeline Component to finetune MedImageInsight Model.

inputs:
  mlflow_embedding_model_path:
    type: uri_folder
    optional: false
    description: Path to the MLflow model to be imported.
    mode: ro_mount

  eval_image_tsv:
    type: uri_file
    optional: false
    description: Path to the evaluation image TSV file.
    mode: ro_mount

  eval_text_tsv:
    type: uri_file
    optional: false
    description: Path to the evaluation text TSV file.
    mode: ro_mount

  eval_train_image_tsv:
    type: uri_file
    optional: true
    description: Optional path used for the evaluation task. If not specified, will use the training path.
    mode: ro_mount

  eval_train_text_tsv:
    type: uri_file
    optional: true
    description: Optional path used for the evaluation task. If not specified, will use the training path.
    mode: ro_mount

  image_tsv:
    type: uri_file
    optional: false
    description: Path to the image TSV file.
    mode: ro_mount

  text_tsv:
    type: uri_file
    optional: false
    description: Path to the text TSV file.
    mode: ro_mount

  label_file:
    type: uri_file
    optional: false
    description: Path to the label file.
    mode: ro_mount

  conf_files:
    type: uri_file
    optional: false
    description: Path to the configuration files.
    mode: ro_mount

  instance_type_finetune:
    type: string
    optional: true
    default: Standard_nc24rs_v3
    description: Instance type to be used for finetune component in case of serverless compute, eg. standard_nc24rs_v3.
      The parameter compute_finetune must be set to 'serverless' for instance_type to be used

  compute_finetune:
    type: string
    optional: true
    default: serverless
    description: compute to be used for finetune eg. provide 'FT-Cluster' if your
      compute is named 'FT-Cluster'. Special characters like \ and ' are invalid in the parameter value.
      If compute cluster name is provided, instance_type field will be ignored and the respective cluster will be used

  process_count_per_instance:
    type: integer
    min: 1
    default: 1
    optional: true
    description: Number of processes to run per instance. This is used to set the number of GPUs to use for training.

  instance_count:
    type: integer
    min: 1
    default: 1
    optional: true
    description: Number of instances to use for training.
outputs:
  save_dir:
    type: uri_folder
    description: Directory to save the model and checkpoints, used for pipeline's internal operations.
    mode: rw_mount

  embedding_mlflow_model:
    type: mlflow_model
    description: Directory to save the MLflow model.
    mode: rw_mount

  classification_mlflow_model:
    type: mlflow_model
    description: Path to save the output model configured with labels.
    mode: rw_mount


jobs:
  medimageinsight_embedding_finetune:
    type: command
<<<<<<< HEAD
    component: azureml:medimageinsight_embedding_finetune:0.0.1
=======
    component: azureml:medimgage_embedding_finetune:0.0.4
>>>>>>> 86738e50
    compute: '${{parent.inputs.compute_finetune}}'
    resources:
      instance_type: '${{parent.inputs.instance_type_finetune}}'
      instance_count: ${{parent.inputs.instance_count}}
    distribution:
      type: mpi
      process_count_per_instance: ${{parent.inputs.process_count_per_instance}}
    inputs:
      mlflow_model_path: '${{parent.inputs.mlflow_embedding_model_path}}'
      eval_image_tsv: '${{parent.inputs.eval_image_tsv}}'
      eval_text_tsv: '${{parent.inputs.eval_text_tsv}}'
      eval_train_image_tsv: '${{parent.inputs.eval_train_image_tsv}}'
      eval_train_text_tsv: '${{parent.inputs.eval_train_text_tsv}}'
      image_tsv: '${{parent.inputs.image_tsv}}'
      text_tsv: '${{parent.inputs.text_tsv}}'
      label_file: '${{parent.inputs.label_file}}'
      conf_files: '${{parent.inputs.conf_files}}'
    outputs:
      save_dir: '${{parent.outputs.save_dir}}'
      mlflow_model_folder: '${{parent.outputs.embedding_mlflow_model}}'
  medimageinsight_classification_model:
    type: command
<<<<<<< HEAD
    component: azureml:medimageinsight_classification_model:0.0.1
=======
    component: azureml:medimage_embedding_adapter_merge:0.0.3
>>>>>>> 86738e50
    compute: '${{parent.inputs.compute_finetune}}'
    resources:
      instance_type: '${{parent.inputs.instance_type_finetune}}'
    inputs:
      mlflow_model: '${{parent.jobs.medimageinsight_embedding_finetune.outputs.mlflow_model_folder}}'
      label_file: '${{parent.inputs.label_file}}'
    outputs:
      output_dir: '${{parent.outputs.classification_mlflow_model}}'<|MERGE_RESOLUTION|>--- conflicted
+++ resolved
@@ -1,11 +1,8 @@
 $schema: https://azuremlschemas.azureedge.net/latest/pipelineComponent.schema.json
-<<<<<<< HEAD
+
 name: medimageinsight_ft_pipeline
 version: 0.0.1
-=======
-name: medimage_insight_ft_pipeline
-version: 0.0.4
->>>>>>> 86738e50
+
 type: pipeline
 display_name: MedImageInsight Finetune Pipeline
 description: Pipeline Component to finetune MedImageInsight Model.
@@ -113,11 +110,9 @@
 jobs:
   medimageinsight_embedding_finetune:
     type: command
-<<<<<<< HEAD
+
     component: azureml:medimageinsight_embedding_finetune:0.0.1
-=======
-    component: azureml:medimgage_embedding_finetune:0.0.4
->>>>>>> 86738e50
+
     compute: '${{parent.inputs.compute_finetune}}'
     resources:
       instance_type: '${{parent.inputs.instance_type_finetune}}'
@@ -140,11 +135,9 @@
       mlflow_model_folder: '${{parent.outputs.embedding_mlflow_model}}'
   medimageinsight_classification_model:
     type: command
-<<<<<<< HEAD
+
     component: azureml:medimageinsight_classification_model:0.0.1
-=======
-    component: azureml:medimage_embedding_adapter_merge:0.0.3
->>>>>>> 86738e50
+
     compute: '${{parent.inputs.compute_finetune}}'
     resources:
       instance_type: '${{parent.inputs.instance_type_finetune}}'
