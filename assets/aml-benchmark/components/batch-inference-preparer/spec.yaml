--- conflicted
+++ resolved
@@ -11,15 +11,9 @@
     type: uri_folder
     description: Input jsonl dataset that contains prompt. For the performance test, this one will be neglected.
     optional: True
-<<<<<<< HEAD
-  perf_jsonl:
-    type: string
-    description: Input jsonl containing data for inference request for performance test.
-=======
   model_type:
     type: string
     description: Type of model. Can be one of ('aoai', 'oss', 'vision_oss')
->>>>>>> 8398cfc5
     optional: True
   batch_input_pattern:
     type: string
