--- conflicted
+++ resolved
@@ -395,11 +395,7 @@
     deployment_retry_interval_seconds: int,
     wait_finetuned_step: bool,
     finetuned_step_name: str,
-<<<<<<< HEAD
-    finetuned_model_metadata: str
-=======
     finetuned_start_timeout_seconds: int
->>>>>>> db7f24e2
 ) -> None:
     """
     Entry function of the script.
@@ -524,38 +520,6 @@
 if __name__ == "__main__":
     args = parse_args()
     main(
-<<<<<<< HEAD
-        args.model,
-        args.model_version,
-        args.model_type,
-        args.endpoint_name,
-        args.endpoint_workspace,
-        args.endpoint_resource_group,
-        args.endpoint_subscription_id,
-        args.endpoint_location,
-        args.deployment_name,
-        args.deployment_sku,
-        args.output_metadata,
-        args.deployment_metadata,
-        args.deletion_model,
-        args.connections_name,
-        args.additional_deployment_env_vars,
-        args.do_quota_validation,
-        args.use_max_quota,
-        args.redeploy_model,
-        args.deployment_env,
-        args.cli_file,
-        args.is_finetuned_model,
-        args.finetuned_subscription_id,
-        args.finetuned_resource_group,
-        args.finetuned_workspace,
-        args.delete_managed_deployment,
-        args.deployment_retries,
-        args.deployment_retry_interval_seconds,
-        args.wait_finetuned_step,
-        args.finetuned_step_name,
-        args.finetuned_model_metadata
-=======
         model=args.model,
         model_version=args.model_version,
         model_type=args.model_type,
@@ -586,5 +550,4 @@
         wait_finetuned_step=args.wait_finetuned_step,
         finetuned_step_name=args.finetuned_step_name,
         finetuned_start_timeout_seconds=args.finetuned_start_timeout_seconds
->>>>>>> db7f24e2
     )