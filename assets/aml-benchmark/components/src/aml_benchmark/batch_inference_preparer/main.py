--- conflicted
+++ resolved
@@ -59,14 +59,9 @@
     n_samples: int,
     endpoint_url: str,
     is_performance_test: bool,
-<<<<<<< HEAD
+    output_metadata: str,
     label_key: str,
-    additional_columns: str,
-    output_metadata: str
-=======
-    output_metadata: str,
-    label_key: str
->>>>>>> c389851d
+    additional_columns: str
 ) -> None:
     """
     Entry function of the script.
@@ -150,12 +145,7 @@
         n_samples=args.n_samples,
         endpoint_url=args.endpoint_url,
         is_performance_test=args.is_performance_test,
-<<<<<<< HEAD
+        output_metadata=args.output_metadata,
         label_key=args.label_key,
-        additional_columns=args.additional_columns,
-        output_metadata=args.output_metadata
-=======
-        output_metadata=args.output_metadata,
-        label_key=args.label_key
->>>>>>> c389851d
+        additional_columns=args.additional_columns
     )