--- conflicted
+++ resolved
@@ -46,15 +46,12 @@
     parser.add_argument("--handle_response_failure", type=str, help="how to handler failed response.")
     parser.add_argument("--fallback_value", type=str, help="The fallback value.", default='')
     parser.add_argument("--is_performance_test", default=False, type=str2bool, help="is_performance_test")
-<<<<<<< HEAD
     parser.add_argument(
         "--use_tiktoken",
         type=str2bool,
         default=False,
         help="If true, `cl100k_base` encoder is used from tiktoken to calculate token count; overrides any other token count calculation.")
-=======
     parser.add_argument("--min_endpoint_success_ratio", default=0, type=float, help="Min success ratio.")
->>>>>>> b244faf3
     args, _ = parser.parse_known_args()
     logger.info(f"Arguments: {args}")
     return args
@@ -76,14 +73,11 @@
         fallback_value: str,
         is_performance_test: bool,
         endpoint_url: str,
-<<<<<<< HEAD
-        use_tiktoken: bool = False
-=======
+        use_tiktoken: bool = False,
         successful_requests_path: Optional[str] = None,
         failed_requests_path: Optional[str] = None,
         blocked_requests_path: Optional[str] = None,
         min_endpoint_success_ratio: float = 0.0,
->>>>>>> b244faf3
 ) -> None:
     """
     Entry script for the script.
@@ -103,16 +97,13 @@
     :param handle_response_failure: How to handle the response failure.
     :param fallback_value: The fallback value.
     :param is_performance_test: Whether it is a performance test.
-<<<<<<< HEAD
     :param endpoint_url: The endpoint url.
     :param use_tiktoken: If true, `cl100k_base` encoder is used from tiktoken to calculate token count;
     overrides any other token count calculation.
-=======
     :param successful_requests_data: The path to the successful requests data.
     :param failed_requests_data: The path to the failed requests data.
     :param blocked_requests_data: The path to the failed requests data.
     :param min_endpoint_success_ratio: Min endpoint success ratio.
->>>>>>> b244faf3
     :return: None
     """
     logger.info("Read batch output data now.")
@@ -161,18 +152,13 @@
                 failed_response_list.append(row)
                 if handle_response_failure == 'neglect':
                     continue
-<<<<<<< HEAD
-            new_df.append(rc.convert_result(row))
-            perf_df.append(rc.convert_result_perf(row, use_tiktoken))
-=======
             else:
                 successful_requests += 1
                 successful_response_list.append(row)
             prediction_list.append(rc.convert_result(row))
             if rc.is_result_success(row):
                 # Don't calculate perf for failed requests.
-                perf_list.append(rc.convert_result_perf(row))
->>>>>>> b244faf3
+                perf_list.append(rc.convert_result_perf(row, use_tiktoken))
             if not is_performance_test:
                 ground_truth_list.append(rc.convert_result_ground_truth(row))
             else:
@@ -242,9 +228,6 @@
         fallback_value=args.fallback_value,
         is_performance_test=args.is_performance_test,
         endpoint_url=args.endpoint_url,
-<<<<<<< HEAD
-        use_tiktoken=args.use_tiktoken
-=======
+        use_tiktoken=args.use_tiktoken,
         min_endpoint_success_ratio=args.min_endpoint_success_ratio,
->>>>>>> b244faf3
     )