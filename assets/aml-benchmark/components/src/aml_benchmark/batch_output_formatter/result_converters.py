--- conflicted
+++ resolved
@@ -48,16 +48,12 @@
             logger.info("receive ground truth columns {}".format(ground_truth_df.columns))
             for _, row in ground_truth_df.iterrows():
                 self._lookup_dict[row[EndpointDataPreparer.PAYLOAD_HASH]] = \
-<<<<<<< HEAD
                     {self.ground_truth_column_name: row[EndpointDataPreparer.PAYLOAD_GROUNDTRUTH]}
                 if self._additional_columns:
                     print(self._additional_columns)
                     for column in self._additional_columns:
                         self._lookup_dict[row[EndpointDataPreparer.PAYLOAD_HASH]][column] = \
                             row[column]
-=======
-                    row[EndpointDataPreparer.PAYLOAD_GROUNDTRUTH]
->>>>>>> e4ee0c3a
 
     def convert_result(self, result: Dict[str, Any]) -> Dict[str, Any]:
         """Convert the input result to predictions."""
