--- conflicted
+++ resolved
@@ -79,8 +79,6 @@
                 usage[new_key] = usage[old_key] if old_key in usage else result.get(old_key, -1)
             if old_key in usage:
                 del usage[old_key]
-<<<<<<< HEAD
-=======
         if usage['time_taken_ms'] == -1:
             usage['time_taken_ms'] = (result.get('end', -1) - result.get('start', 0)) * 1000
         if self._model.is_oss_model():
@@ -89,7 +87,6 @@
         for k in ["output_token_count", "input_token_count"]:
             if usage[k] == -1:
                 del usage[k]
->>>>>>> d1b34e06
         usage['batch_size'] = result.get('batch_size', 1)
         return usage
 
