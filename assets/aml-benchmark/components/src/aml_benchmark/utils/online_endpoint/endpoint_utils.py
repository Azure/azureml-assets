# Copyright (c) Microsoft Corporation.
# Licensed under the MIT License.

"""Class for endpoint utilities."""


from typing import Any
import json
import hashlib
import re

from .online_endpoint import OnlineEndpoint
from .online_endpoint_model import OnlineEndpointModel
from ..logging import get_logger


logger = get_logger(__name__)


class EndpointUtilities:
    """Class for endpoint utilities."""

    METADATA_FILE = "endpoint_metadata.json"
    DELETE_STATUS_FILE = "delete_status.json"

    @staticmethod
    def dump_endpoint_metadata_json(
            online_endpoint: OnlineEndpoint,
            is_managed_endpoint: bool,
            is_managed_deployment: bool,
            is_managed_connections: bool,
            output_path: str
    ):
        """Dump endpoint info metadata json."""
        headers = {'Content-Type': 'application/json'}
        if online_endpoint.model.is_oss_model():
            headers["azureml-model-deployment"] = online_endpoint.deployment_name
        endpoint_metadata = {
            "endpoint_name": online_endpoint.endpoint_name,
            "scoring_url": online_endpoint.scoring_url,
            "deployment_name": online_endpoint.deployment_name,
            "is_managed_endpoint": is_managed_endpoint,
            "is_managed_deployment": is_managed_deployment,
            "is_managed_connections": is_managed_connections,
            "scoring_headers": headers,
            "workspace_name": online_endpoint.workspace_name,
            "resource_group": online_endpoint.resource_group,
            "subscription_id": online_endpoint.subscription_id,
            "model_path": online_endpoint.model.model_path,
            "model_type": online_endpoint.model.model_type,
            "connection_name": online_endpoint.connections_name
        }
        with open(output_path, 'w') as metadata_file:
            json.dump(endpoint_metadata, metadata_file)

    @staticmethod
    def load_endpoint_metadata_json(output_path: str) -> dict:
        """Load endpoint info metadata json."""
        with open(output_path, 'r') as metadata_file:
            return json.load(metadata_file)

    @staticmethod
    def dump_delete_status(
        is_endpoint_deleted: bool,
        is_deployment_deleted: bool,
        is_connections_deleted: bool,
        output_path: str
    ) -> None:
        """Dump delete status."""
        delete_status = {
            "is_endpoint_deleted": is_endpoint_deleted,
            "is_deployment_deleted": is_deployment_deleted,
            "is_connections_deleted": is_connections_deleted,
        }
        with open(output_path, 'w') as delete_status_file:
            json.dump(delete_status, delete_status_file)

    @staticmethod
    def _hash_string_character(input_string: str) -> str:
        """Hash a string only with its alphanumerical characters."""
        return hashlib.sha256(
            re.sub(r'[^A-Za-z0-9 ]+', '', input_string).encode('utf-8')).hexdigest()

    @staticmethod
    def hash_payload_prompt(
        payload: Any, model: OnlineEndpointModel
    ) -> str:
        """Hash the payload and prompt."""
        try:
<<<<<<< HEAD
            if model.is_oss_model():
                prompt = payload["input_data"]["input_string"]
                if isinstance(prompt[0], dict):
                    prompt = " ".join([p['content'] for p in prompt])
                elif isinstance(prompt[0], str):
                    prompt = " ".join(prompt)
            elif model.is_aoai_model():
                if "messages" in payload and isinstance(payload["messages"], list):
                    prompt = " ".join([msg.get("content", "") for msg in payload["messages"]])
                elif "prompt" in payload and isinstance(payload["prompt"], str):
                    prompt = payload["prompt"]
                else:
                    # unkwon format, try to stringify all of them.
=======
            if model.is_oss_model() or model.is_aoai_model():
                if "input_data" in payload and "input_string" in payload["input_data"]:
                    # For OSS endpoint
                    prompt = payload["input_data"]["input_string"]
                    if isinstance(prompt[0], dict):
                        # For OSS chat model
                        prompt = " ".join([p["content"] for p in prompt])
                    elif isinstance(prompt[0], str):
                        # For OSS text generation model.
                        prompt = " ".join(prompt)
                elif "messages" in payload:
                    # For OAI chat model
                    if isinstance(payload["messages"], list):
                        prompt = " ".join([msg.get("content", "") for msg in payload["messages"]])
                    else:
                        # unknown format, try to stringify all of them.
                        prompt = str(payload["messages"])
                elif "prompt" in payload:
                    # For OAI text generation model
                    prompt = payload["prompt"]
                else:
                    # unknown format, try to stringify all of them.
>>>>>>> b244faf3
                    prompt = str(payload)
            elif model.is_claude_model():
                prompt = str(payload["prompt"])
            else:
                # if model is unknown, use the full payload.
                prompt = str(payload)
        except Exception as e:
            logger.warning(
                "Failed to get the prompt from payload {} use the full payload now.".format(e))
            prompt = str(payload)
        return EndpointUtilities._hash_string_character(str(prompt))

    @staticmethod
    def get_model_from_deployment_config_file(dir_path: str) -> OnlineEndpointModel:
        """Get the online endpoint model from deployment config file."""
        config = EndpointUtilities.load_endpoint_metadata_json(dir_path)
        return OnlineEndpointModel(
            config['model_path'],
            None,
            config['model_type'],
            config['scoring_url']
        )<|MERGE_RESOLUTION|>--- conflicted
+++ resolved
@@ -87,21 +87,6 @@
     ) -> str:
         """Hash the payload and prompt."""
         try:
-<<<<<<< HEAD
-            if model.is_oss_model():
-                prompt = payload["input_data"]["input_string"]
-                if isinstance(prompt[0], dict):
-                    prompt = " ".join([p['content'] for p in prompt])
-                elif isinstance(prompt[0], str):
-                    prompt = " ".join(prompt)
-            elif model.is_aoai_model():
-                if "messages" in payload and isinstance(payload["messages"], list):
-                    prompt = " ".join([msg.get("content", "") for msg in payload["messages"]])
-                elif "prompt" in payload and isinstance(payload["prompt"], str):
-                    prompt = payload["prompt"]
-                else:
-                    # unkwon format, try to stringify all of them.
-=======
             if model.is_oss_model() or model.is_aoai_model():
                 if "input_data" in payload and "input_string" in payload["input_data"]:
                     # For OSS endpoint
@@ -124,7 +109,6 @@
                     prompt = payload["prompt"]
                 else:
                     # unknown format, try to stringify all of them.
->>>>>>> b244faf3
                     prompt = str(payload)
             elif model.is_claude_model():
                 prompt = str(payload["prompt"])
