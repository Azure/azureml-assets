# Copyright (c) Microsoft Corporation.
# Licensed under the MIT License.

"""Contains helper functions for logging."""

from typing import Any, Dict, Union, Tuple
from importlib.metadata import entry_points
import logging
import os
import sys
import traceback
from collections import deque
import hashlib
import uuid
import platform
import json
import traceback
import sys

import mlflow
import azureml.core
from azureml.exceptions import AzureMLException
from azureml.core import Run
from azureml.telemetry.logging_handler import get_appinsights_log_handler
from azureml.telemetry import INSTRUMENTATION_KEY

from .constants import LoggerConfig, ExceptionTypes
from .aml_run import RunDetails


AML_BENCHMARK_DYNAMIC_LOGGER_ENTRY_POINT = "aml_benchmark.azureml_benchmark_custom_logger"


class CustomDimensions:
    """Custom Dimensions Class for App Insights."""

    def __init__(
        self,
        run_details,
        app_name=LoggerConfig.DEFAULT_MODULE_NAME,
    ) -> None:
        """Init Custom dimensions."""
        self.app_name = app_name
        self.common_core_version = azureml.core.__version__

        # run_details
        self.run_id = run_details.run.id
        self.parent_run_id = run_details.parent_run.id
        self.root_run_id = run_details.root_run.id
        self.experiment_id = run_details.experiment.id
        self.subscription_id = run_details.subscription
        self.workspace_name = run_details.workspace.name
        self.root_attribution = run_details.root_attribute
        self.region = run_details.region
        self.compute_target = run_details.compute

        # component execution info
        self.os_info = platform.system()

        # additional info
        run_info: Dict[str, str] = run_details.get_extra_run_info()
        self.moduleName = run_info.get("moduleName", "")
        self.moduleId = run_info.get("moduleId", "")
        self.pipeline_type = run_info.get("pipeline_type", "")
        self.source = run_info.get("source", "")
        self.location = run_info.get("location", "")


class AppInsightsPIIStrippingFormatter(logging.Formatter):
    """Formatter for App Insights Logging."""

    def format(self, record: logging.LogRecord) -> str:
        """Format incoming log record.

        Args:
            record (logging.LogRecord): _description_

        Returns:
            str: _description_
        """
        exception_tb = getattr(record, 'exception_tb_obj', None)
        if exception_tb is None:
            return super().format(record)

        not_available_message = '[Not available]'
        properties = getattr(record, 'properties', {})

        message = properties.get('message', LoggerConfig.NON_PII_MESSAGE)
        # TODO: Update the logic later. Right now, prevent logging error message
        message = LoggerConfig.NON_PII_MESSAGE
        traceback_msg = properties.get('exception_traceback', not_available_message)

        record.message = record.msg = '\n'.join([
            'Type: {}'.format(properties.get('error_type', ExceptionTypes.Unclassified)),
            'Class: {}'.format(properties.get('exception_class', not_available_message)),
            'Message: {}'.format(message),
            'Traceback: {}'.format(traceback_msg),
            'ExceptionTarget: {}'.format(properties.get('exception_target', not_available_message))
        ])

        # Update exception message and traceback in extra properties as well
        properties['exception_message'] = message

        return super().format(record)


class AMLBenchmarkHandler(logging.StreamHandler):
    """aml benchmark handler for stream handling."""

    def emit(self, record: logging.LogRecord) -> None:
        """Emit logs to stream after adding custom dimensions."""
        new_properties = getattr(record, "properties", {})
        new_properties.update({'log_id': str(uuid.uuid4())})
        custom_dims_dict = custom_dimensions.__dict__
        cust_dim_copy = custom_dims_dict.copy()
        cust_dim_copy.update(new_properties)
        setattr(record, "properties", cust_dim_copy)
        msg = self.format(record)
        stream = self.stream
        stream.write(msg)


run_details = RunDetails()
custom_dimensions = CustomDimensions(run_details=run_details)


def log_mlflow_params(**kwargs: Any) -> None:
    """
    Log the provided key-value pairs as parameters in MLflow.

    If a file path or a list of file paths is provided in the value, the checksum of the
    file(s) is calculated and logged as the parameter value. If `None` is provided as
    the value, the parameter is not logged.

    :param **kwargs: Key-value pairs of parameters to be logged in MLflow.
    :return: None
    """
    MLFLOW_PARAM_VALUE_MAX_LEN = 500
    OVERFLOW_STR = '...'
    params = {}
    for key, value in kwargs.items():
        if isinstance(value, str) and os.path.isfile(value):
            # calculate checksum of input dataset
            checksum = hashlib.sha256(open(value, "rb").read()).hexdigest()
            params[key] = checksum
        elif isinstance(value, list) and all(isinstance(item, str) and os.path.isfile(item) for item in value):
            # calculate checksum of input dataset
            checksum = hashlib.sha256(b"".join(open(item, "rb").read() for item in value)).hexdigest()
            params[key] = checksum
        else:
            if value is not None:
                if isinstance(value, str) and len(value) > MLFLOW_PARAM_VALUE_MAX_LEN:
                    value_len = MLFLOW_PARAM_VALUE_MAX_LEN - len(OVERFLOW_STR)
                    params[key] = value[: value_len] + OVERFLOW_STR
                else:
                    params[key] = value

    mlflow.log_params(params)

import traceback

class BufferStore:
    # create a maximum 10000 lines deque to store the logs
    _data : "deque[str]" = deque(maxlen=10000)

    @classmethod
    def push_data(cls, value: str):
        """Append a string to the list of strings stored under the given key."""
        cls._data.append(value)

    @classmethod
    def clear_buffer(cls):
        """Clear the buffer."""
        cls._data.clear()

    @classmethod
    def get_all_data(cls):
        """Return all the data stored."""
        return "\n".join(cls._data)
    

# implement a logging handler that appends to the BufferStore
class BufferStoreHandler(logging.Handler):
    def emit(self, record):
        msg = self.format(record)
        BufferStore.push_data(msg)


def get_logger(
    filename: str = LoggerConfig.DEFAULT_MODULE_NAME,
    level: str = LoggerConfig.VERBOSITY_LEVEL
) -> logging.Logger:
    """
<<<<<<< HEAD
    Create and configure a logger based on the provided filename and level.

    This function creates a logger with the specified filename and configures it
    by setting the logging level to DEBUG, adding a StreamHandler to the logger,
    and specifying a specific log message format.
=======
    Create and configure a logger to always print logs on the stdout console.

    This function creates a logger with the specified filename and configures it
    by setting the logging level to INFO, adding a StreamHandler to the logger
    that outputs to stdout, and specifying a specific log message format.
>>>>>>> db7f24e2

    :param filename: The name of the file associated with the logger.
    :param level: Verbosity level for the logger.
    :return: The configured logger.
    """
    logger = logging.getLogger(filename)
<<<<<<< HEAD
    numeric_log_level = getattr(logging, level.upper(), None)

    # don't log twice i.e. root logger
    logger.propagate = False
    logger.setLevel(numeric_log_level)
    handler_names = [handler.get_name() for handler in logger.handlers]
    app_name = LoggerConfig.DEFAULT_MODULE_NAME
    format_str = (
        "[%(asctime)s - {} - {} - %(process)d - %(module)s - %(funcName)s - "
        "%(lineno)s]: %(levelname)s - %(message)s \n"
    )

    if LoggerConfig.AML_BENCHMARK_HANDLER_NAME not in handler_names:
        formatter = logging.Formatter(format_str.format(app_name, run_details.run.id))
        stream_handler = AMLBenchmarkHandler()
        stream_handler.setFormatter(formatter)
        stream_handler.setLevel(numeric_log_level)
        stream_handler.set_name(LoggerConfig.AML_BENCHMARK_HANDLER_NAME)
        logger.addHandler(stream_handler)

    if LoggerConfig.APPINSIGHT_HANDLER_NAME not in handler_names:
        child_namespace = __name__
        current_logger = logging.getLogger("azureml.telemetry").getChild(child_namespace)
        current_logger.propagate = False
        current_logger.setLevel(logging.CRITICAL)
        appinsights_handler = get_appinsights_log_handler(
            instrumentation_key=INSTRUMENTATION_KEY,
            logger=current_logger, properties=vars(custom_dimensions)
        )

        formatter = AppInsightsPIIStrippingFormatter(fmt=format_str.format(app_name, run_details.run.id))
        appinsights_handler.setFormatter(formatter)
        appinsights_handler.setLevel(numeric_log_level)
        appinsights_handler.set_name(LoggerConfig.APPINSIGHT_HANDLER_NAME)
        logger.addHandler(appinsights_handler)

    try:
        for custom_logger in entry_points(group=AML_BENCHMARK_DYNAMIC_LOGGER_ENTRY_POINT):
            handler = custom_logger.load()
            logger.addHandler(handler())
    except TypeError:
        # For Older python versions
        custom_loggers = entry_points().get(AML_BENCHMARK_DYNAMIC_LOGGER_ENTRY_POINT, ())
        for custom_logger in custom_loggers:
            if custom_logger is not None:
                handler = custom_logger.load()
                logger.addHandler(handler())

    return logger


def _get_error_details(
        exception: BaseException, logger: Union[logging.Logger, logging.LoggerAdapter]
) -> Tuple[str, str, str]:
    """
    Extract the error details from the base exception.

    For exceptions outside AzureML (e.g. Python errors), all properties are set as 'Unclassified'

    :param exception: The exception from which to extract the error details
    :param logger: The logger object to log to
    :return: An error code, error type (i.e. UserError or SystemError) and exception's target
    """
    default_target = "Unspecified"
    error_code = ExceptionTypes.Unclassified
    error_type = ExceptionTypes.Unclassified
    exception_target = default_target

    if isinstance(exception, AzureMLException):
        try:
            serialized_ex = json.loads(exception._serialize_json())
            error = serialized_ex.get(
                "error", {"code": ExceptionTypes.Unclassified, "inner_error": {}, "target": default_target}
            )

            # This would be the complete hierarchy of the error
            error_code = str(error.get("inner_error", ExceptionTypes.Unclassified))

            # This is one of 'UserError' or 'SystemError'
            error_type = error.get("code")

            exception_target = error.get("target")
            return error_code, error_type, exception_target
        except Exception:
            logger.warning(
                "Failed to parse error details while logging traceback from exception of type {}".format(exception)
            )

    return error_code, error_type, exception_target


def _log_traceback(exception: Union[AzureMLException, BaseException], logger, message=None):
    """Log exceptions without PII in APP Insights and full tracebacks in logger.

    Args:
        exception (_type_): _description_
        logger (_type_): _description_
        message (_type_): _description_
    """
    exception_message = "No message available."
    if hasattr(exception, "message"):
        exception_message = exception.message
    elif hasattr(exception, "exception_message"):
        exception_message = exception.exception_message
    message = exception_message if message is None else "\n".join([message, exception_message])
    exception_class_name = exception.__class__.__name__

    error_code, error_type, exception_target = _get_error_details(exception, logger)
    # traceback_message = message
    traceback_obj = exception.__traceback__ if hasattr(exception, "__traceback__") else None
    if traceback_obj is None:
        inner_exception = getattr(exception, "inner_exception", None)
        if inner_exception and hasattr(inner_exception, "__traceback__"):
            traceback_obj = inner_exception.__traceback__
        else:
            traceback_obj = sys.exc_info()[2]
    traceback_not_available_msg = "Not available (exception was not raised but was returned directly)"
    if traceback_obj is not None:
        traceback_message = "\n".join(traceback.format_tb(traceback_obj))
    else:
        traceback_message = traceback_not_available_msg
    logger_message = "\n".join([
        "Type: {}".format(error_type),
        "Code: {}".format(error_code),
        "Class: {}".format(exception_class_name),
        "Message: {}".format(message),
        "Traceback: {}".format(traceback_message),
        "ExceptionTarget: {}".format(exception_target)
    ])

    extra = {
        "properties": {
            "error_code": error_code,
            "error_type": error_type,
            "exception_class": exception_class_name,
            "message": message,
            "exception_traceback": traceback_message,
            "exception_target": exception_target,
        },
        "exception_tb_obj": traceback_obj,
    }

    logger.error(logger_message, extra=extra)


def log_traceback(exception: Union[AzureMLException, BaseException], logger, message=None):
    """Log exceptions without PII in APP Insights and full tracebacks in logger. Calls _log_traceback.

    Args:
        exception (_type_): _description_
        logger (_type_): _description_
        message (_type_): _description_
    """
    try:
        _log_traceback(exception, logger, message)
    except Exception as traceback_exception:
        logger.error("Failed to log exception during {} failure.".format(exception.__class__.__name__))
        _log_traceback(traceback_exception, logger)


logger = get_logger(__name__)


def log_params_and_metrics(
    parameters: Dict[str, Any],
    metrics: Dict[str, Any],
    log_to_parent: bool,
) -> None:
    """Log mlflow params and metrics to current run and parent run."""
    filtered_metrics = {}
    for key in metrics:
        if isinstance(metrics[key], bool):
            # For bool value, latest version of mlflow throws an error.
            filtered_metrics[key] = float(metrics[key])
        elif isinstance(metrics[key], (int, float)):
            filtered_metrics[key] = metrics[key]
    # Log to current run
    logger.info(
        f"Attempting to log {len(parameters)} parameters and {len(filtered_metrics)} metrics."
    )
    try:
        log_mlflow_params(**parameters)
    except Exception as ex:
        logger.error(f"Failed to log parameters to current run due to {ex}")
    try:
        mlflow.log_metrics(filtered_metrics)
    except Exception as ex:
        logger.error(f"Failed to log metrics to current run due to {ex}")
    if log_to_parent:
        # Log to parent run
        try:
            parent_run_id = Run.get_context().parent.id
            ml_client = mlflow.tracking.MlflowClient()
            for param_name, param_value in parameters.items():
                param_value_to_log = param_value
                if isinstance(param_value, str) and len(param_value) > 500:
                    param_value_to_log = param_value[: 497] + '...'
                try:
                    ml_client.log_param(parent_run_id, param_name, param_value_to_log)
                except Exception as ex:
                    logger.error(f"Failed to log parameter {param_name} to root run due to {ex}.")
            for metric_name, metric_value in filtered_metrics.items():
                try:
                    ml_client.log_metric(parent_run_id, metric_name, metric_value)
                except Exception as ex:
                    logger.error(f"Failed to log metric {metric_name} to root run due to {ex}.")
        except Exception as ex:
            logger.error(f"Failed to log parameters and metrics to root run due to {ex}.")
=======
    logger.setLevel(logging.INFO)
    logger.handlers = []  # Clear existing handlers to avoid duplicates

    formatter = logging.Formatter(
        "SystemLog: [%(asctime)s - %(name)s - %(levelname)s] - %(message)s"
    )

    # Create a StreamHandler for stdout
    stream_handler = logging.StreamHandler(sys.stdout)
    stream_handler.setFormatter(formatter)

    # create a BufferStoreHandler for storing logs
    buffer_store_handler = BufferStoreHandler()
    buffer_store_handler.setFormatter(formatter)

    # Add the handlers to the logger
    logger.addHandler(stream_handler)
    logger.addHandler(buffer_store_handler)

    return logger
>>>>>>> db7f24e2
<|MERGE_RESOLUTION|>--- conflicted
+++ resolved
@@ -186,78 +186,37 @@
         BufferStore.push_data(msg)
 
 
-def get_logger(
-    filename: str = LoggerConfig.DEFAULT_MODULE_NAME,
-    level: str = LoggerConfig.VERBOSITY_LEVEL
-) -> logging.Logger:
-    """
-<<<<<<< HEAD
-    Create and configure a logger based on the provided filename and level.
-
-    This function creates a logger with the specified filename and configures it
-    by setting the logging level to DEBUG, adding a StreamHandler to the logger,
-    and specifying a specific log message format.
-=======
+def get_logger(filename: str) -> logging.Logger:
+    """
     Create and configure a logger to always print logs on the stdout console.
 
     This function creates a logger with the specified filename and configures it
     by setting the logging level to INFO, adding a StreamHandler to the logger
     that outputs to stdout, and specifying a specific log message format.
->>>>>>> db7f24e2
 
     :param filename: The name of the file associated with the logger.
     :param level: Verbosity level for the logger.
     :return: The configured logger.
     """
     logger = logging.getLogger(filename)
-<<<<<<< HEAD
-    numeric_log_level = getattr(logging, level.upper(), None)
-
-    # don't log twice i.e. root logger
-    logger.propagate = False
-    logger.setLevel(numeric_log_level)
-    handler_names = [handler.get_name() for handler in logger.handlers]
-    app_name = LoggerConfig.DEFAULT_MODULE_NAME
-    format_str = (
-        "[%(asctime)s - {} - {} - %(process)d - %(module)s - %(funcName)s - "
-        "%(lineno)s]: %(levelname)s - %(message)s \n"
+    logger.setLevel(logging.INFO)
+    logger.handlers = []  # Clear existing handlers to avoid duplicates
+
+    formatter = logging.Formatter(
+        "SystemLog: [%(asctime)s - %(name)s - %(levelname)s] - %(message)s"
     )
 
-    if LoggerConfig.AML_BENCHMARK_HANDLER_NAME not in handler_names:
-        formatter = logging.Formatter(format_str.format(app_name, run_details.run.id))
-        stream_handler = AMLBenchmarkHandler()
-        stream_handler.setFormatter(formatter)
-        stream_handler.setLevel(numeric_log_level)
-        stream_handler.set_name(LoggerConfig.AML_BENCHMARK_HANDLER_NAME)
-        logger.addHandler(stream_handler)
-
-    if LoggerConfig.APPINSIGHT_HANDLER_NAME not in handler_names:
-        child_namespace = __name__
-        current_logger = logging.getLogger("azureml.telemetry").getChild(child_namespace)
-        current_logger.propagate = False
-        current_logger.setLevel(logging.CRITICAL)
-        appinsights_handler = get_appinsights_log_handler(
-            instrumentation_key=INSTRUMENTATION_KEY,
-            logger=current_logger, properties=vars(custom_dimensions)
-        )
-
-        formatter = AppInsightsPIIStrippingFormatter(fmt=format_str.format(app_name, run_details.run.id))
-        appinsights_handler.setFormatter(formatter)
-        appinsights_handler.setLevel(numeric_log_level)
-        appinsights_handler.set_name(LoggerConfig.APPINSIGHT_HANDLER_NAME)
-        logger.addHandler(appinsights_handler)
-
-    try:
-        for custom_logger in entry_points(group=AML_BENCHMARK_DYNAMIC_LOGGER_ENTRY_POINT):
-            handler = custom_logger.load()
-            logger.addHandler(handler())
-    except TypeError:
-        # For Older python versions
-        custom_loggers = entry_points().get(AML_BENCHMARK_DYNAMIC_LOGGER_ENTRY_POINT, ())
-        for custom_logger in custom_loggers:
-            if custom_logger is not None:
-                handler = custom_logger.load()
-                logger.addHandler(handler())
+    # Create a StreamHandler for stdout
+    stream_handler = logging.StreamHandler(sys.stdout)
+    stream_handler.setFormatter(formatter)
+
+    # create a BufferStoreHandler for storing logs
+    buffer_store_handler = BufferStoreHandler()
+    buffer_store_handler.setFormatter(formatter)
+
+    # Add the handlers to the logger
+    logger.addHandler(stream_handler)
+    logger.addHandler(buffer_store_handler)
 
     return logger
 
@@ -418,26 +377,4 @@
                 except Exception as ex:
                     logger.error(f"Failed to log metric {metric_name} to root run due to {ex}.")
         except Exception as ex:
-            logger.error(f"Failed to log parameters and metrics to root run due to {ex}.")
-=======
-    logger.setLevel(logging.INFO)
-    logger.handlers = []  # Clear existing handlers to avoid duplicates
-
-    formatter = logging.Formatter(
-        "SystemLog: [%(asctime)s - %(name)s - %(levelname)s] - %(message)s"
-    )
-
-    # Create a StreamHandler for stdout
-    stream_handler = logging.StreamHandler(sys.stdout)
-    stream_handler.setFormatter(formatter)
-
-    # create a BufferStoreHandler for storing logs
-    buffer_store_handler = BufferStoreHandler()
-    buffer_store_handler.setFormatter(formatter)
-
-    # Add the handlers to the logger
-    logger.addHandler(stream_handler)
-    logger.addHandler(buffer_store_handler)
-
-    return logger
->>>>>>> db7f24e2
+            logger.error(f"Failed to log parameters and metrics to root run due to {ex}.")