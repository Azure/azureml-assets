--- conflicted
+++ resolved
@@ -116,7 +116,6 @@
     # Create a StreamHandler for stdout
     stream_handler = logging.StreamHandler(sys.stdout)
     stream_handler.setFormatter(formatter)
-<<<<<<< HEAD
 
     # create a BufferStoreHandler for storing logs
     buffer_store_handler = BufferStoreHandler()
@@ -126,8 +125,6 @@
     logger.addHandler(stream_handler)
     logger.addHandler(buffer_store_handler)
 
-    return logger
-=======
     return logger
 
 
@@ -178,5 +175,4 @@
                 except Exception as ex:
                     logger.error(f"Failed to log metric {metric_name} to root run due to {ex}.")
         except Exception as ex:
-            logger.error(f"Failed to log parameters and metrics to root run due to {ex}.")
->>>>>>> de28d8fd
+            logger.error(f"Failed to log parameters and metrics to root run due to {ex}.")