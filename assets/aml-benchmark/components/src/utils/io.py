--- conflicted
+++ resolved
@@ -135,7 +135,11 @@
                     raise DataFormatException._with_error(
                         AzureMLError.create(DataFormatError, error_details=mssg)
                     )
-<<<<<<< HEAD
+    if not data_dicts:
+        mssg = "No .jsonl file found."
+        raise DataFormatException._with_error(
+            AzureMLError.create(DataFormatError, error_details=mssg)
+        )
     return data_dicts
 
 
@@ -188,12 +192,4 @@
     :param path: The path where it has to be saved.
     """
     with open(path, mode='w') as file:
-        json.dump(json_dict, file, indent=4)
-=======
-    if not data_dicts:
-        mssg = "No .jsonl file found."
-        raise DataFormatException._with_error(
-            AzureMLError.create(DataFormatError, error_details=mssg)
-        )
-    return data_dicts
->>>>>>> 4a7c52a2
+        json.dump(json_dict, file, indent=4)