$schema: https://azuremlschemas.azureedge.net/latest/pipelineComponent.schema.json
type: pipeline

name: batch_benchmark_inference
display_name: Batch Benchmark Inference
description: Components for batch endpoint inference
version: 0.0.6.2

inputs:
  input_dataset:
    type: uri_folder
    description: Input jsonl dataset that contains prompt.  For the performance test, this one will be neglected.
    optional: True
  model_type:
    type: string
    description: Type of model. Can be one of ('aoai', 'oss', 'vision_oss')
    optional: True
  batch_input_pattern:
    type: string
    description: >- 
      The string for the batch input pattern. The input should be the payload format with substitution
      for the key for the value put in the `###<key>`. For example, one can use the following format for
      a llama text-gen model with a input dataset has `prompt` for the payload
      and `_batch_request_metadata` storing the corresponding ground truth.
      {
        "input_data":
        {
          "input_string": ["###<prompt>"],
          "parameters":
          {
            "temperature": 0.6,
            "max_new_tokens": 100,
            "do_sample": true
          }
        },
        "_batch_request_metadata": ###<_batch_request_metadata>
      }

      For AOAI model, the following pattern can be used,
      {
          "messages":
          [
            {"role": "user", "content": "###<prompt>" } ],
            "temperature": 0.7,
            "top_p": 0.95,
            "frequency_penalty": 0,
            "presence_penalty": 0,
            "max_tokens": 800,
            "stop": null
      }
    optional: False
  endpoint_url:
    type: string
    optional: False
    description: The endpointurl.
  is_performance_test:
    type: boolean
    default: False
    description: If true, the performance test will be run and the input dataset will be neglected.
  deployment_name:
    type: string
    optional: True
    description: The deployment name. Only needed for managed OSS deployment.
  connections_name:
    type: string
    optional: False
    description: Connections name for the endpoint.
  label_column_name:
    type: string
    optional: True
    description: The label column name.
  additional_columns:
    type: string
    optional: True
    description: The name(s) for additional columns that could be helpful to calculate some metrics, separated by comma (",").
  n_samples:
    type: integer
    description: The number of top samples send to endpoint. When performance test is enabled, this will be the number of repeated samples send to the endpoint.
    optional: True
  handle_response_failure:
    type: string
    optional: False
    description: The way that the formatter handles the failed response.
    enum:
      - use_fallback
      - neglect
    default: use_fallback
  fallback_value:
    description: The fallback value that can be used when request payload failed. If not provided, the fallback value will be an empty string.
    type: string
    optional: True
  additional_headers:
    type: string
    optional: True
    description: A stringified json expressing additional headers to be added to each request.
  ensure_ascii:
    type: boolean
    optional: False
    default: False
    description: If ensure_ascii is true, the output is guaranteed to have all incoming non-ASCII characters escaped. If ensure_ascii is false, these characters will be output as-is. More detailed information can be found at https://docs.python.org/3/library/json.html
  max_retry_time_interval:
    type: integer
    optional: True
    description: The maximum time (in seconds) spent retrying a payload. If unspecified, payloads are retried unlimited times.
  mini_batch_size:
    type: string
    optional: true
    default: 100KB
    description: The mini batch size for parallel run.
  endpoint_config_file:
    type: uri_file
    optional: True
    description: The endpoint config file.
  initial_worker_count:
    type: integer
    optional: False
    default: 5
    description: The initial number of workers to use for scoring.
  max_worker_count:
    type: integer
    optional: False
    default: 200
    description: Overrides initial_worker_count if necessary
  instance_count:
    type: integer
    default: 1
    description: 'Number of nodes in a compute cluster we will run the train step on.'
  max_concurrency_per_instance:
    type: integer
    default: 1
    description: Number of processes that will be run concurrently on any given node. This number should not be larger than 1/2 of the number of cores in an individual node in the specified cluster.
  debug_mode:
    type: boolean
    optional: False
    default: False
    description: Enable debug mode will print all the debug logs in the score step.
  target_compute_name:
    type: string
    optional: True
    default: "serverless"
    description: The name of the compute target to run the batch inference on.

outputs:
  predictions:
    type: uri_file
    description: The prediction data.
  performance_metadata:
    type: uri_file
    description: The performance data.
  ground_truth:
    type: uri_file
    description: The ground truth data that has a one-to-one mapping with the prediction data.

jobs:
  # Preparer
  batch_inference_preparer: 
    type: command
    component: azureml:batch_inference_preparer:0.0.6.2
<<<<<<< HEAD
=======
    compute: ${{parent.inputs.target_compute_name}}
>>>>>>> a165be3d
    inputs:
      input_dataset: ${{parent.inputs.input_dataset}}
      model_type: ${{parent.inputs.model_type}}
      batch_input_pattern: ${{parent.inputs.batch_input_pattern}}
      is_performance_test: ${{parent.inputs.is_performance_test}}
      n_samples: ${{parent.inputs.n_samples}}
      endpoint_url: ${{parent.inputs.endpoint_url}}
      label_column_name: ${{parent.inputs.label_column_name}}
      additional_columns: ${{parent.inputs.additional_columns}}
    outputs:
      formatted_data:
        type: mltable
      ground_truth_metadata:
        type: uri_folder
  # Inference
  endpoint_batch_score:
    type: parallel
    component: azureml:batch_benchmark_score:0.0.6.2
    # component: "azureml:/subscriptions/381b38e9-9840-4719-a5a0-61d9585e1e91/resourcegroups/yuzhua-rg-eastasia/workspaces/yuzhua-ws-swedencentral/components/batch_benchmark_score:0.0.5.1"
    compute: ${{parent.inputs.target_compute_name}}
    inputs:
      model_type: ${{parent.inputs.model_type}}
      online_endpoint_url: ${{parent.inputs.endpoint_url}}
      deployment_name: ${{parent.inputs.deployment_name}}
      connections_name: ${{parent.inputs.connections_name}}
      debug_mode: ${{parent.inputs.debug_mode}}
      additional_headers: ${{parent.inputs.additional_headers}}
      ensure_ascii: ${{parent.inputs.ensure_ascii}}
      max_retry_time_interval: ${{parent.inputs.max_retry_time_interval}}
      initial_worker_count: ${{parent.inputs.initial_worker_count}}
      max_worker_count: ${{parent.inputs.max_worker_count}}
      data_input_table: ${{parent.jobs.batch_inference_preparer.outputs.formatted_data}}
      mini_batch_size: ${{parent.inputs.mini_batch_size}}
      deployment_metadata: ${{parent.inputs.endpoint_config_file}}
    outputs:
      job_out_path:
        type: uri_file
      mini_batch_results_out_directory:
        type: uri_folder
      metrics_out_directory:
        type: uri_folder
    resources:
      instance_count: ${{parent.inputs.instance_count}}
    max_concurrency_per_instance:  ${{parent.inputs.max_concurrency_per_instance}}
    mini_batch_size: "100KB"
    retry_settings:
      timeout: 6000
      max_retries: 10
  # Reformat
  batch_output_formatter: 
    type: command
    component: azureml:batch_output_formatter:0.0.6.2
<<<<<<< HEAD
=======
    compute: ${{parent.inputs.target_compute_name}}
>>>>>>> a165be3d
    inputs:
      model_type: ${{parent.inputs.model_type}}
      batch_inference_output: ${{parent.jobs.endpoint_batch_score.outputs.mini_batch_results_out_directory}}
      label_column_name: ${{parent.inputs.label_column_name}}
      additional_columns: ${{parent.inputs.additional_columns}}
      ground_truth_input: ${{parent.jobs.batch_inference_preparer.outputs.ground_truth_metadata}}
      fallback_value: ${{parent.inputs.fallback_value}}
      handle_response_failure: ${{parent.inputs.handle_response_failure}}
      is_performance_test: ${{parent.inputs.is_performance_test}}
      endpoint_url: ${{parent.inputs.endpoint_url}}
    outputs:
      predictions:
        type: uri_file
        path: ${{parent.outputs.predictions}}
      performance_metadata:
        type: uri_file
        path: ${{parent.outputs.performance_metadata}}
      ground_truth:
        type: uri_file
        path: ${{parent.outputs.ground_truth}}<|MERGE_RESOLUTION|>--- conflicted
+++ resolved
@@ -156,10 +156,7 @@
   batch_inference_preparer: 
     type: command
     component: azureml:batch_inference_preparer:0.0.6.2
-<<<<<<< HEAD
-=======
     compute: ${{parent.inputs.target_compute_name}}
->>>>>>> a165be3d
     inputs:
       input_dataset: ${{parent.inputs.input_dataset}}
       model_type: ${{parent.inputs.model_type}}
@@ -177,7 +174,7 @@
   # Inference
   endpoint_batch_score:
     type: parallel
-    component: azureml:batch_benchmark_score:0.0.6.2
+    component: azureml:batch_benchmark_score:0.0.6.3-debug
     # component: "azureml:/subscriptions/381b38e9-9840-4719-a5a0-61d9585e1e91/resourcegroups/yuzhua-rg-eastasia/workspaces/yuzhua-ws-swedencentral/components/batch_benchmark_score:0.0.5.1"
     compute: ${{parent.inputs.target_compute_name}}
     inputs:
@@ -212,10 +209,7 @@
   batch_output_formatter: 
     type: command
     component: azureml:batch_output_formatter:0.0.6.2
-<<<<<<< HEAD
-=======
     compute: ${{parent.inputs.target_compute_name}}
->>>>>>> a165be3d
     inputs:
       model_type: ${{parent.inputs.model_type}}
       batch_inference_output: ${{parent.jobs.endpoint_batch_score.outputs.mini_batch_results_out_directory}}
