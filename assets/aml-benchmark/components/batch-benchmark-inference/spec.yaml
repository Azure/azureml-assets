$schema: https://azuremlschemas.azureedge.net/latest/pipelineComponent.schema.json
type: pipeline

name: batch_benchmark_inference
display_name: Batch Benchmark Inference
description: Components for batch endpoint inference
version: 0.0.3

inputs:
  input_dataset:
    type: uri_folder
    description: Input jsonl dataset that contains prompt.  For the performance test, this one will be neglected.
    optional: True
  model_type:
    type: string
    description: Type of model. Can be one of ('aoai', 'oss', 'vision_oss')
    optional: True
  batch_input_pattern:
    type: string
    description: >- 
      The string for the batch input pattern. The input should be the payload format with substitution
      for the key for the value put in the `###<key>`. For example, one can use the following format for
      a llama text-gen model with a input dataset has `prompt` for the payload
      and `_batch_request_metadata` storing the corresponding ground truth.
      {
        "input_data":
        {
          "input_string": ["###<prompt>"],
          "parameters":
          {
            "temperature": 0.6,
            "max_new_tokens": 100,
            "do_sample": true
          }
        },
        "_batch_request_metadata": ###<_batch_request_metadata>
      }

      For AOAI model, the following pattern can be used,
      {
          "messages":
          [
            {"role": "user", "content": "###<prompt>" } ],
            "temperature": 0.7,
            "top_p": 0.95,
            "frequency_penalty": 0,
            "presence_penalty": 0,
            "max_tokens": 800,
            "stop": null
      }
    optional: False
  endpoint_url:
    type: string
    optional: False
    description: The endpointurl.
  is_performance_test:
    type: boolean
    default: False
    description: If true, the performance test will be run and the input dataset will be neglected.
  deployment_name:
    type: string
    optional: True
    description: The deployment name. Only needed for managed OSS deployment.
  connections_name:
    type: string
    optional: False
    description: Connections name for the endpoint.
  label_column_name:
    type: string
    optional: True
    description: The label column name.
  n_samples:
    type: integer
    description: The number of top samples send to endpoint. When performance test is enabled, this will be the number of repeated samples send to the endpoint.
    optional: True
  handle_response_failure:
    type: string
    optional: False
    description: The way that the formatter handles the failed response.
    enum:
      - use_fallback
      - neglect
    default: use_fallback
  fallback_value:
    description: The fallback value that can be used when request payload failed. If not provided, the fallback value will be an empty string.
    type: string
    optional: True
  additional_headers:
    type: string
    optional: True
    description: A stringified json expressing additional headers to be added to each request.
  ensure_ascii:
    type: boolean
    optional: False
    default: False
    description: If ensure_ascii is true, the output is guaranteed to have all incoming non-ASCII characters escaped. If ensure_ascii is false, these characters will be output as-is. More detailed information can be found at https://docs.python.org/3/library/json.html
  max_retry_time_interval:
    type: integer
    optional: True
    description: The maximum time (in seconds) spent retrying a payload. If unspecified, payloads are retried unlimited times.
  mini_batch_size:
    type: string
    optional: true
    default: 100KB
    description: The mini batch size for parallel run.
  endpoint_config_file:
    type: uri_file
    optional: True
    description: The endpoint config file.
  initial_worker_count:
    type: integer
    optional: False
    default: 5
    description: The initial number of workers to use for scoring.
  max_worker_count:
    type: integer
    optional: False
    default: 200
    description: Overrides initial_worker_count if necessary
  instance_count:
    type: integer
    default: 1
    description: 'Number of nodes in a compute cluster we will run the train step on.'
  max_concurrency_per_instance:
    type: integer
    default: 1
    description: Number of processes that will be run concurrently on any given node. This number should not be larger than 1/2 of the number of cores in an individual node in the specified cluster.
  debug_mode:
    type: boolean
    optional: False
    default: False
    description: Enable debug mode will print all the debug logs in the score step.
  endpoint_configuration_file:
    type: uri_file
    optional: True
    description: The endpoint configuration file. If provided, the value will override the input value.
  authentication_type:
    type: string
    optional: False
    description: Authentication type for end endpoint.
    default: azureml_workspace_connection
    enum:
      - azureml_workspace_connection
      - managed_identity
outputs:
  predictions:
    type: uri_file
    description: The prediction data.
  performance_metadata:
    type: uri_file
    description: The performance data.
  ground_truth:
    type: uri_file
    description: The ground truth data that has a one-to-one mapping with the prediction data.

jobs:
  # Preparer
  batch_inference_preparer: 
    type: command
    component: azureml:batch_inference_preparer:0.0.3
    inputs:
      input_dataset: ${{parent.inputs.input_dataset}}
      model_type: ${{parent.inputs.model_type}}
      batch_input_pattern: ${{parent.inputs.batch_input_pattern}}
      is_performance_test: ${{parent.inputs.is_performance_test}}
      n_samples: ${{parent.inputs.n_samples}}
      endpoint_url: ${{parent.inputs.endpoint_url}}
      label_column_name: ${{parent.inputs.label_column_name}}
    outputs:
      formatted_data:
        type: mltable
      ground_truth_metadata:
        type: uri_folder
  # Inference
  endpoint_batch_score:
    type: parallel
    component: azureml://registries/azureml-preview-test1/components/batch_score_llm_benchmark/versions/1
    inputs:
      append_row_safe_output: true
      api_type: completion
      scoring_url: ${{parent.inputs.endpoint_url}}
      connection_name: ${{parent.inputs.connections_name}}
      authentication_type: ${{parent.inputs.authentication_type}}
      debug_mode: ${{parent.inputs.debug_mode}}
      additional_headers: ${{parent.inputs.additional_headers}}
      ensure_ascii: ${{parent.inputs.ensure_ascii}}
      max_retry_time_interval: ${{parent.inputs.max_retry_time_interval}}
      tally_failed_requests: true
      tally_exclusions: none
      segment_large_requests: disabled
      segment_max_token_size: 600
      output_behavior: append_row
      initial_worker_count: ${{parent.inputs.initial_worker_count}}
      max_worker_count: ${{parent.inputs.max_worker_count}}
      data_input_table: ${{parent.jobs.batch_inference_preparer.outputs.formatted_data}}
      configuration_file: ${{parent.inputs.endpoint_configuration_file}}
      async_mode: false
      save_mini_batch_results: enabled
      mini_batch_size: ${{parent.inputs.mini_batch_size}}
<<<<<<< HEAD
      deployment_name: ${{parent.inputs.deployment_name}}
=======
      deployment_metadata: ${{parent.inputs.endpoint_config_file}}
>>>>>>> 139dcdca
    outputs:
      job_out_path:
        type: uri_file
      mini_batch_results_out_directory:
        type: uri_folder
      metrics_out_directory:
        type: uri_folder
    resources:
      instance_count: ${{parent.inputs.instance_count}}
    max_concurrency_per_instance:  ${{parent.inputs.max_concurrency_per_instance}}
    mini_batch_size: "100KB"
    retry_settings:
      timeout: 6000
      max_retries: 10
  # Reformat
  batch_output_formatter: 
    type: command
    component: azureml:batch_output_formatter:0.0.3
    inputs:
      model_type: ${{parent.inputs.model_type}}
      batch_inference_output: ${{parent.jobs.endpoint_batch_score.outputs.mini_batch_results_out_directory}}
      label_column_name: ${{parent.inputs.label_column_name}}
      ground_truth_input: ${{parent.jobs.batch_inference_preparer.outputs.ground_truth_metadata}}
      fallback_value: ${{parent.inputs.fallback_value}}
      handle_response_failure: ${{parent.inputs.handle_response_failure}}
      is_performance_test: ${{parent.inputs.is_performance_test}}
      endpoint_url: ${{parent.inputs.endpoint_url}}
    outputs:
      predictions:
        type: uri_file
        path: ${{parent.outputs.predictions}}
      performance_metadata:
        type: uri_file
        path: ${{parent.outputs.performance_metadata}}
      ground_truth:
        type: uri_file
        path: ${{parent.outputs.ground_truth}}
<|MERGE_RESOLUTION|>--- conflicted
+++ resolved
@@ -57,10 +57,6 @@
     type: boolean
     default: False
     description: If true, the performance test will be run and the input dataset will be neglected.
-  deployment_name:
-    type: string
-    optional: True
-    description: The deployment name. Only needed for managed OSS deployment.
   connections_name:
     type: string
     optional: False
@@ -174,7 +170,7 @@
   # Inference
   endpoint_batch_score:
     type: parallel
-    component: azureml://registries/azureml-preview-test1/components/batch_score_llm_benchmark/versions/1
+    component: azureml://registries/azureml-preview-test1/components/batch_score_llm_benchmark/versions/1.8.20231206.1
     inputs:
       append_row_safe_output: true
       api_type: completion
@@ -197,11 +193,7 @@
       async_mode: false
       save_mini_batch_results: enabled
       mini_batch_size: ${{parent.inputs.mini_batch_size}}
-<<<<<<< HEAD
-      deployment_name: ${{parent.inputs.deployment_name}}
-=======
       deployment_metadata: ${{parent.inputs.endpoint_config_file}}
->>>>>>> 139dcdca
     outputs:
       job_out_path:
         type: uri_file
