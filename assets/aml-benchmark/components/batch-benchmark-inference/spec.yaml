--- conflicted
+++ resolved
@@ -4,11 +4,7 @@
 name: batch_benchmark_inference
 display_name: Batch Benchmark Inference
 description: Components for batch endpoint inference
-<<<<<<< HEAD
-version: 0.0.1
-=======
 version: 0.0.7
->>>>>>> 2ccb1b8e
 
 inputs:
   input_dataset:
