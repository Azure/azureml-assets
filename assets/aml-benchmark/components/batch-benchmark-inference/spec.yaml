$schema: https://azuremlschemas.azureedge.net/latest/pipelineComponent.schema.json
type: pipeline

name: batch_benchmark_inference
display_name: Batch Benchmark Inference
description: Components for batch endpoint inference
version: 0.0.3

inputs:
  input_dataset:
    type: uri_folder
    description: Input jsonl dataset that contains prompt.  For the performance test, this one will be neglected.
    optional: True
<<<<<<< HEAD
  perf_jsonl:
    type: string
    description: Input jsonl containing data for inference request for performance test.
=======
  model_type:
    type: string
    description: Type of model. Can be one of ('aoai', 'oss', 'vision_oss')
>>>>>>> 8398cfc5
    optional: True
  batch_input_pattern:
    type: string
    description: >- 
      The string for the batch input pattern. The input should be the payload format with substitution
      for the key for the value put in the `###<key>`. For example, one can use the following format for
      a llama text-gen model with a input dataset has `prompt` for the payload
      and `_batch_request_metadata` storing the corresponding ground truth.
      {
        "input_data":
        {
          "input_string": ["###<prompt>"],
          "parameters":
          {
            "temperature": 0.6,
            "max_new_tokens": 100,
            "do_sample": true
          }
        },
        "_batch_request_metadata": ###<_batch_request_metadata>
      }

      For AOAI model, the following pattern can be used,
      {
          "messages":
          [
            {"role": "user", "content": "###<prompt>" } ],
            "temperature": 0.7,
            "top_p": 0.95,
            "frequency_penalty": 0,
            "presence_penalty": 0,
            "max_tokens": 800,
            "stop": null
      }
    optional: False
  endpoint_url:
    type: string
    optional: False
    description: The endpointurl.
  is_performance_test:
    type: boolean
    default: False
    description: If true, the performance test will be run and the input dataset will be neglected.
  deployment_name:
    type: string
    optional: True
    description: The deployment name. Only needed for managed OSS deployment.
  connections_name:
    type: string
    optional: False
    description: Connections name for the endpoint.
  label_column_name:
    type: string
    optional: True
    description: The label column name.
  n_samples:
    type: integer
    description: The number of top samples send to endpoint. When performance test is enabled, this will be the number of repeated samples send to the endpoint.
    optional: True
  handle_response_failure:
    type: string
    optional: False
    description: The way that the formatter handles the failed response.
    enum:
      - use_fallback
      - neglect
    default: use_fallback
  fallback_value:
    description: The fallback value that can be used when request payload failed. If not provided, the fallback value will be an empty string.
    type: string
    optional: True
  additional_headers:
    type: string
    optional: True
    description: A stringified json expressing additional headers to be added to each request.
  ensure_ascii:
    type: boolean
    optional: False
    default: False
    description: If ensure_ascii is true, the output is guaranteed to have all incoming non-ASCII characters escaped. If ensure_ascii is false, these characters will be output as-is. More detailed information can be found at https://docs.python.org/3/library/json.html
  max_retry_time_interval:
    type: integer
    optional: True
    description: The maximum time (in seconds) spent retrying a payload. If unspecified, payloads are retried unlimited times.
  mini_batch_size:
    type: string
    optional: true
    default: 100KB
    description: The mini batch size for parallel run.
  endpoint_config_file:
    type: uri_file
    optional: True
    description: The endpoint config file.
  initial_worker_count:
    type: integer
    optional: False
    default: 5
    description: The initial number of workers to use for scoring.
  max_worker_count:
    type: integer
    optional: False
    default: 200
    description: Overrides initial_worker_count if necessary
  instance_count:
    type: integer
    default: 1
    description: 'Number of nodes in a compute cluster we will run the train step on.'
  max_concurrency_per_instance:
    type: integer
    default: 1
    description: Number of processes that will be run concurrently on any given node. This number should not be larger than 1/2 of the number of cores in an individual node in the specified cluster.
  debug_mode:
    type: boolean
    optional: False
    default: False
    description: Enable debug mode will print all the debug logs in the score step.
outputs:
  predictions:
    type: uri_file
    description: The prediction data.
  performance_metadata:
    type: uri_file
    description: The performance data.
  ground_truth:
    type: uri_file
    description: The ground truth data that has a one-to-one mapping with the prediction data.

jobs:
  # Preparer
  batch_inference_preparer: 
    type: command
<<<<<<< HEAD
    component: ../batch-inference-preparer/spec.yaml
    inputs:
      input_dataset: ${{parent.inputs.input_dataset}}
      perf_jsonl: ${{parent.inputs.perf_jsonl}}
=======
    component: azureml:batch_inference_preparer:0.0.3
    inputs:
      input_dataset: ${{parent.inputs.input_dataset}}
      model_type: ${{parent.inputs.model_type}}
>>>>>>> 8398cfc5
      batch_input_pattern: ${{parent.inputs.batch_input_pattern}}
      is_performance_test: ${{parent.inputs.is_performance_test}}
      n_samples: ${{parent.inputs.n_samples}}
      endpoint_url: ${{parent.inputs.endpoint_url}}
      label_column_name: ${{parent.inputs.label_column_name}}
    outputs:
      formatted_data:
        type: mltable
      ground_truth_metadata:
        type: uri_folder
  # Inference
  endpoint_batch_score:
    type: parallel
<<<<<<< HEAD
    component: azureml://registries/azureml/components/batch_benchmark_score/versions/0.0.1
=======
    component: azureml:batch_benchmark_score:0.0.3
>>>>>>> 8398cfc5
    inputs:
      model_type: ${{parent.inputs.model_type}}
      online_endpoint_url: ${{parent.inputs.endpoint_url}}
      deployment_name: ${{parent.inputs.deployment_name}}
      connections_name: ${{parent.inputs.connections_name}}
      debug_mode: ${{parent.inputs.debug_mode}}
      additional_headers: ${{parent.inputs.additional_headers}}
      ensure_ascii: ${{parent.inputs.ensure_ascii}}
      max_retry_time_interval: ${{parent.inputs.max_retry_time_interval}}
      initial_worker_count: ${{parent.inputs.initial_worker_count}}
      max_worker_count: ${{parent.inputs.max_worker_count}}
      data_input_table: ${{parent.jobs.batch_inference_preparer.outputs.formatted_data}}
      mini_batch_size: ${{parent.inputs.mini_batch_size}}
      deployment_metadata: ${{parent.inputs.endpoint_config_file}}
    outputs:
      job_out_path:
        type: uri_file
      mini_batch_results_out_directory:
        type: uri_folder
      metrics_out_directory:
        type: uri_folder
    resources:
      instance_count: ${{parent.inputs.instance_count}}
    max_concurrency_per_instance:  ${{parent.inputs.max_concurrency_per_instance}}
    mini_batch_size: "100KB"
    retry_settings:
      timeout: 6000
      max_retries: 10
  # Reformat
  batch_output_formatter: 
    type: command
<<<<<<< HEAD
    component: ../batch-output-formatter/spec.yaml
=======
    component: azureml:batch_output_formatter:0.0.3
>>>>>>> 8398cfc5
    inputs:
      model_type: ${{parent.inputs.model_type}}
      batch_inference_output: ${{parent.jobs.endpoint_batch_score.outputs.mini_batch_results_out_directory}}
      label_column_name: ${{parent.inputs.label_column_name}}
      ground_truth_input: ${{parent.jobs.batch_inference_preparer.outputs.ground_truth_metadata}}
      fallback_value: ${{parent.inputs.fallback_value}}
      handle_response_failure: ${{parent.inputs.handle_response_failure}}
      is_performance_test: ${{parent.inputs.is_performance_test}}
      endpoint_url: ${{parent.inputs.endpoint_url}}
    outputs:
      predictions:
        type: uri_file
        path: ${{parent.outputs.predictions}}
      performance_metadata:
        type: uri_file
        path: ${{parent.outputs.performance_metadata}}
      ground_truth:
        type: uri_file
        path: ${{parent.outputs.ground_truth}}
<|MERGE_RESOLUTION|>--- conflicted
+++ resolved
@@ -11,15 +11,9 @@
     type: uri_folder
     description: Input jsonl dataset that contains prompt.  For the performance test, this one will be neglected.
     optional: True
-<<<<<<< HEAD
-  perf_jsonl:
-    type: string
-    description: Input jsonl containing data for inference request for performance test.
-=======
   model_type:
     type: string
     description: Type of model. Can be one of ('aoai', 'oss', 'vision_oss')
->>>>>>> 8398cfc5
     optional: True
   batch_input_pattern:
     type: string
@@ -151,17 +145,10 @@
   # Preparer
   batch_inference_preparer: 
     type: command
-<<<<<<< HEAD
-    component: ../batch-inference-preparer/spec.yaml
-    inputs:
-      input_dataset: ${{parent.inputs.input_dataset}}
-      perf_jsonl: ${{parent.inputs.perf_jsonl}}
-=======
     component: azureml:batch_inference_preparer:0.0.3
     inputs:
       input_dataset: ${{parent.inputs.input_dataset}}
       model_type: ${{parent.inputs.model_type}}
->>>>>>> 8398cfc5
       batch_input_pattern: ${{parent.inputs.batch_input_pattern}}
       is_performance_test: ${{parent.inputs.is_performance_test}}
       n_samples: ${{parent.inputs.n_samples}}
@@ -175,11 +162,7 @@
   # Inference
   endpoint_batch_score:
     type: parallel
-<<<<<<< HEAD
-    component: azureml://registries/azureml/components/batch_benchmark_score/versions/0.0.1
-=======
     component: azureml:batch_benchmark_score:0.0.3
->>>>>>> 8398cfc5
     inputs:
       model_type: ${{parent.inputs.model_type}}
       online_endpoint_url: ${{parent.inputs.endpoint_url}}
@@ -211,11 +194,7 @@
   # Reformat
   batch_output_formatter: 
     type: command
-<<<<<<< HEAD
-    component: ../batch-output-formatter/spec.yaml
-=======
     component: azureml:batch_output_formatter:0.0.3
->>>>>>> 8398cfc5
     inputs:
       model_type: ${{parent.inputs.model_type}}
       batch_inference_output: ${{parent.jobs.endpoint_batch_score.outputs.mini_batch_results_out_directory}}
