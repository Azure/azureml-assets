$schema: https://azuremlschemas.azureedge.net/latest/pipelineComponent.schema.json
type: pipeline

name: batch_benchmark_inference
display_name: Batch Benchmark Inference
description: Components for batch endpoint inference
version: 0.0.6

inputs:
  input_dataset:
    type: uri_folder
    description: Input jsonl dataset that contains prompt.  For the performance test, this one will be neglected.
    optional: True
  model_type:
    type: string
    description: Type of model's input and output contract. Can be one of ('oai', 'oss', 'vision_oss')
    optional: False
    enum:
        - oai
        - oss
        - vision_oss
  batch_input_pattern:
    type: string
    description: >- 
      The string for the batch input pattern. The input should be the payload format with substitution
      for the key for the value put in the `###<key>`. For example, one can use the following format for
      a llama text-gen model with a input dataset has `prompt` for the payload
      and `_batch_request_metadata` storing the corresponding ground truth.
      {
        "input_data":
        {
          "input_string": ["###<prompt>"],
          "parameters":
          {
            "temperature": 0.6,
            "max_new_tokens": 100,
            "do_sample": true
          }
        },
        "_batch_request_metadata": ###<_batch_request_metadata>
      }

      For AOAI model, the following pattern can be used,
      {
          "messages": ###<prompt>,
            "temperature": 0.7,
            "top_p": 0.95,
            "frequency_penalty": 0,
            "presence_penalty": 0,
            "max_tokens": 800,
            "stop": null
      }
    optional: False
  endpoint_url:
    type: string
    optional: False
    description: The URL of the endpoint.
  is_performance_test:
    type: boolean
    default: False
    description: If true, the performance test will be run and the input dataset will be neglected.
  authentication_type:
    type: string
    optional: False
    description: Authentication type for endpoint- azureml_workspace_connection or managed_identity.
    default: azureml_workspace_connection
    enum:
      - azureml_workspace_connection
      - managed_identity
  deployment_name:
    type: string
    optional: True
    description: The deployment name. Only needed for managed OSS deployment.
  connections_name:
    type: string
    optional: True
    description: Connections name for the endpoint. Only required if authentication_type is "azureml_workspace_connection".
  label_column_name:
    type: string
    optional: True
    description: The label column name.
  additional_columns:
    type: string
    optional: True
    description: The name(s) for additional columns that could be helpful to calculate some metrics, separated by comma (",").
  n_samples:
    type: integer
    description: The number of top samples send to endpoint. When performance test is enabled, this will be the number of repeated samples send to the endpoint.
    optional: True
  handle_response_failure:
    type: string
    optional: False
    description: The way that the formatter handles the failed response. 'use_fallback' will replace them with fallback_value, 'neglect' will drop those rows and 'raise_error' will throw an error.
    enum:
      - use_fallback
      - neglect
      - raise_error
    default: use_fallback
  fallback_value:
    description: The fallback value that can be used when request payload failed. If not provided, the fallback value will be an empty string.
    type: string
    optional: True
  additional_headers:
    type: string
    optional: True
    description: A stringified json expressing additional headers to be added to each request.
  ensure_ascii:
    type: boolean
    optional: False
    default: False
    description: If ensure_ascii is true, the output is guaranteed to have all incoming non-ASCII characters escaped. If ensure_ascii is false, these characters will be output as-is. More detailed information can be found at https://docs.python.org/3/library/json.html
  max_retry_time_interval:
    type: integer
    optional: True
    description: The maximum time (in seconds) spent retrying a payload. If unspecified, payloads are retried unlimited times.
  mini_batch_size:
    type: string
    optional: true
    default: 100KB
    description: The mini batch size for parallel run.
  endpoint_config_file:
    type: uri_file
    optional: True
    description: The endpoint config file.
  initial_worker_count:
    type: integer
    optional: False
    default: 5
    description: The initial number of workers to use for scoring.
  max_worker_count:
    type: integer
    optional: False
    default: 200
    description: Overrides initial_worker_count if necessary
  instance_count:
    type: integer
    default: 1
    description: 'Number of nodes in a compute cluster we will run the train step on.'
  max_concurrency_per_instance:
    type: integer
    default: 1
    description: Number of processes that will be run concurrently on any given node. This number should not be larger than 1/2 of the number of cores in an individual node in the specified cluster.
  debug_mode:
    type: boolean
    optional: False
    default: False
    description: Enable debug mode will print all the debug logs in the score step.
  response_segment_size:
    type: integer
    optional: False
    default: 0
    min: 0
    description: Set to 0 by default- The maximum number of tokens to generate at a time. If set to 0, the full response is generated all at once. If greater than 0, tokens are generated incrementally in segments. During each increment, the request and the previous partial response are sent to the model to generate the next segment. Segments are stitched together to form the full response.
outputs:
  predictions:
    type: uri_file
    description: The prediction data.
  performance_metadata:
    type: uri_file
    description: The performance data.
  ground_truth:
    type: uri_file
    description: The ground truth data that has a one-to-one mapping with the prediction data.

jobs:
  # Preparer
  batch_inference_preparer: 
    type: command
<<<<<<< HEAD
    component: azureml:batch_inference_preparer:0.0.5
=======
    component: ../batch-inference-preparer/spec.yaml
>>>>>>> 7323f0b5
    inputs:
      input_dataset: ${{parent.inputs.input_dataset}}
      model_type: ${{parent.inputs.model_type}}
      batch_input_pattern: ${{parent.inputs.batch_input_pattern}}
      is_performance_test: ${{parent.inputs.is_performance_test}}
      n_samples: ${{parent.inputs.n_samples}}
      endpoint_url: ${{parent.inputs.endpoint_url}}
      label_column_name: ${{parent.inputs.label_column_name}}
      additional_columns: ${{parent.inputs.additional_columns}}
    outputs:
      formatted_data:
        type: mltable
      ground_truth_metadata:
        type: uri_folder
<<<<<<< HEAD
  # Inference
  endpoint_batch_score:
    type: parallel
    component: azureml:batch_benchmark_score:0.0.4
=======
  # Config generation
  config_generation:
    type: command
    component: ../batch-benchmark-config-generator/spec.yaml
>>>>>>> 7323f0b5
    inputs:
      scoring_url: ${{parent.inputs.endpoint_url}}
      connection_name: ${{parent.inputs.connections_name}}
      authentication_type: ${{parent.inputs.authentication_type}}
      debug_mode: ${{parent.inputs.debug_mode}}
      additional_headers: ${{parent.inputs.additional_headers}}
      ensure_ascii: ${{parent.inputs.ensure_ascii}}
      max_retry_time_interval: ${{parent.inputs.max_retry_time_interval}}
      initial_worker_count: ${{parent.inputs.initial_worker_count}}
      max_worker_count: ${{parent.inputs.max_worker_count}}
      configuration_file: ${{parent.inputs.endpoint_config_file}}
      response_segment_size: ${{parent.inputs.response_segment_size}}
      model_type: ${{parent.inputs.model_type}}
    outputs:
      batch_score_config:
        type: uri_file
        path: azureml://datastores/${{default_datastore}}/paths/azureml/${{name}}/${{output_name}}.json
  # Inference
  endpoint_batch_score:
    type: parallel
    component: azureml://registries/azureml/components/batch_score_llm/labels/latest
    inputs:
      async_mode: False
      data_input_table: ${{parent.jobs.batch_inference_preparer.outputs.formatted_data}}
      configuration_file: ${{parent.jobs.config_generation.outputs.batch_score_config}}
    outputs:
      job_output_path:
        type: uri_file
      mini_batch_results_output_directory:
        type: uri_folder
    resources:
      instance_count: ${{parent.inputs.instance_count}}
    max_concurrency_per_instance:  ${{parent.inputs.max_concurrency_per_instance}}
    mini_batch_size: ${{parent.inputs.mini_batch_size}}
    retry_settings:
      timeout: 6000
      max_retries: 10
  # Reformat
  batch_output_formatter: 
    type: command
<<<<<<< HEAD
    component: azureml:batch_output_formatter:0.0.5
=======
    component: ../batch-output-formatter/spec.yaml
>>>>>>> 7323f0b5
    inputs:
      model_type: ${{parent.inputs.model_type}}
      batch_inference_output: ${{parent.jobs.endpoint_batch_score.outputs.mini_batch_results_output_directory}}
      label_column_name: ${{parent.inputs.label_column_name}}
      additional_columns: ${{parent.inputs.additional_columns}}
      ground_truth_input: ${{parent.jobs.batch_inference_preparer.outputs.ground_truth_metadata}}
      fallback_value: ${{parent.inputs.fallback_value}}
      handle_response_failure: ${{parent.inputs.handle_response_failure}}
      is_performance_test: ${{parent.inputs.is_performance_test}}
      endpoint_url: ${{parent.inputs.endpoint_url}}
    outputs:
      predictions:
        type: uri_file
        path: ${{parent.outputs.predictions}}
      performance_metadata:
        type: uri_file
        path: ${{parent.outputs.performance_metadata}}
      ground_truth:
        type: uri_file
        path: ${{parent.outputs.ground_truth}}<|MERGE_RESOLUTION|>--- conflicted
+++ resolved
@@ -166,11 +166,7 @@
   # Preparer
   batch_inference_preparer: 
     type: command
-<<<<<<< HEAD
-    component: azureml:batch_inference_preparer:0.0.5
-=======
     component: ../batch-inference-preparer/spec.yaml
->>>>>>> 7323f0b5
     inputs:
       input_dataset: ${{parent.inputs.input_dataset}}
       model_type: ${{parent.inputs.model_type}}
@@ -185,17 +181,10 @@
         type: mltable
       ground_truth_metadata:
         type: uri_folder
-<<<<<<< HEAD
-  # Inference
-  endpoint_batch_score:
-    type: parallel
-    component: azureml:batch_benchmark_score:0.0.4
-=======
   # Config generation
   config_generation:
     type: command
     component: ../batch-benchmark-config-generator/spec.yaml
->>>>>>> 7323f0b5
     inputs:
       scoring_url: ${{parent.inputs.endpoint_url}}
       connection_name: ${{parent.inputs.connections_name}}
@@ -236,11 +225,7 @@
   # Reformat
   batch_output_formatter: 
     type: command
-<<<<<<< HEAD
-    component: azureml:batch_output_formatter:0.0.5
-=======
     component: ../batch-output-formatter/spec.yaml
->>>>>>> 7323f0b5
     inputs:
       model_type: ${{parent.inputs.model_type}}
       batch_inference_output: ${{parent.jobs.endpoint_batch_score.outputs.mini_batch_results_output_directory}}
