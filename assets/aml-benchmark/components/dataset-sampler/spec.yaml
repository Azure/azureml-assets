$schema: https://azuremlschemas.azureedge.net/latest/commandComponent.schema.json
type: command

name: dataset_sampler
display_name: Dataset Sampler
description: Samples a dataset containing JSONL file(s).
version: 0.0.1

inputs:
  dataset: 
    type: uri_folder
    description: Path to the input directory or .jsonl file from which the data will be sampled.
    optional: False
  sampling_style:
    type: string
    optional: False
    default: head
    description: >-
      The sampling method to use. Use `head` to sample from beginning of the file, `tail` to sample from the end 
      of the file, `random` to sample randomly and `duplicate` to append the input file to itself until the correct 
      output size is reached.
    enum:
    - random
    - head
    - tail
    - duplicate
  sampling_ratio:
    type: number
    min: 0
    optional: True
<<<<<<< HEAD
    default: 1
    description: Portion of the dataset to be sampled; must be a float in (0,1]; must be null if `n_samples` is specified.
=======
    description: >-
      Portion of the dataset to be sampled. If `sampling style` is not `duplicate`, must be a float in (0,1]; must be null if 
      `n_samples` is specified. NOTE: If the `sampling_style` is `duplicate`, the component will duplicate the data in a "round robin" 
      fashion, going over the input several times. This operation is very slow! So be cautious when using for large datasets.
>>>>>>> f119bb10
  n_samples:
    type: integer
    optional: True
    description: Absolute number of samples to be taken (alternative to `sampling_ratio`); must be null if `sampling_ratio` is specified.
  random_seed:
    type: integer
    optional: True
    default: 0
    description: Random seed for sampling mode; if not specified, 0 is used. Used only when `sampling_style` is `random`.

outputs:
  output_dataset:
    type: uri_folder
    description: Path to the output directory.

code: ../src
environment: azureml://registries/azureml/environments/model-evaluation/labels/latest
command: >-
  python -m dataset_sampler.main 
  --dataset ${{inputs.dataset}} 
  --sampling_style ${{inputs.sampling_style}} 
  $[[--sampling_ratio ${{inputs.sampling_ratio}}]] 
  $[[--n_samples ${{inputs.n_samples}}]] 
  $[[--random_seed ${{inputs.random_seed}}]] 
  --output_dataset ${{outputs.output_dataset}}<|MERGE_RESOLUTION|>--- conflicted
+++ resolved
@@ -28,15 +28,10 @@
     type: number
     min: 0
     optional: True
-<<<<<<< HEAD
-    default: 1
-    description: Portion of the dataset to be sampled; must be a float in (0,1]; must be null if `n_samples` is specified.
-=======
     description: >-
       Portion of the dataset to be sampled. If `sampling style` is not `duplicate`, must be a float in (0,1]; must be null if 
       `n_samples` is specified. NOTE: If the `sampling_style` is `duplicate`, the component will duplicate the data in a "round robin" 
       fashion, going over the input several times. This operation is very slow! So be cautious when using for large datasets.
->>>>>>> f119bb10
   n_samples:
     type: integer
     optional: True
