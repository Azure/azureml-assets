--- conflicted
+++ resolved
@@ -16,12 +16,9 @@
     - datasets
     - tqdm
     - azure-core
-<<<<<<< HEAD
+    - tiktoken
     - mteb
     - openai
-=======
-    - tiktoken
->>>>>>> 0a02ff9f
     ## Test requirements
     - pytest
     - pytest-xdist
