# Copyright (c) Microsoft Corporation.
# Licensed under the MIT License.

import os
import logging
from typing import Dict, List, Optional, Union, Any

from typing_extensions import overload, override
from azure.ai.evaluation._legacy._adapters._flows import AsyncPrompty

from azure.ai.evaluation._evaluators._common import PromptyEvaluatorBase
from azure.ai.evaluation._model_configurations import Conversation
from azure.ai.evaluation._common.utils import (
    ErrorBlame,
    ErrorTarget,
    EvaluationException,
    ErrorCategory,
    construct_prompty_model_config,
    validate_model_config,
    _extract_text_from_content,
)

try:
    from azure.ai.evaluation._user_agent import UserAgentSingleton
except ImportError:

    class UserAgentSingleton:
        """Fallback singleton for user agent when import fails."""

        @property
        def value(self) -> str:
            """Return the user agent value."""
            return "None"


logger = logging.getLogger(__name__)


# ```utils.py
def simplify_messages(messages, drop_system=True, drop_tool_calls=False, logger=None):
    """
    Simplify a list of conversation messages by keeping only role and content.

    Optionally filter out system messages and/or tool calls.

    :param messages: List of message dicts (e.g., from query or response)
    :param drop_system: If True, remove system role messages
    :param drop_tool_calls: If True, remove tool_call items from assistant content
    :return: New simplified list of messages
    """
    if isinstance(messages, str):
        return messages
    try:
        # Validate input is a list
        if not isinstance(messages, list):
            return messages

        simplified_msgs = []
        for msg in messages:
            # Ensure msg is a dict
            if not isinstance(msg, dict):
                simplified_msgs.append(msg)
                continue

            role = msg.get("role")
            content = msg.get("content", [])

            # Drop system message (if should)
            if drop_system and role == "system":
                continue

            # Simplify user messages
            if role == "user":
                simplified_msg = {
                    "role": role,
                    "content": _extract_text_from_content(content),
                }
                simplified_msgs.append(simplified_msg)
                continue

            # Drop tool results (if should)
            if drop_tool_calls and role == "tool":
                continue

            # Simplify assistant messages
            if role == "assistant":
                simplified_content = _extract_text_from_content(content)
                # Check if message has content
                if simplified_content:
                    simplified_msg = {"role": role, "content": simplified_content}
                    simplified_msgs.append(simplified_msg)
                    continue

                # Drop tool calls (if should)
                if drop_tool_calls and any(c.get("type") == "tool_call" for c in content if isinstance(c, dict)):
                    continue

            # If we reach here, it means we want to keep the message
            simplified_msgs.append(msg)

        return simplified_msgs

    except Exception as ex:
        if logger:
            logger.debug(f"Error simplifying messages: {str(ex)}. Returning original messages.")
        return messages
# ```


class GroundednessEvaluator(PromptyEvaluatorBase[Union[str, float]]):
    """
    Evaluates groundedness score.

    Takes query (optional), response, and context or a multi-turn conversation, including reasoning.

    The groundedness measure assesses the correspondence between claims in an AI-generated answer and the source
    context, making sure that these claims are substantiated by the context. Even if the responses from LLM are
    factually correct, they'll be considered ungrounded if they can't be verified against the provided sources
    (such as your input source or your database). Use the groundedness metric when you need to verify that
    AI-generated responses align with and are validated by the provided context.

    Groundedness scores range from 1 to 5, with 1 being the least grounded and 5 being the most grounded.

    :param model_config: Configuration for the Azure OpenAI model.
    :type model_config: Union[~azure.ai.evaluation.AzureOpenAIModelConfiguration,
        ~azure.ai.evaluation.OpenAIModelConfiguration]
    :param threshold: The threshold for the groundedness evaluator. Default is 3.
    :type threshold: int
    :param credential: The credential for authenticating to Azure AI service.
    :type credential: ~azure.core.credentials.TokenCredential
    :keyword is_reasoning_model: If True, the evaluator will use reasoning model configuration (o1/o3 models).
        This will adjust parameters like max_completion_tokens and remove unsupported parameters. Default is False.
    :paramtype is_reasoning_model: bool

    .. admonition:: Example:

        .. literalinclude:: ../samples/evaluation_samples_evaluate.py
            :start-after: [START groundedness_evaluator]
            :end-before: [END groundedness_evaluator]
            :language: python
            :dedent: 8
            :caption: Initialize and call a GroundednessEvaluator.

    .. admonition:: Example with Threshold:
        .. literalinclude:: ../samples/evaluation_samples_threshold.py
            :start-after: [START threshold_groundedness_evaluator]
            :end-before: [END threshold_groundedness_evaluator]
            :language: python
            :dedent: 8
            :caption: Initialize with threshold and call a GroundednessEvaluator.

    .. admonition:: Example using Azure AI Project URL:

        .. literalinclude:: ../samples/evaluation_samples_evaluate_fdp.py
            :start-after: [START groundedness_evaluator]
            :end-before: [END groundedness_evaluator]
            :language: python
            :dedent: 8
            :caption: Initialize and call GroundednessEvaluator using Azure AI Project URL in the following format
                https://{resource_name}.services.ai.azure.com/api/projects/{project_name}

    .. note::

        To align with our support of a diverse set of models, an output key without the `gpt_` prefix has been added.
        To maintain backwards compatibility, the old key with the `gpt_` prefix is still be present in the output;
        however, it is recommended to use the new key moving forward as the old key will be deprecated in the future.
    """

    _PROMPTY_FILE_NO_QUERY = "groundedness_without_query.prompty"
    _PROMPTY_FILE_WITH_QUERY = "groundedness_with_query.prompty"
    _RESULT_KEY = "groundedness"
    _OPTIONAL_PARAMS = ["query"]
    _SUPPORTED_TOOLS = ["file_search"]

    id = "azureai://built-in/evaluators/groundedness"
    """Evaluator identifier, experimental and to be used only with evaluation in cloud."""

    @override
    def __init__(self, model_config, *, threshold=3, credential=None, **kwargs):
        """Initialize a GroundednessEvaluator instance."""
        current_dir = os.path.dirname(__file__)
        prompty_path = os.path.join(current_dir, self._PROMPTY_FILE_NO_QUERY)  # Default to no query

        self._higher_is_better = True
        super().__init__(
            model_config=model_config,
            prompty_file=prompty_path,
            result_key=self._RESULT_KEY,
            threshold=threshold,
            credential=credential,
            _higher_is_better=self._higher_is_better,
            **kwargs,
        )
        self._model_config = model_config
        self.threshold = threshold
        # Needs to be set because it's used in call method to re-validate prompt if `query` is provided

    @overload
    def __call__(
        self,
        *,
        response: str,
        context: str,
        query: Optional[str] = None,
    ) -> Dict[str, Union[str, float]]:
        """Evaluate groundedness for given input of response, context, and optional query.

        :keyword response: The response to be evaluated.
        :paramtype response: str
        :keyword context: The context to be evaluated.
        :paramtype context: str
        :keyword query: The query to be evaluated. Optional parameter for use with the `response`
            and `context` parameters. If provided, a different prompt template will be used for evaluation.
        :paramtype query: Optional[str]
        :return: The groundedness score.
        :rtype: Dict[str, float]
        """

    @overload
    def __call__(
        self,
        *,
        query: str,
        response: List[dict],
        tool_definitions: List[dict],
    ) -> Dict[str, Union[str, float]]:
        """Evaluate groundedness for agent response with tool calls. Only file_search tool is supported.

        :keyword query: The query to be evaluated.
        :paramtype query: str
        :keyword response: The response from the agent to be evaluated.
        :paramtype response: List[dict]
        :keyword tool_definitions: The tool definitions used by the agent.
        :paramtype tool_definitions: List[dict]
        :return: The groundedness score.
        :rtype: Dict[str, Union[str, float]]
        """

    @overload
    def __call__(
        self,
        *,
        conversation: Conversation,
    ) -> Dict[str, Union[float, Dict[str, List[Union[str, float]]]]]:
        """Evaluate groundedness for a conversation.

        :keyword conversation: The conversation to evaluate. Expected to contain a list of conversation turns under the
            key "messages", and potentially a global context under the key "context". Conversation turns are expected
            to be dictionaries with keys "content", "role", and possibly "context".
        :paramtype conversation: Optional[~azure.ai.evaluation.Conversation]
        :return: The groundedness score.
        :rtype: Dict[str, Union[float, Dict[str, List[float]]]]
        """

    @override
    def __call__(  # pylint: disable=docstring-missing-param
        self,
        *args,
        **kwargs,
    ):
        """Evaluate groundedness.

        Accepts either a query, response, and context for a single evaluation,
        or a conversation for a multi-turn evaluation.

        If the conversation has more than one turn, the evaluator will aggregate the results of each turn.

        :keyword query: The query to be evaluated. Mutually exclusive with `conversation`. Optional parameter for use
            with the `response` and `context` parameters. If provided, a different prompt template will be used for
            evaluation.
        :paramtype query: Optional[str]
        :keyword response: The response to be evaluated. Mutually exclusive with the `conversation` parameter.
        :paramtype response: Optional[str]
        :keyword context: The context to be evaluated. Mutually exclusive with the `conversation` parameter.
        :paramtype context: Optional[str]
        :keyword conversation: The conversation to evaluate. Expected to contain a list of conversation turns under the
            key "messages", and potentially a global context under the key "context". Conversation turns are expected
            to be dictionaries with keys "content", "role", and possibly "context".
        :paramtype conversation: Optional[~azure.ai.evaluation.Conversation]
        :return: The relevance score.
        :rtype: Union[Dict[str, Union[str, float]], Dict[str, Union[float, Dict[str, List[Union[str, float]]]]]]
        """
        if kwargs.get("query", None):
            self._ensure_query_prompty_loaded()

        return super().__call__(*args, **kwargs)

    def _load_prompty_file(self, prompty_filename: str):
        """Load the specified prompty file if not already loaded.

        :param prompty_filename: The name of the prompty file to load.
        :type prompty_filename: str
        """
        if self._prompty_file.endswith(prompty_filename):
            return  # Already using the correct prompty file

        current_dir = os.path.dirname(__file__)
        prompty_path = os.path.join(current_dir, prompty_filename)

        self._prompty_file = prompty_path
        prompty_model_config = construct_prompty_model_config(
            validate_model_config(self._model_config),
            self._DEFAULT_OPEN_API_VERSION,
            UserAgentSingleton().value,
        )
        self._flow = AsyncPrompty.load(
<<<<<<< HEAD
            source=self._prompty_file, model=prompty_model_config
        )

    def _ensure_query_prompty_loaded(self):
        """Switch to the query prompty file if not already loaded."""
        self._load_prompty_file(self._PROMPTY_FILE_WITH_QUERY)

    def _ensure_no_query_prompty_loaded(self):
        """Switch to the no-query prompty file if not already loaded."""
        self._load_prompty_file(self._PROMPTY_FILE_NO_QUERY)
=======
            source=self._prompty_file,
            model=prompty_model_config,
            is_reasoning_model=self._is_reasoning_model)
>>>>>>> 33229d1b

    def has_context(self, eval_input: dict) -> bool:
        """
        Return True if eval_input contains a non-empty 'context' field.

        Treats None, empty strings, empty lists, and lists of empty strings as no context.
        """
        context = eval_input.get("context", None)
        return self._validate_context(context)

    def _validate_context(self, context) -> bool:
        """
        Validate if the provided context is non-empty and meaningful.
        Treats None, empty strings, empty lists, and lists of empty strings as no context.
        :param context: The context to validate
        :type context: Union[str, List, None]
        :return: True if context is valid and non-empty, False otherwise
        :rtype: bool
        """
        if not context:
            return False
        if context == "<>":  # Special marker for no context
            return False
        if isinstance(context, list):
            return any(str(c).strip() for c in context)
        if isinstance(context, str):
            return bool(context.strip())
        return True

    @override
    async def _do_eval(self, eval_input: Dict) -> Dict[str, Union[float, str]]:
        if eval_input.get("query", None) is None:
            self._ensure_no_query_prompty_loaded()
            return await super()._do_eval(eval_input)

        self._ensure_query_prompty_loaded()
        contains_context = self.has_context(eval_input)

        simplified_query = simplify_messages(eval_input["query"], drop_tool_calls=contains_context)
        simplified_response = simplify_messages(eval_input["response"], drop_tool_calls=False)

        # Build simplified input
        simplified_eval_input = {
            "query": simplified_query,
            "response": simplified_response,
            "context": eval_input["context"],
        }

        # Replace and call the parent method
        return await super()._do_eval(simplified_eval_input)

    async def _real_call(self, **kwargs):
        """Asynchronous call where real end-to-end evaluation logic is performed.

        :keyword kwargs: The inputs to evaluate.
        :type kwargs: Dict
        :return: The evaluation result.
        :rtype: Union[DoEvalResult[T_EvalValue], AggregateResult[T_EvalValue]]
        """
        # Convert inputs into list of evaluable inputs.
        try:
            return await super()._real_call(**kwargs)
        except EvaluationException as ex:
            if ex.category == ErrorCategory.NOT_APPLICABLE:
                return {
                    self._result_key: self._NOT_APPLICABLE_RESULT,
                    f"{self._result_key}_result": "pass",
                    f"{self._result_key}_threshold": self.threshold,
                    f"{self._result_key}_reason": (
                        "Supported tools were not called. "
                        f"Supported tools for groundedness are {self._SUPPORTED_TOOLS}."
                    ),
                }
            else:
                raise ex

    def _is_single_entry(self, value):
        """Determine if the input value represents a single entry, unsure is returned as False."""
        if isinstance(value, str):
            return True
        if isinstance(value, list) and len(value) == 1:
            return True
        return False

    def _convert_kwargs_to_eval_input(self, **kwargs):
        if kwargs.get("context") or kwargs.get("conversation"):
            return super()._convert_kwargs_to_eval_input(**kwargs)
        query = kwargs.get("query")
        response = kwargs.get("response")
        tool_definitions = kwargs.get("tool_definitions")

        if (not query) or (not response):  # or not tool_definitions:
            msg = (
                f"{type(self).__name__}: Either 'conversation' or individual inputs must be provided. "
                "For Agent groundedness 'query' and 'response' are required."
                )
            raise EvaluationException(
                message=msg,
                blame=ErrorBlame.USER_ERROR,
                category=ErrorCategory.INVALID_VALUE,
                target=ErrorTarget.GROUNDEDNESS_EVALUATOR,
            )
        context = self._get_context_from_agent_response(response, tool_definitions)

        if not self._validate_context(context) and self._is_single_entry(response) and self._is_single_entry(query):
            msg = f"{type(self).__name__}: No valid context provided or could be extracted from the query or response."
            raise EvaluationException(
                message=msg,
                blame=ErrorBlame.USER_ERROR,
                category=ErrorCategory.NOT_APPLICABLE,
                target=ErrorTarget.GROUNDEDNESS_EVALUATOR,
            )

        filtered_response = self._filter_file_search_results(response) if self._validate_context(context) else response
        return super()._convert_kwargs_to_eval_input(response=filtered_response, context=context, query=query)

    def _filter_file_search_results(self, messages: List[Dict[str, Any]]) -> List[Dict[str, Any]]:
        """Filter out file_search tool results from the messages."""
        file_search_ids = self._get_file_search_tool_call_ids(messages)
        return [
            msg for msg in messages if not (msg.get("role") == "tool" and msg.get("tool_call_id") in file_search_ids)
        ]

    def _get_context_from_agent_response(self, response, tool_definitions):
        """Extract context text from file_search tool results in the agent response."""
        NO_CONTEXT = "<>"
        context = ""
        try:
            logger.debug("Extracting context from response")
            tool_calls = self._parse_tools_from_response(response=response)
            logger.debug(f"Tool Calls parsed successfully: {tool_calls}")

            if not tool_calls:
                return NO_CONTEXT

            context_lines = []
            for tool_call in tool_calls:
                if not isinstance(tool_call, dict) or tool_call.get("type") != "tool_call":
                    continue

                tool_name = tool_call.get("name")
                if tool_name != "file_search":
                    continue

                # Extract tool results
                for result in tool_call.get("tool_result", []):
                    results = result if isinstance(result, list) else [result]
                    for r in results:
                        file_name = r.get("file_name", "Unknown file name")
                        for content in r.get("content", []):
                            text = content.get("text")
                            if text:
                                context_lines.append(f"{file_name}:\n- {text}---\n\n")

            context = "\n".join(context_lines) if len(context_lines) > 0 else None

        except Exception as ex:
            logger.debug(f"Error extracting context from agent response : {str(ex)}")
            context = None

        context = context if context else NO_CONTEXT
        return context

    def _get_file_search_tool_call_ids(self, query_or_response):
        """Return a list of tool_call_ids for file search tool calls."""
        tool_calls = self._parse_tools_from_response(query_or_response)
        return [tc.get("tool_call_id") for tc in tool_calls if tc.get("name") == "file_search"]<|MERGE_RESOLUTION|>--- conflicted
+++ resolved
@@ -304,8 +304,7 @@
             UserAgentSingleton().value,
         )
         self._flow = AsyncPrompty.load(
-<<<<<<< HEAD
-            source=self._prompty_file, model=prompty_model_config
+            source=self._prompty_file, model=prompty_model_config, is_reasoning_model=self._is_reasoning_model
         )
 
     def _ensure_query_prompty_loaded(self):
@@ -315,11 +314,6 @@
     def _ensure_no_query_prompty_loaded(self):
         """Switch to the no-query prompty file if not already loaded."""
         self._load_prompty_file(self._PROMPTY_FILE_NO_QUERY)
-=======
-            source=self._prompty_file,
-            model=prompty_model_config,
-            is_reasoning_model=self._is_reasoning_model)
->>>>>>> 33229d1b
 
     def has_context(self, eval_input: dict) -> bool:
         """
