--- conflicted
+++ resolved
@@ -95,11 +95,7 @@
             prompty_file=prompty_path,
             result_key=self._RESULT_KEY,
             credential=credential,
-<<<<<<< HEAD
-            threshold=1,
-=======
             threshold=threshold_value,
->>>>>>> f828a509
             **kwargs,
         )
 
