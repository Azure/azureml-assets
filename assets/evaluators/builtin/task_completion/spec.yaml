--- conflicted
+++ resolved
@@ -2,11 +2,7 @@
 name: "builtin.task_completion"
 version: 2
 displayName: "Task-Completion-Evaluator"
-<<<<<<< HEAD
-description: "Task Completion evaluates whether an AI agent successfully completed the requested task based on the final outcome and deliverable quality. This metric analyzes the conversation history and agent response to determine if all task requirements were met and a usable deliverable was provided. It focuses solely on completion status, not rule adherence or intent understanding. Use this metric to assess agent effectiveness in task-oriented scenarios, workflow automation, and goal-oriented AI interactions."
-=======
-description: "Evaluates whether an AI agent successfully completed the requested task by analyzing the conversation history and agent response to determine if all task requirements were met and a usable deliverable was provided. This evaluator is useful for assessing agent effectiveness in task-oriented scenarios, workflow automation, and goal-oriented AI interactions."
->>>>>>> 8a80d4ae
+description: "Evaluates whether an AI agent successfully completed the requested task end to end by analyzing the conversation history and agent response to determine if all task requirements were met, ignoring rule adherence or intent understanding. This evaluator is useful for assessing agent effectiveness in task-oriented scenarios, workflow automation, and goal-oriented AI interactions."
 evaluatorType: "builtin"
 evaluatorSubType: "code"
 categories: ["agents"]
