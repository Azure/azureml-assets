--- conflicted
+++ resolved
@@ -2,11 +2,7 @@
 name: "builtin.task_navigation_efficiency"
 version: 2
 displayName: "Task-Navigation-Efficiency-Evaluator"
-<<<<<<< HEAD
-description: "Task Navigation Efficiency measures how efficiently a system navigates through tasks based on user intent and context by comparing action sequences. It compares the task navigation steps or sequences of actions (e.g., tool calls) and optionally parameters against ground truth steps. It outputs match or not based on parameter exact_match, in_order_match, or any_order_match. Use this metric in single agent or multi-agent systems, and AI assistants that rely on tool calls to evaluate if the agent follows optimal decision-making patterns."
-=======
-description: "Determines whether an agent’s sequence of tool calls and parameters aligns with an optimal or ground truth path for completing a task. Use it to evaluate how effectively an agent follows logical decision-making patterns and executes multi-step workflows."
->>>>>>> 8a80d4ae
+description: "Determines whether an agent’s sequence of steps (e.g., tool calls and parameters) matches an optimal or ground truth path for completing a task. Use it to evaluate how effectively an agent follows expected sequence of actions and executes multi-step workflows."
 evaluatorType: "builtin"
 evaluatorSubType: "code"
 categories: ["agents"]
