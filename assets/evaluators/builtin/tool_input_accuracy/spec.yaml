--- conflicted
+++ resolved
@@ -13,13 +13,6 @@
   properties:
     deployment_name:
       type: "string"
-<<<<<<< HEAD
-    threshold:
-      type: "number"
-    credential:
-      type: "object"
-=======
->>>>>>> f828a509
   required: ["deployment_name"]
 dataMappingSchema:
   type: "object"
