type: "evaluator"
name: "builtin.tool_input_accuracy"
version: 2
displayName: "Tool-Input-Accuracy-Evaluator"
<<<<<<< HEAD
description: "Tool Input Accuracy evaluates the correctness of all parameters passed to tool calls by the agent, performing strict binary validation (PASS/FAIL) based on parameter grounding, type compliance, format compliance, completeness, and appropriateness. This metric uses LLM-based validation to check that ALL parameters meet ALL criteria: derived from conversation history, correct types, proper format, all required parameters present, no unexpected parameters, and contextually appropriate values. Useful for validating agent tool usage, API integration testing, and ensuring tool call parameter correctness in AI agent workflows."
=======
description: "A binary evaluator (0 or 1) that checks whether all parameters in an agent’s tool call are correct, validating grounding, type, format, completeness, and contextual appropriateness using LLM-based analysis. Use it to verify agent tool usage, API integration tests, or to ensure tool call parameters are fully correct in AI workflows."
>>>>>>> 8a80d4ae
evaluatorType: "builtin"
evaluatorSubType: "code"
categories: ["agents"]
initParameterSchema:
  type: "object"
  properties:
    deployment_name:
      type: "string"
    credential:
      type: "object"
  required: ["deployment_name"]
dataMappingSchema:
  type: "object"
  properties:
    query:
      anyOf:
        - type: "string"
        - type: "array"
          items:
            type: "object"
    response:
      anyOf:
        - type: "string"
        - type: "array"
          items:
            type: "object"
    tool_definitions:
      anyOf:
        - type: "object"
        - type: "array"
          items:
            type: "object"
  required: ["query", "response", "tool_definitions"]
outputSchema:
  tool_input_accuracy:
    type: "boolean"
    desirable_direction: "increase"
    min_value: 0
    max_value: 1
path: ./evaluator<|MERGE_RESOLUTION|>--- conflicted
+++ resolved
@@ -2,11 +2,7 @@
 name: "builtin.tool_input_accuracy"
 version: 2
 displayName: "Tool-Input-Accuracy-Evaluator"
-<<<<<<< HEAD
-description: "Tool Input Accuracy evaluates the correctness of all parameters passed to tool calls by the agent, performing strict binary validation (PASS/FAIL) based on parameter grounding, type compliance, format compliance, completeness, and appropriateness. This metric uses LLM-based validation to check that ALL parameters meet ALL criteria: derived from conversation history, correct types, proper format, all required parameters present, no unexpected parameters, and contextually appropriate values. Useful for validating agent tool usage, API integration testing, and ensuring tool call parameter correctness in AI agent workflows."
-=======
 description: "A binary evaluator (0 or 1) that checks whether all parameters in an agent’s tool call are correct, validating grounding, type, format, completeness, and contextual appropriateness using LLM-based analysis. Use it to verify agent tool usage, API integration tests, or to ensure tool call parameters are fully correct in AI workflows."
->>>>>>> 8a80d4ae
 evaluatorType: "builtin"
 evaluatorSubType: "code"
 categories: ["agents"]
