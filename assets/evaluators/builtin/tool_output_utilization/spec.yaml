type: "evaluator"
name: "builtin.tool_output_utilization"
version: 2
displayName: "Tool-Output-Utilization-Evaluator"
<<<<<<< HEAD
description: "Tool Output Utilization evaluates whether an agent correctly understands and contextually uses the outputs returned by tools it invoked (APIs, search/retrieval, DB queries, etc.). It focuses exclusively on detecting incorrect, missing, or fabricated uses of tool outputs in the agent's response, checking if tool-derived information is accurately reflected or reused. Use this metric for agent-based systems that rely on tools, ensuring agents properly interpret and utilize tool results without fabrication or misrepresentation."
=======
description: "Checks if an agent correctly interprets and uses the outputs returned by invoked tools (e.g., APIs, DB queries, search results) without fabrication or omission. Use it to validate that agents accurately reuse and represent tool outputs in their responses across tool-dependent systems."
>>>>>>> 8a80d4ae
evaluatorType: "builtin"
evaluatorSubType: "code"
categories: ["agents"]
tags:
  provider: "Microsoft"
initParameterSchema:
  type: "object"
  properties:
    deployment_name:
      type: "string"
    threshold:
      type: "number"
    credential:
      type: "object"
  required: ["deployment_name"]
dataMappingSchema:
  type: "object"
  properties:
    query:
      anyOf:
        - type: "string"
        - type: "array"
          items:
            type: "object"
    response:
      anyOf:
        - type: "string"
        - type: "array"
          items:
            type: "object"
    tool_definitions:
      anyOf:
        - type: "object"
        - type: "array"
          items:
            type: "object"
  required: ["query", "response", "tool_definitions"]
outputSchema:
  tool_output_utilization:
    type: "ordinal"
    desirable_direction: "increase"
    min_value: 0
    max_value: 1
path: ./evaluator<|MERGE_RESOLUTION|>--- conflicted
+++ resolved
@@ -2,11 +2,7 @@
 name: "builtin.tool_output_utilization"
 version: 2
 displayName: "Tool-Output-Utilization-Evaluator"
-<<<<<<< HEAD
-description: "Tool Output Utilization evaluates whether an agent correctly understands and contextually uses the outputs returned by tools it invoked (APIs, search/retrieval, DB queries, etc.). It focuses exclusively on detecting incorrect, missing, or fabricated uses of tool outputs in the agent's response, checking if tool-derived information is accurately reflected or reused. Use this metric for agent-based systems that rely on tools, ensuring agents properly interpret and utilize tool results without fabrication or misrepresentation."
-=======
-description: "Checks if an agent correctly interprets and uses the outputs returned by invoked tools (e.g., APIs, DB queries, search results) without fabrication or omission. Use it to validate that agents accurately reuse and represent tool outputs in their responses across tool-dependent systems."
->>>>>>> 8a80d4ae
+description: "Checks if an agent correctly interprets and contextually uses the outputs returned by invoked tools (e.g., APIs, DB queries, search results) without fabrication or omission. Use it to validate that agents accurately reuse and represent tool outputs in their responses across tool-dependent systems."
 evaluatorType: "builtin"
 evaluatorSubType: "code"
 categories: ["agents"]
