--- conflicted
+++ resolved
@@ -86,10 +86,7 @@
             model_config=model_config,
             prompty_file=prompty_path,
             result_key=self._RESULT_KEY,
-<<<<<<< HEAD
             threshold=threshold_value,
-=======
->>>>>>> 24ddf903
             credential=credential,
             _higher_is_better=higher_is_better_value,
             **kwargs,
