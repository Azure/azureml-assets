--- conflicted
+++ resolved
@@ -8,10 +8,4 @@
 - pip:
   - azureml-inference-server-http=={{latest-pypi-version}}
   - azureml-ai-monitoring=={{latest-pypi-version}}
-<<<<<<< HEAD
-  - numpy
-  - mlflow
-  - azureml-contrib-services
-=======
-  - mlflow
->>>>>>> 32f4026d
+  - mlflow