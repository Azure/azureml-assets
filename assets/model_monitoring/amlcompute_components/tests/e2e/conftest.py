--- conflicted
+++ resolved
@@ -421,13 +421,8 @@
 
 @pytest.fixture(scope="session", autouse=True)
 def release_lock(
-<<<<<<< HEAD
-    # publish_data_quality_model_monitor_component,
+    publish_data_quality_model_monitor_component,
     publish_prediction_drift_model_monitor_component,
-=======
-    publish_data_quality_model_monitor_component,
-    # publish_prediction_drift_model_monitor_component,
->>>>>>> 10cf1f3b
     publish_data_drift_model_monitor_component,
     publish_feature_attr_drift_signal_monitor_component,
     publish_command_components,
