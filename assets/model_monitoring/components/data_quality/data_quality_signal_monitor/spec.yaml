--- conflicted
+++ resolved
@@ -4,11 +4,7 @@
 name: data_quality_signal_monitor
 display_name: Data Quality - Signal Monitor
 description: Computes the data quality of a target dataset with reference to a baseline.
-<<<<<<< HEAD
-version: 0.3.21
-=======
-version: 0.3.22
->>>>>>> b8cd835b
+version: 0.3.23
 is_deterministic: true
 
 inputs:
@@ -50,19 +46,16 @@
     type: string
     default: ""
     optional: true
-<<<<<<< HEAD
   instance_type:
     type: string
     default: "standard_e4s_v3"
     optional: True
-=======
   override_numerical_features:
     type: string
     optional: true
   override_categorical_features:
     type: string
     optional: true
->>>>>>> b8cd835b
 outputs:
   signal_output:
     type: uri_folder
