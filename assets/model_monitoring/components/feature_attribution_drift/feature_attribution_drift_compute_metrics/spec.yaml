$schema: http://azureml/sdk-2-0/SparkComponent.json
type: spark

name: feature_attribution_drift_compute_metrics
version: 0.3.15
display_name: Feature Attribution Drift - Compute Metrics
is_deterministic: true
description: Feature attribution drift using model monitoring.

code: ../../src
entry:
  file: ./feature_importance_metrics/compute_feature_attribution_drift.py
inputs:
  baseline_data:
    type: mltable
    mode: direct
  production_data:
    type: mltable
    mode: direct
  target_column:
    type: string
outputs:
  signal_metrics:
    type: mltable
    mode: direct

conf:
  spark.driver.cores: 4
  spark.driver.memory: 28g
  spark.executor.cores: 4
  spark.executor.memory: 28g
  spark.executor.instances: 1
  spark.dynamicAllocation.enabled: True
  spark.dynamicAllocation.minExecutors: 1
  spark.dynamicAllocation.maxExecutors: 4
  spark.aml.internal.system.job: True
  spark.synapse.library.python.env: |
    channels:
    - defaults
    - anaconda
    dependencies:
    - python=3.8
    - pip:
        - azure-storage-file-datalake~=12.8.0
        - azure-ai-ml~=1.13.0
        - mltable~=1.3.0
        - azureml-fsspec~=1.0.0
        - fsspec~=2023.4.0
<<<<<<< HEAD
        - responsibleai~=0.35.0
        - protobuf~=3.20
    name: responsibleai-spark
=======
        - interpret-community[mimic]~=0.31.0
    name: interpret-spark
>>>>>>> 8f83fea3
args: >-
  --baseline_data ${{inputs.baseline_data}}
  --production_data ${{inputs.production_data}}
  --target_column ${{inputs.target_column}}
  --signal_metrics ${{outputs.signal_metrics}}
<|MERGE_RESOLUTION|>--- conflicted
+++ resolved
@@ -46,14 +46,8 @@
         - mltable~=1.3.0
         - azureml-fsspec~=1.0.0
         - fsspec~=2023.4.0
-<<<<<<< HEAD
-        - responsibleai~=0.35.0
-        - protobuf~=3.20
-    name: responsibleai-spark
-=======
         - interpret-community[mimic]~=0.31.0
     name: interpret-spark
->>>>>>> 8f83fea3
 args: >-
   --baseline_data ${{inputs.baseline_data}}
   --production_data ${{inputs.production_data}}
