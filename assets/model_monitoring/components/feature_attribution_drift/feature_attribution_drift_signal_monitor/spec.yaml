$schema: https://azuremlschemas.azureedge.net/latest/pipelineComponent.schema.json
type: pipeline

name: feature_attribution_drift_signal_monitor
display_name: Feature Attribution Drift - Signal Monitor
description: Computes the feature attribution between a baseline and production data assets.
<<<<<<< HEAD
version: 0.3.16
=======
version: 0.3.15
>>>>>>> 83c6e27b
is_deterministic: true

inputs:
  monitor_name:
    type: string
  signal_name:
    type: string
  target_data:
    type: mltable
  baseline_data:
    type: mltable
  target_column:
    type: string
  task_type:
    type: string
    optional: true
  monitor_current_time:
    type: string
  notification_emails:
    type: string
    default: ""
    optional: true
  override_numerical_features:
    type: string
    optional: true
  override_categorical_features:
    type: string
    optional: true
outputs:
  signal_output:
    type: mltable

jobs:
  compute_baseline_explanations:
    type: spark
<<<<<<< HEAD
    component: azureml://registries/azureml/components/feature_importance_metrics/versions/0.3.9
=======
    component: azureml://registries/azureml/components/feature_importance_metrics/versions/0.3.8
>>>>>>> 83c6e27b
    inputs:
      baseline_data:
        type: mltable
        path: ${{parent.inputs.baseline_data}}
      task_type: ${{parent.inputs.task_type}}
      target_column: ${{parent.inputs.target_column}}
      override_numerical_features: ${{parent.inputs.override_numerical_features}}
      override_categorical_features: ${{parent.inputs.override_categorical_features}}
    outputs:
      signal_metrics:
        type: mltable
    resources:
      instance_type: standard_e4s_v3
      runtime_version: "3.3"
    identity:
      type: aml_token
  compute_production_explanations:
    type: spark
<<<<<<< HEAD
    component: azureml://registries/azureml/components/feature_importance_metrics/versions/0.3.9
=======
    component: azureml://registries/azureml/components/feature_importance_metrics/versions/0.3.8
>>>>>>> 83c6e27b
    inputs:
      baseline_data:
        type: mltable
        path: ${{parent.inputs.target_data}}
      task_type: ${{parent.inputs.task_type}}
      target_column: ${{parent.inputs.target_column}}
      override_numerical_features: ${{parent.inputs.override_numerical_features}}
      override_categorical_features: ${{parent.inputs.override_categorical_features}}
    outputs:
      signal_metrics:
        type: mltable
    resources:
      instance_type: standard_e4s_v3
      runtime_version: "3.3"
    identity:
      type: aml_token
  compute_feature_attribution:
    type: spark
    component: azureml://registries/azureml/components/feature_attribution_drift_compute_metrics/versions/0.3.6
    inputs:
      production_data:
        type: mltable
        path: ${{parent.jobs.compute_production_explanations.outputs.signal_metrics}}
      baseline_data:
        type: mltable
        path: ${{parent.jobs.compute_baseline_explanations.outputs.signal_metrics}}
      target_column: ${{parent.inputs.target_column}}
    outputs:
      signal_metrics:
        type: mltable
    resources:
      instance_type: standard_e8s_v3
      runtime_version: "3.3"
    identity:
      type: aml_token
  output_signal_metrics:
    type: spark
    component: azureml://registries/azureml/components/model_monitor_output_metrics/versions/0.3.6
    inputs:
      signal_metrics:
        type: mltable
        path: ${{parent.jobs.compute_feature_attribution.outputs.signal_metrics}}
      signal_type: "FeatureAttributionDrift"
      signal_name: ${{parent.inputs.signal_name}}
      monitor_name: ${{parent.inputs.monitor_name}}
      metric_timestamp: ${{parent.inputs.monitor_current_time}}
    outputs:
      signal_output:
        type: uri_folder
        path: ${{parent.outputs.signal_output}}
        mode: direct
    resources:
      instance_type: standard_e4s_v3
      runtime_version: "3.3"
    identity:
      type: aml_token
  evaluate_metric_thresholds:
    type: spark
    component: azureml://registries/azureml/components/model_monitor_evaluate_metrics_threshold/versions/0.3.8
    inputs:
      signal_metrics:
        type: mltable
        path: ${{parent.jobs.compute_feature_attribution.outputs.signal_metrics}}
      notification_emails: ${{parent.inputs.notification_emails}}
      signal_name: ${{parent.inputs.signal_name}}
    resources:
      instance_type: standard_e4s_v3
      runtime_version: "3.3"
    identity:
      type: aml_token<|MERGE_RESOLUTION|>--- conflicted
+++ resolved
@@ -4,11 +4,7 @@
 name: feature_attribution_drift_signal_monitor
 display_name: Feature Attribution Drift - Signal Monitor
 description: Computes the feature attribution between a baseline and production data assets.
-<<<<<<< HEAD
 version: 0.3.16
-=======
-version: 0.3.15
->>>>>>> 83c6e27b
 is_deterministic: true
 
 inputs:
@@ -44,11 +40,7 @@
 jobs:
   compute_baseline_explanations:
     type: spark
-<<<<<<< HEAD
     component: azureml://registries/azureml/components/feature_importance_metrics/versions/0.3.9
-=======
-    component: azureml://registries/azureml/components/feature_importance_metrics/versions/0.3.8
->>>>>>> 83c6e27b
     inputs:
       baseline_data:
         type: mltable
@@ -67,11 +59,7 @@
       type: aml_token
   compute_production_explanations:
     type: spark
-<<<<<<< HEAD
     component: azureml://registries/azureml/components/feature_importance_metrics/versions/0.3.9
-=======
-    component: azureml://registries/azureml/components/feature_importance_metrics/versions/0.3.8
->>>>>>> 83c6e27b
     inputs:
       baseline_data:
         type: mltable
