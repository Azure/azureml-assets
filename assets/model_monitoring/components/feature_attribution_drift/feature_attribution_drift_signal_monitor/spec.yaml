--- conflicted
+++ resolved
@@ -4,11 +4,7 @@
 name: feature_attribution_drift_signal_monitor
 display_name: Feature Attribution Drift - Signal Monitor
 description: Computes the feature attribution between a baseline and production data assets.
-<<<<<<< HEAD
-version: 0.3.8
-=======
-version: 0.3.9
->>>>>>> 22c0ee9e
+version: 0.3.10
 is_deterministic: true
 
 inputs:
@@ -38,7 +34,7 @@
 jobs:
   compute_baseline_explanations:
     type: spark
-    component: azureml://registries/azureml/components/feature_importance_metrics/versions/0.3.6
+    component: azureml://registries/azureml/components/feature_importance_metrics/versions/0.3.7
     inputs:
       baseline_data:
         type: mltable
@@ -55,7 +51,7 @@
       type: aml_token
   compute_production_explanations:
     type: spark
-    component: azureml://registries/azureml/components/feature_importance_metrics/versions/0.3.6
+    component: azureml://registries/azureml/components/feature_importance_metrics/versions/0.3.7
     inputs:
       baseline_data:
         type: mltable
