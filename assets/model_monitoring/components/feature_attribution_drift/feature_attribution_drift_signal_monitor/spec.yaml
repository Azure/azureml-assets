--- conflicted
+++ resolved
@@ -4,11 +4,7 @@
 name: feature_attribution_drift_signal_monitor
 display_name: Feature Attribution Drift - Signal Monitor
 description: Computes the feature attribution between a baseline and production data assets.
-<<<<<<< HEAD
-version: 0.3.13
-=======
-version: 0.3.14
->>>>>>> c9369bf8
+version: 0.3.15
 is_deterministic: true
 
 inputs:
