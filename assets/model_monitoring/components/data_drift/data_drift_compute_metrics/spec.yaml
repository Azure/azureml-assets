$schema: http://azureml/sdk-2-0/SparkComponent.json
type: spark

name: data_drift_compute_metrics
display_name: Data Drift - Compute Metrics
description: Compute data drift metrics given a baseline and a deployment's model data input.
version: 0.3.10
is_deterministic: true

code: ../../src
entry:
  file: ./data_drift_compute_metrics/run.py

inputs:
  baseline_dataset:
    mode: direct
    type: mltable
  production_dataset:
    mode: direct
    type: mltable
  feature_names:
    mode: direct
    type: mltable
  numerical_metric:
    type: string
  categorical_metric:
    type: string
  categorical_threshold:
    type: number
  numerical_threshold:
    type: number
<<<<<<< HEAD
  instance_type:
    type: string
=======
  override_numerical_features:
    type: string
    optional: true
  override_categorical_features:
    type: string
    optional: true
>>>>>>> 420bf108
outputs:
  signal_metrics:
    mode: direct
    type: mltable
conf:
  spark.hadoop.aml.enable_cache : "true"
  spark.driver.cores: 1
  spark.driver.memory: '2g'
  spark.executor.cores: 2
  spark.executor.memory: '4g'
  spark.executor.instances: 1
  spark.dynamicAllocation.enabled: True
  spark.dynamicAllocation.minExecutors: 1
  spark.dynamicAllocation.maxExecutors: 4
  spark.jars.packages: com.microsoft.azure:synapseml_2.12:0.11.0-26-52919ce4-SNAPSHOT,org.apache.spark:spark-avro_2.12:3.3.1
  spark.jars.repositories: https://mmlspark.azureedge.net/maven
  spark.jars.excludes: org.scala-lang:scala-reflect,org.apache.spark:spark-tags_2.12,org.scalactic:scalactic_2.12,org.scalatest:scalatest_2.12,com.fasterxml.jackson.core:jackson-databind
  spark.yarn.user.classpath.first: true
  spark.sql.parquet.enableVectorizedReader: false
  spark.sql.legacy.replaceDatabricksSparkAvro.enabled: true
  spark.driver.userClassPathFirst: false
  spark.executor.userClassPathFirst: false
  spark.synapse.library.python.env: |
    channels:
      - conda-forge
    dependencies:
      - python=3.8
      - pip:
        - scipy~=1.10.0
        - numpy~=1.21.0
        - pandas~=1.4.3
        - azureml-mlflow~=1.49.0
        - mltable~=1.3.0
        - azureml-fsspec
        - fsspec~=2023.4.0
    name: momo-base-spark
args: >-
  --production_dataset ${{inputs.production_dataset}}
  --baseline_dataset ${{inputs.baseline_dataset}}
  --numerical_metric ${{inputs.numerical_metric}}
  --categorical_metric ${{inputs.categorical_metric}}
  --numerical_threshold ${{inputs.numerical_threshold}}
  --categorical_threshold ${{inputs.categorical_threshold}}
  --feature_names ${{inputs.feature_names}}
  $[[--override_numerical_features ${{inputs.override_numerical_features}}]]
  $[[--override_categorical_features ${{inputs.override_categorical_features}}]]
  --signal_metrics ${{outputs.signal_metrics}}<|MERGE_RESOLUTION|>--- conflicted
+++ resolved
@@ -29,17 +29,12 @@
     type: number
   numerical_threshold:
     type: number
-<<<<<<< HEAD
-  instance_type:
-    type: string
-=======
   override_numerical_features:
     type: string
     optional: true
   override_categorical_features:
     type: string
     optional: true
->>>>>>> 420bf108
 outputs:
   signal_metrics:
     mode: direct
@@ -47,9 +42,9 @@
 conf:
   spark.hadoop.aml.enable_cache : "true"
   spark.driver.cores: 1
-  spark.driver.memory: '2g'
+  spark.driver.memory: 2g
   spark.executor.cores: 2
-  spark.executor.memory: '4g'
+  spark.executor.memory: 4g
   spark.executor.instances: 1
   spark.dynamicAllocation.enabled: True
   spark.dynamicAllocation.minExecutors: 1
