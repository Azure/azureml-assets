--- conflicted
+++ resolved
@@ -4,7 +4,7 @@
 name: data_drift_signal_monitor
 display_name: Data Drift - Signal Monitor
 description: Computes the data drift between a baseline and production data assets.
-version: 0.3.14
+version: 0.3.15
 is_deterministic: true
 
 inputs:
@@ -50,11 +50,7 @@
 jobs:
   compute_feature_importances:
     type: spark
-<<<<<<< HEAD
     component: azureml://registries/azureml/components/feature_importance_metrics/versions/0.3.7
-=======
-    component: azureml://registries/azureml/components/feature_importance_metrics/versions/0.3.5
->>>>>>> 8ded9759
     inputs:
       baseline_data:
         type: mltable
