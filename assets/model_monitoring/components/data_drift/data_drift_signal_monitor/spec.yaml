--- conflicted
+++ resolved
@@ -5,10 +5,6 @@
 display_name: Data Drift - Signal Monitor
 description: Computes the data drift between a baseline and production data assets.
 version: 0.3.25
-<<<<<<< HEAD
-
-=======
->>>>>>> 5898f646
 is_deterministic: true
 
 inputs:
