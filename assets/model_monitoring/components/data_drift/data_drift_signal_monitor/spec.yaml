$schema: https://azuremlschemas.azureedge.net/latest/pipelineComponent.schema.json
type: pipeline

name: data_drift_signal_monitor
display_name: Data Drift - Signal Monitor
description: Computes the data drift between a baseline and production data assets.
version: 0.3.24
is_deterministic: true

inputs:
  monitor_name:
    type: string
  signal_name:
    type: string
  target_data:
    type: mltable
  baseline_data:
    type: mltable
  numerical_metric:
    type: string
    default: "NormalizedWassersteinDistance"
  categorical_metric:
    type: string
    default: "JensenShannonDistance"
  numerical_threshold:
    type: number
    default: 0.5
  categorical_threshold:
    type: number
    default: 0.5
  filter_type:
    type: string
    default: "All"
  filter_value:
    type: string
    default: "*"
  monitor_current_time:
    type: string
  notification_emails:
    type: string
    default: ""
    optional: true
  target_column:
    type: string
    optional: true
  task_type:
    type: string
    optional: true
<<<<<<< HEAD
  instance_type:
=======
  override_numerical_features:
    type: string
    optional: true
  override_categorical_features:
>>>>>>> 420bf108
    type: string
    optional: true
outputs:
  signal_output:
    type: uri_folder
    mode: direct
jobs:
  compute_feature_importances:
    type: spark
    component: azureml://registries/azureml/components/feature_importance_metrics/versions/0.3.8
    inputs:
      baseline_data:
        type: mltable
        path: ${{parent.inputs.baseline_data}}
      task_type: ${{parent.inputs.task_type}}
      target_column: ${{parent.inputs.target_column}}
      override_numerical_features: ${{parent.inputs.override_numerical_features}}
      override_categorical_features: ${{parent.inputs.override_categorical_features}}
    outputs:
      signal_metrics:
        type: mltable
    resources:
      instance_type: standard_e4s_v3
      runtime_version: "3.3"
    identity:
      type: aml_token
  feature_selection:
    type: spark
    component: azureml://registries/azureml/components/model_monitor_feature_selector/versions/0.3.3
    inputs:
      input_data_1:
        type: mltable
        path: ${{parent.inputs.target_data}}
      input_data_2:
        type: mltable
        path: ${{parent.inputs.baseline_data}}
      filter_type: ${{parent.inputs.filter_type}}
      filter_value: ${{parent.inputs.filter_value}}
      feature_importance: ${{parent.jobs.compute_feature_importances.outputs.signal_metrics}}
    outputs:
      feature_names:
        type: mltable
    resources:
      instance_type: standard_e4s_v3
      runtime_version: "3.3"
    identity:
      type: aml_token
  compute_drift_metrics:
    type: spark
    component: azureml://registries/azureml/components/data_drift_compute_metrics/versions/0.3.10
    inputs:
      production_dataset:
        type: mltable
        path: ${{parent.inputs.target_data}}
      baseline_dataset:
        type: mltable
        path: ${{parent.inputs.baseline_data}}
      feature_names:
        type: mltable
        path: ${{parent.jobs.feature_selection.outputs.feature_names}}
      numerical_metric: ${{parent.inputs.numerical_metric}}
      categorical_metric: ${{parent.inputs.categorical_metric}}
      numerical_threshold: ${{parent.inputs.numerical_threshold}}
      categorical_threshold: ${{parent.inputs.categorical_threshold}}
<<<<<<< HEAD
      instance_type: ${{parent.inputs.instance_type}}
=======
      override_numerical_features: ${{parent.inputs.override_numerical_features}}
      override_categorical_features: ${{parent.inputs.override_categorical_features}}
>>>>>>> 420bf108
    outputs:
      signal_metrics:
        type: mltable
    resources:
      instance_type: standard_e4s_v3
      runtime_version: "3.3"
    identity:
      type: aml_token
  compute_histogram_buckets:
    type: spark
    component: azureml://registries/azureml/components/model_monitor_compute_histogram_buckets/versions/0.3.5
    inputs:
      input_data_1:
        type: mltable
        path: ${{parent.inputs.target_data}}
      input_data_2:
        type: mltable
        path: ${{parent.inputs.baseline_data}}
      override_numerical_features: ${{parent.inputs.override_numerical_features}}
      override_categorical_features: ${{parent.inputs.override_categorical_features}}
    outputs:
      histogram_buckets:
        type: mltable
    resources:
      instance_type: standard_e4s_v3
      runtime_version: "3.3"
    identity:
      type: aml_token
  compute_baseline_histogram:
    type: spark
    component: azureml://registries/azureml/components/model_monitor_compute_histogram/versions/0.3.5
    inputs:
      input_data:
        type: mltable
        path: ${{parent.inputs.baseline_data}}
      histogram_buckets:
        type: mltable
        path: ${{parent.jobs.compute_histogram_buckets.outputs.histogram_buckets}}
      override_numerical_features: ${{parent.inputs.override_numerical_features}}
      override_categorical_features: ${{parent.inputs.override_categorical_features}}
    outputs:
      histogram:
        type: mltable
    resources:
      instance_type: standard_e4s_v3
      runtime_version: "3.3"
    identity:
      type: aml_token
  compute_target_histogram:
    type: spark
    component: azureml://registries/azureml/components/model_monitor_compute_histogram/versions/0.3.5
    inputs:
      input_data:
        type: mltable
        path: ${{parent.inputs.target_data}}
      histogram_buckets:
        type: mltable
        path: ${{parent.jobs.compute_histogram_buckets.outputs.histogram_buckets}}
      override_numerical_features: ${{parent.inputs.override_numerical_features}}
      override_categorical_features: ${{parent.inputs.override_categorical_features}}
    outputs:
      histogram:
        type: mltable
    resources:
      instance_type: standard_e4s_v3
      runtime_version: "3.3"
    identity:
      type: aml_token
  output_signal_metrics:
    type: spark
    component: azureml://registries/azureml/components/model_monitor_output_metrics/versions/0.3.6
    inputs:
      signal_metrics:
        type: mltable
        path: ${{parent.jobs.compute_drift_metrics.outputs.signal_metrics}}
      signal_type: "DataDrift"
      signal_name: ${{parent.inputs.signal_name}}
      monitor_name: ${{parent.inputs.monitor_name}}
      metric_timestamp: ${{parent.inputs.monitor_current_time}}
      target_histogram:
        type: mltable
        path: ${{parent.jobs.compute_target_histogram.outputs.histogram}}
      baseline_histogram:
        type: mltable
        path: ${{parent.jobs.compute_baseline_histogram.outputs.histogram}}
    outputs:
      signal_output:
        type: uri_folder
        path: ${{parent.outputs.signal_output}}
        mode: direct
    resources:
      instance_type: standard_e4s_v3
      runtime_version: "3.3"
    identity:
      type: aml_token
  evaluate_metric_thresholds:
    type: spark
    component: azureml://registries/azureml/components/model_monitor_evaluate_metrics_threshold/versions/0.3.8
    inputs:
      signal_metrics:
        type: mltable
        path: ${{parent.jobs.compute_drift_metrics.outputs.signal_metrics}}
      notification_emails: ${{parent.inputs.notification_emails}}
      signal_name: ${{parent.inputs.signal_name}}
    resources:
      instance_type: standard_e4s_v3
      runtime_version: "3.3"
    identity:
      type: aml_token<|MERGE_RESOLUTION|>--- conflicted
+++ resolved
@@ -46,14 +46,10 @@
   task_type:
     type: string
     optional: true
-<<<<<<< HEAD
-  instance_type:
-=======
   override_numerical_features:
     type: string
     optional: true
   override_categorical_features:
->>>>>>> 420bf108
     type: string
     optional: true
 outputs:
@@ -118,12 +114,8 @@
       categorical_metric: ${{parent.inputs.categorical_metric}}
       numerical_threshold: ${{parent.inputs.numerical_threshold}}
       categorical_threshold: ${{parent.inputs.categorical_threshold}}
-<<<<<<< HEAD
-      instance_type: ${{parent.inputs.instance_type}}
-=======
-      override_numerical_features: ${{parent.inputs.override_numerical_features}}
-      override_categorical_features: ${{parent.inputs.override_categorical_features}}
->>>>>>> 420bf108
+      override_numerical_features: ${{parent.inputs.override_numerical_features}}
+      override_categorical_features: ${{parent.inputs.override_categorical_features}}
     outputs:
       signal_metrics:
         type: mltable
