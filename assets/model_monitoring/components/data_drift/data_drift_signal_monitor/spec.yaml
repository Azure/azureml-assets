$schema: https://azuremlschemas.azureedge.net/latest/pipelineComponent.schema.json
type: pipeline

name: data_drift_signal_monitor
display_name: Data Drift - Signal Monitor
description: Computes the data drift between a baseline and production data assets.
<<<<<<< HEAD
version: 0.3.12
=======
version: 0.3.11
>>>>>>> 9283a1dc
is_deterministic: true

inputs:
  monitor_name:
    type: string
  signal_name:
    type: string
  target_data:
    type: mltable
  baseline_data:
    type: mltable
  numerical_metric:
    type: string
    default: "NormalizedWassersteinDistance"
  categorical_metric:
    type: string
    default: "JensenShannonDistance"
  numerical_threshold:
    type: number
    default: 0.5
  categorical_threshold:
    type: number
    default: 0.5
  filter_type:
    type: string
    default: "All"
  filter_value:
    type: string
    default: "*"
  monitor_current_time:
    type: string
  notification_emails:
    type: string
    default: ""
    optional: true
  target_column:
    type: string
    optional: true
outputs:
  signal_output:
    type: uri_folder
    mode: direct
jobs:
  compute_feature_importances:
    type: spark
    component: azureml://registries/azureml/components/feature_importance_metrics/versions/0.3.4
    inputs:
      baseline_data:
        type: mltable
        path: ${{parent.inputs.baseline_data}}
      target_column: ${{parent.inputs.target_column}}
    outputs:
      signal_metrics:
        type: mltable
    resources:
      instance_type: standard_e4s_v3
      runtime_version: "3.3"
    identity:
      type: aml_token
  feature_selection:
    type: spark
    component: azureml://registries/azureml/components/model_monitor_feature_selector/versions/0.3.1
    inputs:
      input_data_1:
        type: mltable
        path: ${{parent.inputs.target_data}}
      input_data_2:
        type: mltable
        path: ${{parent.inputs.baseline_data}}
      filter_type: ${{parent.inputs.filter_type}}
      filter_value: ${{parent.inputs.filter_value}}
      feature_importance: ${{parent.jobs.compute_feature_importances.outputs.signal_metrics}}
    outputs:
      feature_names:
        type: mltable
    resources:
      instance_type: standard_e4s_v3
      runtime_version: "3.3"
    identity:
      type: aml_token
  compute_drift_metrics:
    type: spark
    component: azureml://registries/azureml/components/data_drift_compute_metrics/versions/0.3.7
    inputs:
      production_dataset:
        type: mltable
        path: ${{parent.inputs.target_data}}
      baseline_dataset:
        type: mltable
        path: ${{parent.inputs.baseline_data}}
      feature_names:
        type: mltable
        path: ${{parent.jobs.feature_selection.outputs.feature_names}}
      numerical_metric: ${{parent.inputs.numerical_metric}}
      categorical_metric: ${{parent.inputs.categorical_metric}}
      numerical_threshold: ${{parent.inputs.numerical_threshold}}
      categorical_threshold: ${{parent.inputs.categorical_threshold}}
    outputs:
      signal_metrics:
        type: mltable
    resources:
      instance_type: standard_e4s_v3
      runtime_version: "3.3"
    identity:
      type: aml_token
  compute_histogram_buckets:
    type: spark
    component: azureml://registries/azureml/components/model_monitor_compute_histogram_buckets/versions/0.3.2
    inputs:
      input_data_1:
        type: mltable
        path: ${{parent.inputs.target_data}}
      input_data_2:
        type: mltable
        path: ${{parent.inputs.baseline_data}}
    outputs:
      histogram_buckets:
        type: mltable
    resources:
      instance_type: standard_e4s_v3
      runtime_version: "3.3"
    identity:
      type: aml_token
  compute_baseline_histogram:
    type: spark
    component: azureml://registries/azureml/components/model_monitor_compute_histogram/versions/0.3.3
    inputs:
      input_data:
        type: mltable
        path: ${{parent.inputs.baseline_data}}
      histogram_buckets:
        type: mltable
        path: ${{parent.jobs.compute_histogram_buckets.outputs.histogram_buckets}}
    outputs:
      histogram:
        type: mltable
    resources:
      instance_type: standard_e4s_v3
      runtime_version: "3.3"
    identity:
      type: aml_token
  compute_target_histogram:
    type: spark
    component: azureml://registries/azureml/components/model_monitor_compute_histogram/versions/0.3.3
    inputs:
      input_data:
        type: mltable
        path: ${{parent.inputs.target_data}}
      histogram_buckets:
        type: mltable
        path: ${{parent.jobs.compute_histogram_buckets.outputs.histogram_buckets}}
    outputs:
      histogram:
        type: mltable
    resources:
      instance_type: standard_e4s_v3
      runtime_version: "3.3"
    identity:
      type: aml_token
  output_signal_metrics:
    type: spark
    component: azureml://registries/azureml/components/model_monitor_output_metrics/versions/0.3.4
    inputs:
      signal_metrics:
        type: mltable
        path: ${{parent.jobs.compute_drift_metrics.outputs.signal_metrics}}
      signal_type: "DataDrift"
      signal_name: ${{parent.inputs.signal_name}}
      monitor_name: ${{parent.inputs.monitor_name}}
      metric_timestamp: ${{parent.inputs.monitor_current_time}}
      target_histogram:
        type: mltable
        path: ${{parent.jobs.compute_target_histogram.outputs.histogram}}
      baseline_histogram:
        type: mltable
        path: ${{parent.jobs.compute_baseline_histogram.outputs.histogram}}
    outputs:
      signal_output:
        type: uri_folder
        path: ${{parent.outputs.signal_output}}
        mode: direct
    resources:
      instance_type: standard_e4s_v3
      runtime_version: "3.3"
    identity:
      type: aml_token
  evaluate_metric_thresholds:
    type: spark
    component: azureml://registries/azureml/components/model_monitor_evaluate_metrics_threshold/versions/0.3.4
    inputs:
      signal_metrics:
        type: mltable
        path: ${{parent.jobs.compute_drift_metrics.outputs.signal_metrics}}
      notification_emails: ${{parent.inputs.notification_emails}}
      signal_name: ${{parent.inputs.signal_name}}
    resources:
      instance_type: standard_e4s_v3
      runtime_version: "3.3"
    identity:
      type: aml_token<|MERGE_RESOLUTION|>--- conflicted
+++ resolved
@@ -4,11 +4,7 @@
 name: data_drift_signal_monitor
 display_name: Data Drift - Signal Monitor
 description: Computes the data drift between a baseline and production data assets.
-<<<<<<< HEAD
 version: 0.3.12
-=======
-version: 0.3.11
->>>>>>> 9283a1dc
 is_deterministic: true
 
 inputs:
