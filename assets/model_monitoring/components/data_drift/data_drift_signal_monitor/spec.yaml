$schema: https://azuremlschemas.azureedge.net/latest/pipelineComponent.schema.json
type: pipeline

name: data_drift_signal_monitor
display_name: Data Drift - Signal Monitor
description: Computes the data drift between a baseline and production data assets.
<<<<<<< HEAD
version: 0.3.22
=======
version: 0.3.24
>>>>>>> b8cd835b
is_deterministic: true

inputs:
  monitor_name:
    type: string
  signal_name:
    type: string
  target_data:
    type: mltable
  baseline_data:
    type: mltable
  numerical_metric:
    type: string
    default: "NormalizedWassersteinDistance"
  categorical_metric:
    type: string
    default: "JensenShannonDistance"
  numerical_threshold:
    type: number
    default: 0.5
  categorical_threshold:
    type: number
    default: 0.5
  filter_type:
    type: string
    default: "All"
  filter_value:
    type: string
    default: "*"
  monitor_current_time:
    type: string
  notification_emails:
    type: string
    default: ""
    optional: true
  target_column:
    type: string
    optional: true
  task_type:
    type: string
    optional: true
<<<<<<< HEAD
  instance_type:
    type: string
    default: "standard_e4s_v3"
    optional: True
=======
  override_numerical_features:
    type: string
    optional: true
  override_categorical_features:
    type: string
    optional: true
>>>>>>> b8cd835b
outputs:
  signal_output:
    type: uri_folder
    mode: direct
jobs:
  compute_feature_importances:
    type: spark
    component: azureml://registries/azureml/components/feature_importance_metrics/versions/0.3.8
    inputs:
      baseline_data:
        type: mltable
        path: ${{parent.inputs.baseline_data}}
      task_type: ${{parent.inputs.task_type}}
      target_column: ${{parent.inputs.target_column}}
      override_numerical_features: ${{parent.inputs.override_numerical_features}}
      override_categorical_features: ${{parent.inputs.override_categorical_features}}
    outputs:
      signal_metrics:
        type: mltable
    resources:
      instance_type: ${{parent.inputs.instance_type}}
      runtime_version: "3.3"
    identity:
      type: aml_token
  feature_selection:
    type: spark
    component: azureml://registries/azureml/components/model_monitor_feature_selector/versions/0.3.3
    inputs:
      input_data_1:
        type: mltable
        path: ${{parent.inputs.target_data}}
      input_data_2:
        type: mltable
        path: ${{parent.inputs.baseline_data}}
      filter_type: ${{parent.inputs.filter_type}}
      filter_value: ${{parent.inputs.filter_value}}
      feature_importance: ${{parent.jobs.compute_feature_importances.outputs.signal_metrics}}
    outputs:
      feature_names:
        type: mltable
    resources:
      instance_type: ${{parent.inputs.instance_type}}
      runtime_version: "3.3"
    identity:
      type: aml_token
  compute_drift_metrics:
    type: spark
    component: azureml://registries/azureml/components/data_drift_compute_metrics/versions/0.3.10
    inputs:
      production_dataset:
        type: mltable
        path: ${{parent.inputs.target_data}}
      baseline_dataset:
        type: mltable
        path: ${{parent.inputs.baseline_data}}
      feature_names:
        type: mltable
        path: ${{parent.jobs.feature_selection.outputs.feature_names}}
      numerical_metric: ${{parent.inputs.numerical_metric}}
      categorical_metric: ${{parent.inputs.categorical_metric}}
      numerical_threshold: ${{parent.inputs.numerical_threshold}}
      categorical_threshold: ${{parent.inputs.categorical_threshold}}
      override_numerical_features: ${{parent.inputs.override_numerical_features}}
      override_categorical_features: ${{parent.inputs.override_categorical_features}}
    outputs:
      signal_metrics:
        type: mltable
    resources:
      instance_type: ${{parent.inputs.instance_type}}
      runtime_version: "3.3"
    identity:
      type: aml_token
  compute_histogram_buckets:
    type: spark
    component: azureml://registries/azureml/components/model_monitor_compute_histogram_buckets/versions/0.3.5
    inputs:
      input_data_1:
        type: mltable
        path: ${{parent.inputs.target_data}}
      input_data_2:
        type: mltable
        path: ${{parent.inputs.baseline_data}}
      override_numerical_features: ${{parent.inputs.override_numerical_features}}
      override_categorical_features: ${{parent.inputs.override_categorical_features}}
    outputs:
      histogram_buckets:
        type: mltable
    resources:
      instance_type: ${{parent.inputs.instance_type}}
      runtime_version: "3.3"
    identity:
      type: aml_token
  compute_baseline_histogram:
    type: spark
    component: azureml://registries/azureml/components/model_monitor_compute_histogram/versions/0.3.5
    inputs:
      input_data:
        type: mltable
        path: ${{parent.inputs.baseline_data}}
      histogram_buckets:
        type: mltable
        path: ${{parent.jobs.compute_histogram_buckets.outputs.histogram_buckets}}
      override_numerical_features: ${{parent.inputs.override_numerical_features}}
      override_categorical_features: ${{parent.inputs.override_categorical_features}}
    outputs:
      histogram:
        type: mltable
    resources:
      instance_type: ${{parent.inputs.instance_type}}
      runtime_version: "3.3"
    identity:
      type: aml_token
  compute_target_histogram:
    type: spark
    component: azureml://registries/azureml/components/model_monitor_compute_histogram/versions/0.3.5
    inputs:
      input_data:
        type: mltable
        path: ${{parent.inputs.target_data}}
      histogram_buckets:
        type: mltable
        path: ${{parent.jobs.compute_histogram_buckets.outputs.histogram_buckets}}
      override_numerical_features: ${{parent.inputs.override_numerical_features}}
      override_categorical_features: ${{parent.inputs.override_categorical_features}}
    outputs:
      histogram:
        type: mltable
    resources:
      instance_type: ${{parent.inputs.instance_type}}
      runtime_version: "3.3"
    identity:
      type: aml_token
  output_signal_metrics:
    type: spark
    component: azureml://registries/azureml/components/model_monitor_output_metrics/versions/0.3.5
    inputs:
      signal_metrics:
        type: mltable
        path: ${{parent.jobs.compute_drift_metrics.outputs.signal_metrics}}
      signal_type: "DataDrift"
      signal_name: ${{parent.inputs.signal_name}}
      monitor_name: ${{parent.inputs.monitor_name}}
      metric_timestamp: ${{parent.inputs.monitor_current_time}}
      target_histogram:
        type: mltable
        path: ${{parent.jobs.compute_target_histogram.outputs.histogram}}
      baseline_histogram:
        type: mltable
        path: ${{parent.jobs.compute_baseline_histogram.outputs.histogram}}
    outputs:
      signal_output:
        type: uri_folder
        path: ${{parent.outputs.signal_output}}
        mode: direct
    resources:
      instance_type: ${{parent.inputs.instance_type}}
      runtime_version: "3.3"
    identity:
      type: aml_token
  evaluate_metric_thresholds:
    type: spark
    component: azureml://registries/azureml/components/model_monitor_evaluate_metrics_threshold/versions/0.3.8
    inputs:
      signal_metrics:
        type: mltable
        path: ${{parent.jobs.compute_drift_metrics.outputs.signal_metrics}}
      notification_emails: ${{parent.inputs.notification_emails}}
      signal_name: ${{parent.inputs.signal_name}}
    resources:
      instance_type: ${{parent.inputs.instance_type}}
      runtime_version: "3.3"
    identity:
      type: aml_token<|MERGE_RESOLUTION|>--- conflicted
+++ resolved
@@ -4,11 +4,8 @@
 name: data_drift_signal_monitor
 display_name: Data Drift - Signal Monitor
 description: Computes the data drift between a baseline and production data assets.
-<<<<<<< HEAD
-version: 0.3.22
-=======
-version: 0.3.24
->>>>>>> b8cd835b
+version: 0.3.25
+
 is_deterministic: true
 
 inputs:
@@ -50,19 +47,16 @@
   task_type:
     type: string
     optional: true
-<<<<<<< HEAD
   instance_type:
     type: string
     default: "standard_e4s_v3"
     optional: True
-=======
   override_numerical_features:
     type: string
     optional: true
   override_categorical_features:
     type: string
     optional: true
->>>>>>> b8cd835b
 outputs:
   signal_output:
     type: uri_folder
