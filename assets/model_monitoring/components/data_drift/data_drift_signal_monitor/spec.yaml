--- conflicted
+++ resolved
@@ -48,8 +48,6 @@
     optional: true
   instance_type:
     type: string
-<<<<<<< HEAD
-=======
     default: "standard_e4s_v3"
     optional: True
   override_numerical_features:
@@ -57,7 +55,6 @@
     optional: true
   override_categorical_features:
     type: string
->>>>>>> 7467c750
     optional: true
 outputs:
   signal_output:
@@ -121,12 +118,9 @@
       categorical_metric: ${{parent.inputs.categorical_metric}}
       numerical_threshold: ${{parent.inputs.numerical_threshold}}
       categorical_threshold: ${{parent.inputs.categorical_threshold}}
-<<<<<<< HEAD
-      instance_type: ${{parent.inputs.instance_type}}
-=======
-      override_numerical_features: ${{parent.inputs.override_numerical_features}}
-      override_categorical_features: ${{parent.inputs.override_categorical_features}}
->>>>>>> 7467c750
+      instance_type: ${{parent.inputs.instance_type}}
+      override_numerical_features: ${{parent.inputs.override_numerical_features}}
+      override_categorical_features: ${{parent.inputs.override_categorical_features}}
     outputs:
       signal_metrics:
         type: mltable
