$schema: https://azuremlschemas.azureedge.net/latest/pipelineComponent.schema.json
type: pipeline

name: data_drift_signal_monitor
display_name: Data Drift - Signal Monitor
description: Computes the data drift between a baseline and production data assets.
<<<<<<< HEAD
version: 0.3.23
=======
version: 0.3.22
>>>>>>> 0c4e9b75
is_deterministic: true

inputs:
  monitor_name:
    type: string
  signal_name:
    type: string
  target_data:
    type: mltable
  baseline_data:
    type: mltable
  numerical_metric:
    type: string
    default: "NormalizedWassersteinDistance"
  categorical_metric:
    type: string
    default: "JensenShannonDistance"
  numerical_threshold:
    type: number
    default: 0.5
  categorical_threshold:
    type: number
    default: 0.5
  filter_type:
    type: string
    default: "All"
  filter_value:
    type: string
    default: "*"
  monitor_current_time:
    type: string
  notification_emails:
    type: string
    default: ""
    optional: true
  target_column:
    type: string
    optional: true
  task_type:
    type: string
    optional: true
  override_numerical_features:
    type: string
    optional: true
  override_categorical_features:
    type: string
    optional: true
outputs:
  signal_output:
    type: uri_folder
    mode: direct
jobs:
  compute_feature_importances:
    type: spark
    component: azureml://registries/azureml/components/feature_importance_metrics/versions/0.3.8
    inputs:
      baseline_data:
        type: mltable
        path: ${{parent.inputs.baseline_data}}
      task_type: ${{parent.inputs.task_type}}
      target_column: ${{parent.inputs.target_column}}
      override_numerical_features: ${{parent.inputs.override_numerical_features}}
      override_categorical_features: ${{parent.inputs.override_categorical_features}}
    outputs:
      signal_metrics:
        type: mltable
    resources:
      instance_type: standard_e4s_v3
      runtime_version: "3.3"
    identity:
      type: aml_token
  feature_selection:
    type: spark
    component: azureml://registries/azureml/components/model_monitor_feature_selector/versions/0.3.3
    inputs:
      input_data_1:
        type: mltable
        path: ${{parent.inputs.target_data}}
      input_data_2:
        type: mltable
        path: ${{parent.inputs.baseline_data}}
      filter_type: ${{parent.inputs.filter_type}}
      filter_value: ${{parent.inputs.filter_value}}
      feature_importance: ${{parent.jobs.compute_feature_importances.outputs.signal_metrics}}
    outputs:
      feature_names:
        type: mltable
    resources:
      instance_type: standard_e4s_v3
      runtime_version: "3.3"
    identity:
      type: aml_token
  compute_drift_metrics:
    type: spark
    component: azureml://registries/azureml/components/data_drift_compute_metrics/versions/0.3.10
    inputs:
      production_dataset:
        type: mltable
        path: ${{parent.inputs.target_data}}
      baseline_dataset:
        type: mltable
        path: ${{parent.inputs.baseline_data}}
      feature_names:
        type: mltable
        path: ${{parent.jobs.feature_selection.outputs.feature_names}}
      numerical_metric: ${{parent.inputs.numerical_metric}}
      categorical_metric: ${{parent.inputs.categorical_metric}}
      numerical_threshold: ${{parent.inputs.numerical_threshold}}
      categorical_threshold: ${{parent.inputs.categorical_threshold}}
      override_numerical_features: ${{parent.inputs.override_numerical_features}}
      override_categorical_features: ${{parent.inputs.override_categorical_features}}
    outputs:
      signal_metrics:
        type: mltable
    resources:
      instance_type: standard_e4s_v3
      runtime_version: "3.3"
    identity:
      type: aml_token
  compute_histogram_buckets:
    type: spark
    component: azureml://registries/azureml/components/model_monitor_compute_histogram_buckets/versions/0.3.3
    inputs:
      input_data_1:
        type: mltable
        path: ${{parent.inputs.target_data}}
      input_data_2:
        type: mltable
        path: ${{parent.inputs.baseline_data}}
      override_numerical_features: ${{parent.inputs.override_numerical_features}}
      override_categorical_features: ${{parent.inputs.override_categorical_features}}
    outputs:
      histogram_buckets:
        type: mltable
    resources:
      instance_type: standard_e4s_v3
      runtime_version: "3.3"
    identity:
      type: aml_token
  compute_baseline_histogram:
    type: spark
    component: azureml://registries/azureml/components/model_monitor_compute_histogram/versions/0.3.5
    inputs:
      input_data:
        type: mltable
        path: ${{parent.inputs.baseline_data}}
      histogram_buckets:
        type: mltable
        path: ${{parent.jobs.compute_histogram_buckets.outputs.histogram_buckets}}
      override_numerical_features: ${{parent.inputs.override_numerical_features}}
      override_categorical_features: ${{parent.inputs.override_categorical_features}}
    outputs:
      histogram:
        type: mltable
    resources:
      instance_type: standard_e4s_v3
      runtime_version: "3.3"
    identity:
      type: aml_token
  compute_target_histogram:
    type: spark
    component: azureml://registries/azureml/components/model_monitor_compute_histogram/versions/0.3.5
    inputs:
      input_data:
        type: mltable
        path: ${{parent.inputs.target_data}}
      histogram_buckets:
        type: mltable
        path: ${{parent.jobs.compute_histogram_buckets.outputs.histogram_buckets}}
      override_numerical_features: ${{parent.inputs.override_numerical_features}}
      override_categorical_features: ${{parent.inputs.override_categorical_features}}
    outputs:
      histogram:
        type: mltable
    resources:
      instance_type: standard_e4s_v3
      runtime_version: "3.3"
    identity:
      type: aml_token
  output_signal_metrics:
    type: spark
    component: azureml://registries/azureml/components/model_monitor_output_metrics/versions/0.3.5
    inputs:
      signal_metrics:
        type: mltable
        path: ${{parent.jobs.compute_drift_metrics.outputs.signal_metrics}}
      signal_type: "DataDrift"
      signal_name: ${{parent.inputs.signal_name}}
      monitor_name: ${{parent.inputs.monitor_name}}
      metric_timestamp: ${{parent.inputs.monitor_current_time}}
      target_histogram:
        type: mltable
        path: ${{parent.jobs.compute_target_histogram.outputs.histogram}}
      baseline_histogram:
        type: mltable
        path: ${{parent.jobs.compute_baseline_histogram.outputs.histogram}}
    outputs:
      signal_output:
        type: uri_folder
        path: ${{parent.outputs.signal_output}}
        mode: direct
    resources:
      instance_type: standard_e4s_v3
      runtime_version: "3.3"
    identity:
      type: aml_token
  evaluate_metric_thresholds:
    type: spark
    component: azureml://registries/azureml/components/model_monitor_evaluate_metrics_threshold/versions/0.3.8
    inputs:
      signal_metrics:
        type: mltable
        path: ${{parent.jobs.compute_drift_metrics.outputs.signal_metrics}}
      notification_emails: ${{parent.inputs.notification_emails}}
      signal_name: ${{parent.inputs.signal_name}}
    resources:
      instance_type: standard_e4s_v3
      runtime_version: "3.3"
    identity:
      type: aml_token<|MERGE_RESOLUTION|>--- conflicted
+++ resolved
@@ -4,11 +4,7 @@
 name: data_drift_signal_monitor
 display_name: Data Drift - Signal Monitor
 description: Computes the data drift between a baseline and production data assets.
-<<<<<<< HEAD
 version: 0.3.23
-=======
-version: 0.3.22
->>>>>>> 0c4e9b75
 is_deterministic: true
 
 inputs:
