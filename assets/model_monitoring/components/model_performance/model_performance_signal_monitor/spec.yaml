--- conflicted
+++ resolved
@@ -4,11 +4,7 @@
 name: model_performance_signal_monitor
 display_name: Model Performance - Signal Monitor
 description: Computes the model performance
-<<<<<<< HEAD
-version: 0.0.2
-=======
-version: 0.0.3
->>>>>>> c9369bf8
+version: 0.0.4
 is_deterministic: true
 inputs:
   task:
