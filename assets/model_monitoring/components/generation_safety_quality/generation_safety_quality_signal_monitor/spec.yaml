$schema: https://azuremlschemas.azureedge.net/latest/pipelineComponent.schema.json
type: pipeline

name: generation_safety_quality_signal_monitor
display_name: Generation Safety & Quality - Signal Monitor
description: Computes the content generation safety metrics over LLM outputs.
version: 0.4.2
is_deterministic: true
inputs:
  monitor_name:
    type: string
  signal_name:
    type: string
  production_data:
    type: mltable
  metric_names:
    type: string
    description: a comma-separated list of metric names to compute
    optional: false
  model_deployment_name:
    type: string
    optional: false
    description: model name, e.g., name of the deployment for Azure OpenAI
  sample_rate:
    type: number
    optional: true
    description: sample rate for the input dataset, should be greater than 0 and at most 1
  prompt_column_name:
    type: string
    optional: true
    default: "prompt"
  completion_column_name:
    type: string
    optional: true
    default: "completion"
  ground_truth_column_name:
    type: string
    optional: true
    default: "ground_truth"
  context_column_name:
    type: string
    optional: true
    default: "context"
  groundedness_rating_threshold:
    type: integer
    optional: true
    default: 4
  similarity_rating_threshold:
    type: integer
    optional: true
    default: 4
  relevance_rating_threshold:
    type: integer
    optional: true
    default: 4
  fluency_rating_threshold:
    type: integer
    optional: true
    default: 4
  coherence_rating_threshold:
    type: integer
    optional: true
    default: 4
  groundedness_passrate_threshold:
    type: number
    optional: true
    default: 0.7
  similarity_passrate_threshold:
    type: number
    optional: true
    default: 0.7
  relevance_passrate_threshold:
    type: number
    optional: true
    default: 0.7
  fluency_passrate_threshold:
    type: number
    optional: true
    default: 0.7
  coherence_passrate_threshold:
    type: number
    optional: true
    default: 0.7
  workspace_connection_arm_id:
    type: string
    optional: false
  monitor_current_time:
    type: string
  notification_emails:
    type: string
    default: ""
    optional: true
outputs:
  signal_output:
    type: uri_folder
    mode: direct
jobs:
  compute_histogram:
    type: spark
    component: azureml://registries/azureml/components/gsq_annotation_compute_histogram/versions/0.4.2
    inputs:
      production_dataset:
        type: mltable
        path: ${{parent.inputs.production_data}}
      metric_names: ${{parent.inputs.metric_names}}
      model_deployment_name: ${{parent.inputs.model_deployment_name}}
      sample_rate: ${{parent.inputs.sample_rate}}
      workspace_connection_arm_id: ${{parent.inputs.workspace_connection_arm_id}}
      groundedness_rating_threshold: ${{parent.inputs.groundedness_rating_threshold}}
      similarity_rating_threshold: ${{parent.inputs.similarity_rating_threshold}}
      relevance_rating_threshold: ${{parent.inputs.relevance_rating_threshold}}
      fluency_rating_threshold: ${{parent.inputs.fluency_rating_threshold}}
      coherence_rating_threshold: ${{parent.inputs.coherence_rating_threshold}}
      ground_truth_column_name: ${{parent.inputs.ground_truth_column_name}}
      prompt_column_name: ${{parent.inputs.prompt_column_name}}
      completion_column_name: ${{parent.inputs.completion_column_name}}
      context_column_name: ${{parent.inputs.context_column_name}}
    outputs:
      histogram:
        type: mltable
      samples_index:
        type: mltable
      groundedness_violations:
        type: mltable
      coherence_violations:
        type: mltable
      relevance_violations:
        type: mltable
      fluency_violations:
        type: mltable
      similarity_violations:
        type: mltable
    resources:
      instance_type: standard_e4s_v3
      runtime_version: "3.3"
    identity:
      type: managed
  compute_metrics:
    type: spark
<<<<<<< HEAD
    component: azureml://registries/azureml/components/gsq_annotation_compute_metrics/versions/0.4.0
=======
    component: azureml://registries/azureml/components/gsq_annotation_compute_metrics/versions/0.3.4
>>>>>>> ed2c3b68
    inputs:
      annotation_histogram:
        type: mltable
        path: ${{parent.jobs.compute_histogram.outputs.histogram}}
      metric_names: ${{parent.inputs.metric_names}}
      groundedness_passrate_threshold: ${{parent.inputs.groundedness_passrate_threshold}}
      similarity_passrate_threshold: ${{parent.inputs.similarity_passrate_threshold}}
      relevance_passrate_threshold: ${{parent.inputs.relevance_passrate_threshold}}
      fluency_passrate_threshold: ${{parent.inputs.fluency_passrate_threshold}}
      coherence_passrate_threshold: ${{parent.inputs.coherence_passrate_threshold}}
    outputs:
      signal_metrics:
        type: mltable
    resources:
      instance_type: standard_e4s_v3
      runtime_version: "3.3"
    identity:
      type: aml_token
  output_signal_metrics: 
    type: spark
    component: azureml://registries/azureml/components/model_monitor_metric_outputter/versions/0.3.9
    inputs:
      signal_metrics:
        type: mltable
        path: ${{parent.jobs.compute_metrics.outputs.signal_metrics}}
      signal_type: "GenerationSafetyQuality"
      signal_name: ${{parent.inputs.signal_name}}
      samples_index: ${{parent.jobs.compute_histogram.outputs.samples_index}}
      metric_timestamp: ${{parent.inputs.monitor_current_time}}
      monitor_name: ${{parent.inputs.monitor_name}}
    outputs:
      signal_output:
        type: uri_folder
        path: ${{parent.outputs.signal_output}}
        mode: direct
    resources:
      instance_type: standard_e4s_v3
      runtime_version: "3.3"
    identity:
      type: aml_token
  evaluate_metric_thresholds:
    type: spark
    component: azureml://registries/azureml/components/model_monitor_evaluate_metrics_threshold/versions/0.3.2
    inputs:
      signal_metrics:
        type: mltable
        path: ${{parent.jobs.compute_metrics.outputs.signal_metrics}}
      notification_emails: ${{parent.inputs.notification_emails}}
      signal_name: ${{parent.inputs.signal_name}}
    resources:
      instance_type: standard_e4s_v3
      runtime_version: "3.3"
    identity:
      type: aml_token<|MERGE_RESOLUTION|>--- conflicted
+++ resolved
@@ -137,11 +137,7 @@
       type: managed
   compute_metrics:
     type: spark
-<<<<<<< HEAD
     component: azureml://registries/azureml/components/gsq_annotation_compute_metrics/versions/0.4.0
-=======
-    component: azureml://registries/azureml/components/gsq_annotation_compute_metrics/versions/0.3.4
->>>>>>> ed2c3b68
     inputs:
       annotation_histogram:
         type: mltable
