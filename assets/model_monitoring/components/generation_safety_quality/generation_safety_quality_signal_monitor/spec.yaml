$schema: https://azuremlschemas.azureedge.net/latest/pipelineComponent.schema.json
type: pipeline

name: generation_safety_quality_signal_monitor
display_name: Generation Safety & Quality - Signal Monitor
description: Computes the content generation safety metrics over LLM outputs.
<<<<<<< HEAD
version: 0.4.14
=======
version: 0.4.15
>>>>>>> c9369bf8
is_deterministic: true
inputs:
  monitor_name:
    type: string
  signal_name:
    type: string
  production_data:
    type: mltable
  metric_names:
    type: string
    description: a comma-separated list of metric names to compute
    optional: false
  model_deployment_name:
    type: string
    optional: false
    description: model name, e.g., name of the deployment for Azure OpenAI
  sample_rate:
    type: number
    optional: true
    description: sample rate for the input dataset, should be greater than 0 and at most 1
  prompt_column_name:
    type: string
    optional: true
    default: "prompt"
  completion_column_name:
    type: string
    optional: true
    default: "completion"
  ground_truth_column_name:
    type: string
    optional: true
    default: "ground_truth"
  context_column_name:
    type: string
    optional: true
    default: "context"
  groundedness_rating_threshold:
    type: integer
    optional: true
    default: 4
  similarity_rating_threshold:
    type: integer
    optional: true
    default: 4
  relevance_rating_threshold:
    type: integer
    optional: true
    default: 4
  fluency_rating_threshold:
    type: integer
    optional: true
    default: 4
  coherence_rating_threshold:
    type: integer
    optional: true
    default: 4
  groundedness_passrate_threshold:
    type: number
    optional: true
    default: 0.7
  similarity_passrate_threshold:
    type: number
    optional: true
    default: 0.7
  relevance_passrate_threshold:
    type: number
    optional: true
    default: 0.7
  fluency_passrate_threshold:
    type: number
    optional: true
    default: 0.7
  coherence_passrate_threshold:
    type: number
    optional: true
    default: 0.7
  workspace_connection_arm_id:
    type: string
    optional: false
  monitor_current_time:
    type: string
  notification_emails:
    type: string
    default: ""
    optional: true
  instance_type:
    type: string
    default: "standard_e4s_v3"
    optional: True
outputs:
  signal_output:
    type: uri_folder
    mode: direct
jobs:
  compute_histogram:
    type: spark
    component: azureml://registries/azureml/components/gsq_annotation_compute_histogram/versions/0.4.9
    inputs:
      production_dataset:
        type: mltable
        path: ${{parent.inputs.production_data}}
      metric_names: ${{parent.inputs.metric_names}}
      model_deployment_name: ${{parent.inputs.model_deployment_name}}
      sample_rate: ${{parent.inputs.sample_rate}}
      workspace_connection_arm_id: ${{parent.inputs.workspace_connection_arm_id}}
      groundedness_rating_threshold: ${{parent.inputs.groundedness_rating_threshold}}
      similarity_rating_threshold: ${{parent.inputs.similarity_rating_threshold}}
      relevance_rating_threshold: ${{parent.inputs.relevance_rating_threshold}}
      fluency_rating_threshold: ${{parent.inputs.fluency_rating_threshold}}
      coherence_rating_threshold: ${{parent.inputs.coherence_rating_threshold}}
      ground_truth_column_name: ${{parent.inputs.ground_truth_column_name}}
      prompt_column_name: ${{parent.inputs.prompt_column_name}}
      completion_column_name: ${{parent.inputs.completion_column_name}}
      context_column_name: ${{parent.inputs.context_column_name}}
    outputs:
      histogram:
        type: mltable
      samples_index:
        type: mltable
      groundedness_violations:
        type: mltable
      coherence_violations:
        type: mltable
      relevance_violations:
        type: mltable
      fluency_violations:
        type: mltable
      similarity_violations:
        type: mltable
    resources:
      instance_type: ${{parent.inputs.instance_type}}
      runtime_version: "3.3"
    identity:
      type: aml_token
  compute_metrics:
    type: spark
    component: azureml://registries/azureml/components/gsq_annotation_compute_metrics/versions/0.4.4
    inputs:
      annotation_histogram:
        type: mltable
        path: ${{parent.jobs.compute_histogram.outputs.histogram}}
      metric_names: ${{parent.inputs.metric_names}}
      groundedness_passrate_threshold: ${{parent.inputs.groundedness_passrate_threshold}}
      similarity_passrate_threshold: ${{parent.inputs.similarity_passrate_threshold}}
      relevance_passrate_threshold: ${{parent.inputs.relevance_passrate_threshold}}
      fluency_passrate_threshold: ${{parent.inputs.fluency_passrate_threshold}}
      coherence_passrate_threshold: ${{parent.inputs.coherence_passrate_threshold}}
    outputs:
      signal_metrics:
        type: mltable
    resources:
      instance_type: ${{parent.inputs.instance_type}}
      runtime_version: "3.3"
    identity:
      type: aml_token
  output_signal_metrics: 
    type: spark
    component: azureml://registries/azureml/components/model_monitor_metric_outputter/versions/0.3.12
    inputs:
      signal_metrics:
        type: mltable
        path: ${{parent.jobs.compute_metrics.outputs.signal_metrics}}
      signal_type: "GenerationSafetyQuality"
      signal_name: ${{parent.inputs.signal_name}}
      samples_index: ${{parent.jobs.compute_histogram.outputs.samples_index}}
      metric_timestamp: ${{parent.inputs.monitor_current_time}}
      monitor_name: ${{parent.inputs.monitor_name}}
    outputs:
      signal_output:
        type: uri_folder
        path: ${{parent.outputs.signal_output}}
        mode: direct
    resources:
      instance_type: ${{parent.inputs.instance_type}}
      runtime_version: "3.3"
    identity:
      type: aml_token
  evaluate_metric_thresholds:
    type: spark
    component: azureml://registries/azureml/components/model_monitor_evaluate_metrics_threshold/versions/0.3.8
    inputs:
      signal_metrics:
        type: mltable
        path: ${{parent.jobs.compute_metrics.outputs.signal_metrics}}
      notification_emails: ${{parent.inputs.notification_emails}}
      signal_name: ${{parent.inputs.signal_name}}
    resources:
      instance_type: ${{parent.inputs.instance_type}}
      runtime_version: "3.3"
    identity:
      type: aml_token<|MERGE_RESOLUTION|>--- conflicted
+++ resolved
@@ -4,11 +4,7 @@
 name: generation_safety_quality_signal_monitor
 display_name: Generation Safety & Quality - Signal Monitor
 description: Computes the content generation safety metrics over LLM outputs.
-<<<<<<< HEAD
-version: 0.4.14
-=======
-version: 0.4.15
->>>>>>> c9369bf8
+version: 0.4.16
 is_deterministic: true
 inputs:
   monitor_name:
