--- conflicted
+++ resolved
@@ -108,18 +108,6 @@
     dependencies:
       - python=3.10
       - pip:
-<<<<<<< HEAD
-        - azure-cli-core~=2.56.0
-        - azure-ai-ml~=1.13.0
-        - azure-ai-generative==1.0.0b7
-        - azure-ai-resources==1.0.0b7
-        - openai~=1.11.1
-        - json5==0.9.11
-        - mltable~=1.5.0
-        - promptflow[azure]~=1.4.1
-        - promptflow-tools~=1.1.0
-        - keyrings.alt~=5.0.0
-=======
           - azure-cli-core~=2.56.0
           - azure-ai-ml~=1.13.0
           - azure-ai-generative==1.0.0b7
@@ -130,8 +118,7 @@
           - promptflow[azure]~=1.4.1
           - promptflow-tools~=1.1.0
           - keyrings.alt~=5.0.0
-
->>>>>>> 808249dd
+    name: momo-base-spark
 code: ../../src
 entry:
   file: ./generation_safety_quality/annotation_compute_histogram/run.py
