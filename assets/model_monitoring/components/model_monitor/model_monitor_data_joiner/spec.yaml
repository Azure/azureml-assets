$schema: http://azureml/sdk-2-0/SparkComponent.json
type: spark

name: model_monitor_data_joiner
display_name: Model Monitor - Data Joiner
description: Joins two data assets on the given columns for model monitor.
version: 0.3.7
is_deterministic: true

code: ../../src/
entry:
  file: ./model_monitor_data_joiner/run.py

inputs:
  left_input_data:
    type: mltable
    mode: direct
  left_join_column:
    type: string
  right_input_data:
    type: mltable
    mode: direct
  right_join_column:
    type: string
outputs:
  joined_data:
    type: mltable
    mode: direct
conf:
<<<<<<< HEAD
  spark.hadoop.aml.enable_cache : "true"
  spark.driver.cores: 1
  spark.driver.memory: 2g
  spark.executor.cores: 2
  spark.executor.memory: 2g
=======
  spark.driver.cores: 4
  spark.driver.memory: 28g
  spark.executor.cores: 4
  spark.executor.memory: 28g
>>>>>>> 254dd2b1
  spark.executor.instances: 1
  spark.dynamicAllocation.enabled: True
  spark.dynamicAllocation.minExecutors: 1
  spark.dynamicAllocation.maxExecutors: 4
  spark.synapse.library.python.env: |
    channels:
      - conda-forge
    dependencies:
      - python=3.8
      - pip:
        - scipy~=1.10.0
        - numpy~=1.21.0
        - pandas~=1.4.3
        - azureml-mlflow~=1.49.0
        - azure-storage-file-datalake~=12.8.0
        - mltable~=1.3.0
        - azureml-fsspec
        - fsspec~=2023.4.0
    name: momo-base-spark
args: >-
  --left_input_data ${{inputs.left_input_data}}
  --left_join_column ${{inputs.left_join_column}}
  --right_input_data ${{inputs.right_input_data}}
  --right_join_column ${{inputs.right_join_column}}
  --joined_data ${{outputs.joined_data}}<|MERGE_RESOLUTION|>--- conflicted
+++ resolved
@@ -27,18 +27,11 @@
     type: mltable
     mode: direct
 conf:
-<<<<<<< HEAD
   spark.hadoop.aml.enable_cache : "true"
-  spark.driver.cores: 1
-  spark.driver.memory: 2g
-  spark.executor.cores: 2
-  spark.executor.memory: 2g
-=======
   spark.driver.cores: 4
   spark.driver.memory: 28g
   spark.executor.cores: 4
   spark.executor.memory: 28g
->>>>>>> 254dd2b1
   spark.executor.instances: 1
   spark.dynamicAllocation.enabled: True
   spark.dynamicAllocation.minExecutors: 1
