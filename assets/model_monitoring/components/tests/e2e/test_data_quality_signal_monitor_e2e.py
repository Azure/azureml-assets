--- conflicted
+++ resolved
@@ -14,13 +14,9 @@
     DATA_ASSET_IRIS_PREPROCESSED_MODEL_INPUTS_NO_DRIFT,
     DATA_ASSET_VALID_DATATYPE,
     DATA_ASSET_IRIS_BASELINE_DATA_TYPE_OVERRIDE,
-<<<<<<< HEAD
     DATA_ASSET_IRIS_PREPROCESSED_MODEL_INPUTS_TYPE_OVERRIDE,
     DATA_ASSET_WITH_TIMESTAMP_BASELINE_DATA,
     DATA_ASSET_WITH_TIMESTAMP_PRODUCTION_DATA
-=======
-    DATA_ASSET_IRIS_PREPROCESSED_MODEL_INPUTS_TYPE_OVERRIDE
->>>>>>> 83c6e27b
 )
 
 
@@ -113,11 +109,11 @@
 
         assert pipeline_job.status == "Completed"
 
-<<<<<<< HEAD
+
     def test_monitoring_run_successful_with_timestamp_data(
         self, ml_client: MLClient, get_component, download_job_output, test_suite_name
     ):
-        """Test the happy path scenario with datatype override."""
+        """Test the happy path scenario with timestamp data."""
         pipeline_job = _submit_data_quality_signal_monitor_job(
             ml_client,
             get_component,
@@ -131,8 +127,7 @@
 
         assert pipeline_job.status == "Completed"
 
-=======
->>>>>>> 83c6e27b
+
     def test_monitoring_run_use_defaults_empty_production_data_failed(
         self, ml_client: MLClient, get_component, test_suite_name
     ):
