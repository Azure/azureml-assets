# Copyright (c) Microsoft Corporation.
# Licensed under the MIT License.

"""This file contains fixtures for model monitoring component tests."""

from datetime import datetime
import os
from glob import glob
from typing import List
import time

from azure.ai.ml import MLClient, load_component
from azure.ai.ml.constants import AssetTypes
from azure.ai.ml.operations._run_history_constants import RunHistoryConstants
from azure.ai.ml.entities import Job, Data
from azure.identity import AzureCliCredential
import pytest

from tests.e2e.utils.io_utils import (
    write_to_yaml,
    load_from_yaml,
    print_header,
    generate_random_filename,
)

lock_file = ".lock"


def _get_subscription_id():
    return os.environ.get("SUBSCRIPTION_ID", "")


def _get_tenant_id():
    return os.environ.get("TENANT_ID", "")


def _get_resource_group():
    return os.environ.get("RESOURCE_GROUP", "")


def _get_workspace_name():
    return os.environ.get("WORKSPACE_NAME", "")


def _is_main_worker(worker_id):
    return worker_id == "gw0" or worker_id == "master"


def _watch_file(file: str, timeout_in_seconds):
    seconds_elapsed = 0
    while not os.path.exists(file):
        time.sleep(1)
        seconds_elapsed += 1
        if seconds_elapsed >= timeout_in_seconds:
            break


def _create_data_asset(ml_client: MLClient, name: str, path: str, type: AssetTypes):
    my_data = Data(
        path=path,
        type=type,
        name=name,
        version='1'
    )
    print(f"Creating a {type} data asset with name '{name}'")
    ml_client.data.create_or_update(my_data)


@pytest.fixture(scope="session")
def main_worker_lock(worker_id):
    """Lock until the main worker releases its lock."""
    if _is_main_worker(worker_id):
        return worker_id

    _watch_file(file=lock_file, timeout_in_seconds=120)
    return worker_id


@pytest.fixture(scope="session")
def ml_client() -> MLClient:
    """Return a MLClient used to manage AML resources."""
    ws = MLClient(
        AzureCliCredential(tenant_id=_get_tenant_id()),
        subscription_id=_get_subscription_id(),
        resource_group_name=_get_resource_group(),
        workspace_name=_get_workspace_name(),
    )
    return ws


@pytest.fixture(scope="session")
def e2e_resources_directory(components_directory):
    """Return the path to the directory holding model monitoring's e2e resources."""
    return os.path.abspath(os.path.join(components_directory, "tests", "e2e", "resources"))


@pytest.fixture(scope="session", name="publish_data_assets")
def register_data_assets(main_worker_lock, ml_client, e2e_resources_directory) -> MLClient:
    """Return a MLClient used to manage AML resources."""
    if not _is_main_worker(main_worker_lock):
        return

    registered_data_assets = [x.name for x in ml_client.data.list()]
    for directory in glob(f"{e2e_resources_directory}/*", recursive=False):
        name = os.path.basename(directory)

        if name not in registered_data_assets:
            if "mltable" in name:
                _create_data_asset(ml_client, name, directory, AssetTypes.MLTABLE)
            if "uri_folder" in name:
                _create_data_asset(ml_client, name, directory, AssetTypes.URI_FOLDER)


@pytest.fixture(scope="session")
def asset_version(main_worker_lock, components_are_uploaded, uploaded_version_file_name):
    """Return the asset version for this run."""
    # Ensure all workers leverages the same asset versions
    # Main worker is gw0 - everyone else will be reading the version the main worker has created.
    # Extra logic for when the fixture is called on github CI using pytest-splits.
    # The version file will already exist as we create it before the split jobs execute
    # and upload an artifact with the desired .version file.
    # for backwards compatability/use in local e2e keep the old logic as a backup.
    if components_are_uploaded:
        with open(uploaded_version_file_name, "r") as fp:
            version = fp.read()
            yield version
            return

    version_file = ".version"
    if main_worker_lock == "gw0" or main_worker_lock == "master":
        version = datetime.now().strftime("%m_%d_%Y_%H_%M_%S")
        with open(version_file, "w") as fp:
            fp.write(version)
        yield version
        if os.path.exists(version_file):
            os.remove(version_file)
        return

    _watch_file(file=version_file, timeout_in_seconds=120)
    version = ""
    with open(version_file, "r") as fp:
        version = fp.read()
    yield version


@pytest.fixture(scope="session")
def model_monitoring_root_directory() -> str:
    """Return the path to model monitoring's root directory."""
    return os.path.abspath(
        os.path.join(os.path.dirname(os.path.realpath(__file__)), "../../..")
    )


@pytest.fixture(scope="session")
def components_directory(model_monitoring_root_directory) -> str:
    """Return the path to the directory holding model monitoring's components."""
    return os.path.abspath(os.path.join(model_monitoring_root_directory, "components"))


@pytest.fixture(scope="session")
def source_directory(components_directory) -> str:
    """Return the path to the directory holding test resources."""
    return os.path.abspath(os.path.join(components_directory, "src"))


@pytest.fixture(scope="session")
def model_monitoring_component_specs(components_directory) -> List[dict]:
    """Return the dictionary representation of all model monitoring component yaml definitions."""
    specs = []
    import glob

    for file in glob.glob(
        os.path.join(components_directory, "**/spec.yaml"), recursive=True
    ):
        specs.append(file)
    return specs


@pytest.fixture(scope="session")
def model_monitoring_components(model_monitoring_component_specs) -> List[dict]:
    """Return the dictionary representation of all model monitoring component yaml definitions."""
    components = []
    for file in model_monitoring_component_specs:
        components.append(load_from_yaml(file))
    return components


@pytest.fixture(scope="session")
def test_suite_name() -> str:
    """Name of the test suite."""
    return os.environ.get("GITHUB_REF_NAME", "local").replace("/", "_")


@pytest.fixture(scope="session")
def publish_command_components(
    main_worker_lock,
    model_monitoring_components,
    root_temporary_directory,
    asset_version,
    ml_client: MLClient,
    source_directory,
):
    """Publish all of the command components used by data drift to the test workspace."""
    if not _is_main_worker(main_worker_lock):
        return

    print_header("Publishing Data Drift Command Components")
    out_directory = os.path.join(root_temporary_directory, "command_components")
    os.makedirs(out_directory, exist_ok=True)

    for component in model_monitoring_components:
        if component["type"] != "spark":
            continue
        print(f"Publishing {component['name']}:{component['version']}")
        component["code"] = source_directory
        component["version"] = asset_version
        spec_path = os.path.join(
            out_directory, f"{component['name']}-{generate_random_filename('yaml')}"
        )
        write_to_yaml(spec_path, component)

        ml_client.components.create_or_update(load_component(spec_path))

        print(f"Successfully published {component['name']}.")


@pytest.fixture(scope="session")
def publish_data_drift_model_monitor_component(
    main_worker_lock,
    publish_command_components,
    model_monitoring_components,
    components_directory,
    root_temporary_directory,
    asset_version,
    ml_client,
):
    """Publish the data drift model monitor pipeline component to the test workspace."""
    if not _is_main_worker(main_worker_lock):
        return

    print_header("Publishing Data Drift Model Monitor")
    out_directory = os.path.join(root_temporary_directory, "command_components")
    os.makedirs(out_directory, exist_ok=True)

    for component in model_monitoring_components:
        if component["name"] != "data_drift_signal_monitor":
            continue
        print(f"Publishing {component['name']}..")
        component["jobs"]["compute_feature_importances"][
            "component"
        ] = f"azureml:feature_importance_metrics:{asset_version}"
        component["jobs"]["feature_selection"][
            "component"
        ] = f"azureml:model_monitor_feature_selector:{asset_version}"
        component["jobs"]["compute_drift_metrics"][
            "component"
        ] = f"azureml:data_drift_compute_metrics:{asset_version}"
        component["jobs"]["output_signal_metrics"][
            "component"
        ] = f"azureml:model_monitor_output_metrics:{asset_version}"
        component["jobs"]["evaluate_metric_thresholds"][
            "component"
        ] = f"azureml:model_monitor_evaluate_metrics_threshold:{asset_version}"
        component["jobs"]["compute_histogram_buckets"][
            "component"
        ] = f"azureml:model_monitor_compute_histogram_buckets:{asset_version}"
        component["jobs"]["compute_baseline_histogram"][
            "component"
        ] = f"azureml:model_monitor_compute_histogram:{asset_version}"
        component["jobs"]["compute_target_histogram"][
            "component"
        ] = f"azureml:model_monitor_compute_histogram:{asset_version}"
        component["version"] = asset_version

        spec_path = os.path.join(
            out_directory, f"{component['name']}-{generate_random_filename('yaml')}"
        )

        write_to_yaml(spec_path, component)
        ml_client.components.create_or_update(load_component(spec_path))
        print(f"Successfully published {component['name']}.")


@pytest.fixture(scope="session")
def publish_feature_attr_drift_signal_monitor_component(
    main_worker_lock,
    publish_command_components,
    model_monitoring_components,
    components_directory,
    root_temporary_directory,
    asset_version,
    ml_client,
):
    """Publish the data drift model monitor pipeline component to the test workspace."""
    if not _is_main_worker(main_worker_lock):
        return

    print_header("Publishing Feature Attribution Drift Model Monitor")
    out_directory = os.path.join(root_temporary_directory, "command_components")
    os.makedirs(out_directory, exist_ok=True)

    for component in model_monitoring_components:
        if component["name"] != "feature_attribution_drift_signal_monitor":
            continue
        print(f"Publishing {component['name']}..")
        component["jobs"]["compute_baseline_explanations"][
            "component"
        ] = f"azureml:feature_importance_metrics:{asset_version}"
        component["jobs"]["compute_production_explanations"][
            "component"
        ] = f"azureml:feature_importance_metrics:{asset_version}"
        component["jobs"]["compute_feature_attribution"][
            "component"
        ] = f"azureml:feature_attribution_drift_compute_metrics:{asset_version}"
        component["jobs"]["output_signal_metrics"][
            "component"
        ] = f"azureml:model_monitor_output_metrics:{asset_version}"
        component["jobs"]["evaluate_metric_thresholds"][
            "component"
        ] = f"azureml:model_monitor_evaluate_metrics_threshold:{asset_version}"
        component["version"] = asset_version

        spec_path = os.path.join(
            out_directory, f"{component['name']}-{generate_random_filename('yaml')}"
        )

        write_to_yaml(spec_path, component)
        ml_client.components.create_or_update(load_component(spec_path))
        print(f"Successfully published {component['name']}.")


@pytest.fixture(scope="session")
def publish_prediction_drift_model_monitor_component(
    main_worker_lock,
    publish_command_components,
    model_monitoring_components,
    components_directory,
    root_temporary_directory,
    asset_version,
    ml_client,
):
    """Publish the prediction drift model monitor pipeline component to the test workspace."""
    if not _is_main_worker(main_worker_lock):
        return

    print_header("Publishing Prediction Drift Model Monitor")
    out_directory = os.path.join(root_temporary_directory, "command_components")
    os.makedirs(out_directory, exist_ok=True)

    for component in model_monitoring_components:
        if component["name"] != "prediction_drift_signal_monitor":
            continue
        print(f"Publishing {component['name']}..")
        component["jobs"]["feature_selection"][
            "component"
        ] = f"azureml:model_monitor_feature_selector:{asset_version}"
        component["jobs"]["compute_drift_metrics"][
            "component"
        ] = f"azureml:data_drift_compute_metrics:{asset_version}"
        component["jobs"]["output_signal_metrics"][
            "component"
        ] = f"azureml:model_monitor_output_metrics:{asset_version}"
        component["jobs"]["compute_histogram_buckets"][
            "component"
        ] = f"azureml:model_monitor_compute_histogram_buckets:{asset_version}"
        component["jobs"]["compute_baseline_histogram"][
            "component"
        ] = f"azureml:model_monitor_compute_histogram:{asset_version}"
        component["jobs"]["compute_target_histogram"][
            "component"
        ] = f"azureml:model_monitor_compute_histogram:{asset_version}"
        component["jobs"]["evaluate_metric_thresholds"][
            "component"
        ] = f"azureml:model_monitor_evaluate_metrics_threshold:{asset_version}"
        component["version"] = asset_version

        spec_path = os.path.join(
            out_directory, f"{component['name']}-{generate_random_filename('yaml')}"
        )

        write_to_yaml(spec_path, component)
        ml_client.components.create_or_update(load_component(spec_path))
        print(f"Successfully published {component['name']}.")


@pytest.fixture(scope="session")
def publish_data_quality_model_monitor_component(
    main_worker_lock,
    publish_command_components,
    model_monitoring_components,
    components_directory,
    root_temporary_directory,
    asset_version,
    ml_client,
):
    """Publish the data drift model monitor pipeline component to the test workspace."""
    if not _is_main_worker(main_worker_lock):
        return

    print_header("Publishing Data Drift Model Monitor")
    out_directory = os.path.join(root_temporary_directory, "command_components")
    os.makedirs(out_directory, exist_ok=True)

    for component in model_monitoring_components:
        if component["name"] != "data_quality_signal_monitor":
            continue
        print(f"Publishing {component['name']}..")
        component["jobs"]["compute_feature_importances"][
            "component"
        ] = f"azureml:feature_importance_metrics:{asset_version}"
        component["jobs"]["feature_selection"][
            "component"
        ] = f"azureml:model_monitor_feature_selector:{asset_version}"
        component["jobs"]["compute_baseline_data_statistics"][
            "component"
        ] = f"azureml:data_quality_data_statistics:{asset_version}"
        component["jobs"]["compute_baseline_data_quality"][
            "component"
        ] = f"azureml:data_quality_compute_metrics:{asset_version}"
        component["jobs"]["compute_target_data_quality"][
            "component"
        ] = f"azureml:data_quality_compute_metrics:{asset_version}"
        component["jobs"]["join_data_quality_metrics"][
            "component"
        ] = f"azureml:data_quality_metrics_joiner:{asset_version}"
        component["jobs"]["output_signal_metrics"][
            "component"
        ] = f"azureml:model_monitor_output_metrics:{asset_version}"
        component["jobs"]["evaluate_metric_thresholds"][
            "component"
        ] = f"azureml:model_monitor_evaluate_metrics_threshold:{asset_version}"
        component["version"] = asset_version

        spec_path = os.path.join(
            out_directory, f"{component['name']}-{generate_random_filename('yaml')}"
        )

        write_to_yaml(spec_path, component)
        ml_client.components.create_or_update(load_component(spec_path))
        print(f"Successfully published {component['name']}.")


@pytest.fixture(scope="session")
def publish_model_performance_model_monitor_component(
    main_worker_lock,
    publish_command_components,
    model_monitoring_components,
    components_directory,
    root_temporary_directory,
    asset_version,
    ml_client,
):
    """Publish the data drift model monitor pipeline component to the test workspace."""
    if not _is_main_worker(main_worker_lock):
        return

    print_header("Publishing Model Performance Model Monitor")
    out_directory = os.path.join(root_temporary_directory, "command_components")
    os.makedirs(out_directory, exist_ok=True)

    for component in model_monitoring_components:
        if component["name"] != "model_performance_signal_monitor":
            continue
        print(f"Publishing {component['name']}..")
        component["jobs"]["compute_metrics"][
            "component"
        ] = f"azureml:model_performance_compute_metrics:{asset_version}"
        component["jobs"]["output_signal_metrics"][
            "component"
        ] = f"azureml:model_monitor_metric_outputter:{asset_version}"
        component["jobs"]["evaluate_metric_thresholds"][
            "component"
        ] = f"azureml:model_monitor_evaluate_metrics_threshold:{asset_version}"

        component["version"] = asset_version

        spec_path = os.path.join(
            out_directory, f"{component['name']}-{generate_random_filename('yaml')}"
        )

        write_to_yaml(spec_path, component)
        ml_client.components.create_or_update(load_component(spec_path))
        print(f"Successfully published {component['name']}.")


def format_component_name(component_name, asset_version):
    """Format the component name as an azureml asset."""
    return f"azureml:{component_name}:{asset_version}"


@pytest.fixture(scope="session")
def publish_generation_safety_signal_monitor_component(
    main_worker_lock,
    publish_command_components,
    model_monitoring_components,
    root_temporary_directory,
    asset_version,
    ml_client,
):
    """Publish the data drift model monitor pipeline component to the test workspace."""
    if not _is_main_worker(main_worker_lock):
        return

    print_header("Publishing Generation Safety Signal Monitor")
    out_directory = os.path.join(root_temporary_directory, "command_components")
    os.makedirs(out_directory, exist_ok=True)

    for component in model_monitoring_components:
        if component["name"] != "generation_safety_quality_signal_monitor":
            continue
        print(f"Publishing {component['name']}..")
        jobs = component["jobs"]
        jobs["input_schema_adaptor"]["component"] = format_component_name(
            "gsq_input_schema_adaptor", asset_version
        )
        jobs["compute_metrics"]["component"] = format_component_name(
            "gsq_annotation_compute_metrics", asset_version
        )
        jobs["compute_histogram"]["component"] = format_component_name(
            "gsq_annotation_compute_histogram", asset_version
        )
        jobs["output_signal_metrics"]["component"] = format_component_name(
            "model_monitor_metric_outputter", asset_version
        )
        jobs["evaluate_metric_thresholds"][
            "component"
        ] = format_component_name("model_monitor_evaluate_metrics_threshold",
                                  asset_version)
        component["version"] = asset_version
        spec_path = os.path.join(
            out_directory, f"{component['name']}-{generate_random_filename('yaml')}"
        )
        write_to_yaml(spec_path, component)
        ml_client.components.create_or_update(load_component(spec_path))
        print(f"Successfully published {component['name']}.")


<<<<<<< HEAD
@pytest.fixture(scope="session", autouse=True)
def publish_model_token_stats_model_monitor_component(
    main_worker_lock,
    publish_command_components,
    model_monitoring_components,
    components_directory,
    root_temporary_directory,
    asset_version,
    ml_client,
):
    """Publish the data drift model monitor pipeline component to the test workspace."""
    if not _is_main_worker(main_worker_lock):
        return

    print_header("Publishing Model Token Statistics Model Monitor")
    out_directory = os.path.join(root_temporary_directory, "command_components")
    os.makedirs(out_directory, exist_ok=True)

    for component in model_monitoring_components:
        if component["name"] != "genai_token_statistics_signal_monitor":
            continue
        print(f"Publishing {component['name']}..")
        component["jobs"]["compute_metrics"][
            "component"
        ] = f"azureml:genai_token_statistics_compute_metrics:{asset_version}"
        component["jobs"]["output_signal_metrics"][
            "component"
        ] = f"azureml:model_monitor_metric_outputter:{asset_version}"

        component["version"] = asset_version

        spec_path = os.path.join(
            out_directory, f"{component['name']}-{generate_random_filename('yaml')}"
        )

        write_to_yaml(spec_path, component)
        ml_client.components.create_or_update(load_component(spec_path))
        print(f"Successfully published {component['name']}.")


@pytest.fixture(scope="session", autouse=True)
def release_lock(
=======
@pytest.fixture(scope="session", name="publish_components")
def register_components(
>>>>>>> 42c6e76c
    publish_data_quality_model_monitor_component,
    publish_prediction_drift_model_monitor_component,
    publish_data_drift_model_monitor_component,
    publish_feature_attr_drift_signal_monitor_component,
    publish_generation_safety_signal_monitor_component,
    publish_model_performance_model_monitor_component,
):
    """Publish all model monitor components."""
    yield


@pytest.fixture(scope="session", autouse=True)
def release_lock(
    components_are_uploaded, main_worker_lock, request
):
    """Release the main worker lock."""
    if _is_main_worker(main_worker_lock):
        print(f"\n\nAlready uploaded components and data: {components_are_uploaded}\n\n")
        with open(lock_file, "w"):
            if not components_are_uploaded:
                request.getfixturevalue("publish_components")
                request.getfixturevalue("publish_data_assets")
        yield
        os.remove(lock_file)
    else:
        yield


@pytest.fixture(scope="session", autouse=True)
def get_component(ml_client, asset_version):
    """Get a component from the test workspace with a given name."""

    def _get(component_name):
        return ml_client.components.get(name=component_name, version=asset_version)

    return _get


@pytest.fixture(scope="function", autouse=True)
def download_job_output(ml_client, unique_temporary_directory):
    """Download a named job output."""

    def download_output(job: Job, output_name: str) -> str:
        ml_client.jobs.download(
            name=job.name,
            download_path=unique_temporary_directory,
            output_name=output_name,
        )
        return os.path.join(unique_temporary_directory, "named-outputs", output_name)

    return download_output


@pytest.fixture(scope="session")
def upload_component_version_file(worker_id, asset_version, uploaded_version_file_name):
    """Upload  upload all components and save .version file for github CI."""
    if _is_main_worker(worker_id):
        with open(uploaded_version_file_name, "w") as fp:
            fp.write(asset_version)
        yield
    return


@pytest.fixture(scope="session")
def uploaded_version_file_name():
    """Get uploaded version file name."""
    yield ".version_upload"


@pytest.fixture(scope="session")
def components_are_uploaded(uploaded_version_file_name):
    """Check if we already have a component version available uploaded by github CI."""
    return os.path.exists(uploaded_version_file_name)


@pytest.fixture(scope="module")
def submit_pipeline_job(ml_client: MLClient, request):
    """Submit pipeline job to ml ws. Handle deletion if the testcase is cancelled/stopped."""
    submitted_jobs = []

    def _submit_job(job: Job, experiment_name: str):
        pipeline_job = ml_client.jobs.create_or_update(
            job, experiment_name=experiment_name, skip_validation=True
        )
        submitted_jobs.append(pipeline_job)
        return pipeline_job

    def cancel_jobs():
        print("cancelling the jobs submitted:")
        for job in submitted_jobs:
            job_at_end = ml_client.jobs.get(job.name)
            print(f"job: {job.name}, status: {job.status}, end_status: {job_at_end.status}")
            if job_at_end.status not in RunHistoryConstants.TERMINAL_STATUSES:
                ml_client.jobs.begin_cancel(job.name)

    request.addfinalizer(cancel_jobs)
    yield _submit_job


@pytest.fixture(scope="session")
def cleanup_previous_e2e_tests(ml_client: MLClient, test_suite_name):
    """Clean up any previously running e2e tests in test suite name."""
    print(f"Cleaning up past jobs that weren't cancelled in experiment_name={test_suite_name}.")
    if test_suite_name == "local":
        # For local debugging do not cancel other people's jobs.
        # only cancel jobs that are for the same github_ref when you run a new CI.
        pass
    else:
        for job in ml_client.jobs.list():
            if job.status in RunHistoryConstants.TERMINAL_STATUSES:
                continue

            if job.experiment_name == test_suite_name:
                print(f"job: {job.name}, status: {job.status}. Begin cancelling.")
                ml_client.jobs.begin_cancel(job.name)<|MERGE_RESOLUTION|>--- conflicted
+++ resolved
@@ -535,7 +535,6 @@
         print(f"Successfully published {component['name']}.")
 
 
-<<<<<<< HEAD
 @pytest.fixture(scope="session", autouse=True)
 def publish_model_token_stats_model_monitor_component(
     main_worker_lock,
@@ -576,12 +575,8 @@
         print(f"Successfully published {component['name']}.")
 
 
-@pytest.fixture(scope="session", autouse=True)
-def release_lock(
-=======
 @pytest.fixture(scope="session", name="publish_components")
 def register_components(
->>>>>>> 42c6e76c
     publish_data_quality_model_monitor_component,
     publish_prediction_drift_model_monitor_component,
     publish_data_drift_model_monitor_component,
