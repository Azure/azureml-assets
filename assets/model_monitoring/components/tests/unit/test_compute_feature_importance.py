# Copyright (c) Microsoft Corporation.
# Licensed under the MIT License.

"""This file contains unit tests for the Data Drift Output Metrics component."""

from feature_importance_metrics.compute_feature_importance import determine_task_type, get_train_test_data
from feature_importance_metrics.feature_importance_utilities import mark_categorical_column
from feature_importance_metrics.compute_feature_attribution_drift import (
    drop_metadata_columns, calculate_attribution_drift)
import pytest
import pandas as pd
import datetime


@pytest.fixture
def get_fraud_data():
    """Return fraud data as pandas dataframe."""
    return pd.DataFrame({
        "TRANSACTIONID": ["6175BE16-6602-4B7E-8225-D09BC4BCB59D",
                          "2EBBE4D6-4527-473F-B5E9-D946C4FD18E1",
                          "7B1FB72A-69D0-4A2A-A683-E451D470DBEB",
                          "946E2DF1-2DB6-43F4-AF26-790BFDCD2C78"],
        "ACCOUNTID": ["A1176337474875483", "A1343835256155075",
                      "A1343835256155076", "A1706480214256418"],
        "TRANSACTIONAMOUNT": [146161.99, 57487.200000000004,  227728.76, 59340.0],
        "TIMESTAMPSTR": ["2023-01-30T16:25:17.000Z",
                         "2023-01-30T16:58:44.000Z",
                         "2023-01-30T22:46:37.000Z",
                         "2023-01-30T22:46:37.000Z"],
        "TIMESTAMP": [pd.Timestamp('2023-12-04T17:59:32'),
                      pd.Timestamp('2023-12-04T17:59:32'),
                      pd.Timestamp('2023-12-04T17:59:32'),
                      pd.Timestamp('2023-12-04T17:59:32')],
        "TRANSACTIONAMOUNTUSD": [169547.9084, 57487.200000000004, 266442.6492, 67647.6],
        "ISPROXYIP": [False, True, False, False],
        "DIGITALITEMCOUNT": [15, 15, 15, 15],
        "PHYSICALITEMCOUNT": [0, 1, 1, 0],
        "IS_FRAUD": ["0", "0", "0", "0"]
    })


@pytest.fixture
def get_zipcode_data():
    """Return zipcode data as pandas dataframe."""
    return pd.DataFrame({
            "zipcode": [10001] * 21,
            "location": ["Seattle"] * 21
        })


@pytest.fixture
def get_large_data():
    """Return large zipcode data as pandas dataframe."""
    return pd.DataFrame({
            "zipcode": [10001] * 10003,
            "location": ["Seattle"] * 10003
        })


@pytest.mark.unit
class TestComputeFeatureImportanceMetrics:
    """Test class for feature importance component and utilities."""

    def test_get_train_test_data(self, get_large_data):
        """Test split data ."""
        train_data, test_data = get_train_test_data(get_large_data)
        assert len(train_data.index) == 5003
        assert len(test_data.index) == 5000

    def test_mark_categorical_column(self, get_fraud_data):
        """Test deteremine task type for classification scenario."""
<<<<<<< HEAD
        categorical_features_lgbm = ["TRANSACTIONID", "ACCOUNTID", "TIMESTAMPSTR", "TIMESTAMP", "ISPROXYIP"]
=======
        categorical_features_lgbm = ["TRANSACTIONID", "ACCOUNTID", "TIMESTAMP", "ISPROXYIP"]
>>>>>>> 83c6e27b
        numerical_features = ["TRANSACTIONAMOUNT", "TRANSACTIONAMOUNTUSD", "DIGITALITEMCOUNT"]
        target_column = "IS_FRAUD"

        mark_categorical_column(get_fraud_data, target_column, categorical_features_lgbm, numerical_features)
<<<<<<< HEAD
        # timestamp/date should be mark as int
        assert get_fraud_data.dtypes['TIMESTAMP'] == "int64"
        # categorical columns should mark as category
        assert get_fraud_data.dtypes['TIMESTAMPSTR'] == "category"
        assert get_fraud_data.dtypes['TRANSACTIONID'] == "category"
        assert get_fraud_data.dtypes['ACCOUNTID'] == "category"
=======

        # categorical columns should mark as category
        assert get_fraud_data.dtypes['TRANSACTIONID'] == "category"
        assert get_fraud_data.dtypes['ACCOUNTID'] == "category"
        assert get_fraud_data.dtypes['TIMESTAMP'] == "category"
>>>>>>> 83c6e27b
        assert get_fraud_data.dtypes['ISPROXYIP'] == "category"
        # non-categorical columns should not mark as category
        assert get_fraud_data.dtypes['TRANSACTIONAMOUNT'] == "float64"
        assert get_fraud_data.dtypes['TRANSACTIONAMOUNTUSD'] == "float64"
        assert get_fraud_data.dtypes['DIGITALITEMCOUNT'] == "int64"
        # target column should not mark as category
        assert get_fraud_data.dtypes['IS_FRAUD'] == "object"
        # Unknown type should mark as category
        assert get_fraud_data.dtypes['PHYSICALITEMCOUNT'] == "category"

    def test_determine_task_type_classification(self, get_fraud_data, get_zipcode_data):
        """Test deteremine task type for classification scenario."""
        categorical_features = ["TRANSACTIONID", "ACCOUNTID", "TIMESTAMP", "ISPROXYIP"]
        task_type = determine_task_type(None, "ISPROXYIP", get_fraud_data, categorical_features)
        assert task_type == "classification"
        task_type = determine_task_type("invalid", "TRANSACTIONID", get_zipcode_data, categorical_features)
        assert task_type == "classification"
        task_type = determine_task_type("Classification", "zipcode", get_zipcode_data, categorical_features)
        assert task_type == "classification"
        task_type = determine_task_type("Classification", "TIMESTAMP", get_fraud_data, categorical_features)
        assert task_type == "classification"

    def test_determine_task_type_regression(self, get_fraud_data):
        """Test deteremine task type for regression scenario."""
        categorical_features = ["TRANSACTIONID", "ACCOUNTID", "TIMESTAMP", "ISPROXYIP"]
        task_type = determine_task_type(None, "TRANSACTIONAMOUNTUSD", get_fraud_data, categorical_features)
        assert task_type == "regression"
        task_type = determine_task_type("invalid", "TRANSACTIONAMOUNTUSD", get_fraud_data, categorical_features)
        assert task_type == "regression"
        task_type = determine_task_type("Regression", "TRANSACTIONAMOUNTUSD", get_fraud_data, categorical_features)
        assert task_type == "regression"

    def test_drop_metadata_columns(self):
        """Test drop columns when baseline and production do not match."""
        baseline_data = {
            "feature": ["col1", "col2", "col3"],
            "metric_name": ["FeatureImportance", "FeatureImportance", "FeatureImportance"],
            "metric_value": [.1, .4, .5]
        }
        baseline_dataframe = pd.DataFrame(baseline_data)
        production_data = {
            "feature": ["col1", "col2", "col4"],
            "metric_name": ["FeatureImportance", "FeatureImportance", "FeatureImportance"],
            "metric_value": [.1, .4, .5],
        }
        production_dataframe = pd.DataFrame(production_data)
        result = drop_metadata_columns(baseline_dataframe, production_dataframe)
        assert result["feature"].equals(pd.Series(["col1", "col2"]))

    def test_calculated_attribution_no_drift(self):
        """Test calculating ndcg metric with no drift."""
        baseline_data = {
            "feature": ["col1", "col2", "col3", ""],
            "metric_name": ["FeatureImportance", "FeatureImportance", "FeatureImportance", "RowCount"],
            "metric_value": [.1, .4, .5, 3]
        }
        baseline_dataframe = pd.DataFrame(baseline_data)
        production_data = {
            "feature": ["col1", "col2", "col3", ""],
            "metric_name": ["FeatureImportance", "FeatureImportance", "FeatureImportance", "RowCount"],
            "metric_value": [.1, .4, .5, 3],
        }
        production_dataframe = pd.DataFrame(production_data)
        drift = calculate_attribution_drift(baseline_dataframe, production_dataframe)
        assert drift == 1.0

    def test_calculated_attribution_with_drift(self):
        """Test calculating ndcg metric with drift."""
        baseline_data = {
            "feature": ["col1", "col2", "col3", ""],
            "metric_name": ["FeatureImportance", "FeatureImportance", "FeatureImportance", "RowCount"],
            "metric_value": [1.2, 0, .1, 3]
        }
        baseline_dataframe = pd.DataFrame(baseline_data)
        production_data = {
            "feature": ["col2", "col3", "", "col1"],
            "metric_name": ["FeatureImportance", "FeatureImportance", "RowCount", "FeatureImportance"],
            "metric_value": [.2, 3.7, 3, .1],
        }
        production_dataframe = pd.DataFrame(production_data)
        drift = calculate_attribution_drift(baseline_dataframe, production_dataframe)
        assert drift == 0.5135443210660507<|MERGE_RESOLUTION|>--- conflicted
+++ resolved
@@ -69,29 +69,19 @@
 
     def test_mark_categorical_column(self, get_fraud_data):
         """Test deteremine task type for classification scenario."""
-<<<<<<< HEAD
+
         categorical_features_lgbm = ["TRANSACTIONID", "ACCOUNTID", "TIMESTAMPSTR", "TIMESTAMP", "ISPROXYIP"]
-=======
-        categorical_features_lgbm = ["TRANSACTIONID", "ACCOUNTID", "TIMESTAMP", "ISPROXYIP"]
->>>>>>> 83c6e27b
         numerical_features = ["TRANSACTIONAMOUNT", "TRANSACTIONAMOUNTUSD", "DIGITALITEMCOUNT"]
         target_column = "IS_FRAUD"
 
         mark_categorical_column(get_fraud_data, target_column, categorical_features_lgbm, numerical_features)
-<<<<<<< HEAD
+
         # timestamp/date should be mark as int
         assert get_fraud_data.dtypes['TIMESTAMP'] == "int64"
         # categorical columns should mark as category
         assert get_fraud_data.dtypes['TIMESTAMPSTR'] == "category"
         assert get_fraud_data.dtypes['TRANSACTIONID'] == "category"
         assert get_fraud_data.dtypes['ACCOUNTID'] == "category"
-=======
-
-        # categorical columns should mark as category
-        assert get_fraud_data.dtypes['TRANSACTIONID'] == "category"
-        assert get_fraud_data.dtypes['ACCOUNTID'] == "category"
-        assert get_fraud_data.dtypes['TIMESTAMP'] == "category"
->>>>>>> 83c6e27b
         assert get_fraud_data.dtypes['ISPROXYIP'] == "category"
         # non-categorical columns should not mark as category
         assert get_fraud_data.dtypes['TRANSACTIONAMOUNT'] == "float64"
