--- conflicted
+++ resolved
@@ -4,15 +4,11 @@
 """This file contains unit tests for the Data Drift Output Metrics component."""
 
 from feature_importance_metrics.compute_feature_importance import (
-<<<<<<< HEAD
     determine_task_type,
     get_train_test_data,
-    check_df_has_target_column_with_error
-)
-=======
-    compute_feature_importance, determine_task_type,
-    get_train_test_data, CONTINUOUS_ERR)
->>>>>>> e31f6fb4
+    check_df_has_target_column_with_error,
+    compute_feature_importance,
+    CONTINUOUS_ERR)
 from feature_importance_metrics.feature_importance_utilities import mark_categorical_column
 from feature_importance_metrics.compute_feature_attribution_drift import (
     drop_metadata_columns, calculate_attribution_drift)
@@ -176,7 +172,6 @@
         drift = calculate_attribution_drift(baseline_dataframe, production_dataframe)
         assert drift == 0.5135443210660507
 
-<<<<<<< HEAD
     @pytest.mark.parametrize("column_name", ["fake_column", "", None])
     def test_check_df_has_target_column_with_error_throw_exception(self, get_fraud_data, column_name):
         """Test that has target column not present in the reference data."""
@@ -189,7 +184,7 @@
     def test_check_df_has_target_column_with_error_successful(self, get_fraud_data):
         """Test that has target column present in the reference data."""
         check_df_has_target_column_with_error(get_fraud_data, "IS_FRAUD")
-=======
+
     def test_raise_user_error_invalid_task(self, get_fraud_data):
         """Test classification task with continuous numeric label."""
         categorical_features_lgbm = ["TRANSACTIONID", "ACCOUNTID",
@@ -203,5 +198,4 @@
         with pytest.raises(InvalidInputError, match=CONTINUOUS_ERR):
             compute_feature_importance(CLASSIFICATION, "IS_FRAUD_LIKELIHOOD",
                                        get_fraud_data_copy,
-                                       categorical_features_lgbm)
->>>>>>> e31f6fb4
+                                       categorical_features_lgbm)