--- conflicted
+++ resolved
@@ -62,51 +62,6 @@
     :param production_row_count: number of columns in production data
     :type production_row_count: number
     """
-<<<<<<< HEAD
-    metrics_data = pd.DataFrame(columns=[constants.FEATURE_NAME_COLUMN,
-                                         constants.METRIC_VALUE_COLUMN,
-                                         constants.FEATURE_CATEGORY_COLUMN,
-                                         constants.METRIC_NAME_COLUMN,
-                                         constants.GROUP_COLUMN,
-                                         constants.GROUP_PIVOT_COLUMN,
-                                         constants.THRESHOLD_VALUE])
-    feature_attribution_drift = calculate_attribution_drift(baseline_explanations, production_explanations)
-
-    ndcg_metric = {constants.FEATURE_NAME_COLUMN: "",
-                   constants.METRIC_VALUE_COLUMN: feature_attribution_drift,
-                   constants.METRIC_NAME_COLUMN: "NormalizedDiscountedCumulativeGain",
-                   constants.FEATURE_CATEGORY_COLUMN: "",
-                   constants.THRESHOLD_VALUE: float("nan")}
-    metrics_data = metrics_data.append(ndcg_metric, ignore_index=True)
-    baseline_row_count_data = {constants.FEATURE_NAME_COLUMN: "",
-                               constants.METRIC_VALUE_COLUMN: baseline_row_count,
-                               constants.METRIC_NAME_COLUMN: "BaselineRowCount",
-                               constants.FEATURE_CATEGORY_COLUMN: "",
-                               constants.GROUP_COLUMN: "",
-                               constants.GROUP_PIVOT_COLUMN: "",
-                               constants.THRESHOLD_VALUE: float("nan")}
-    metrics_data = metrics_data.append(baseline_row_count_data, ignore_index=True)
-    production_row_count_data = {constants.FEATURE_NAME_COLUMN: "",
-                                 constants.METRIC_VALUE_COLUMN: production_row_count,
-                                 constants.METRIC_NAME_COLUMN: "TargetRowCount",
-                                 constants.FEATURE_CATEGORY_COLUMN: "",
-                                 constants.GROUP_COLUMN: "",
-                                 constants.GROUP_PIVOT_COLUMN: "",
-                                 constants.THRESHOLD_VALUE: float("nan")}
-    metrics_data = metrics_data.append(production_row_count_data, ignore_index=True)
-
-    for (_, baseline_feature), (_, production_feature) in zip(baseline_explanations.iterrows(),
-                                                              production_explanations.iterrows()):
-        baseline_feature_importance_data = {
-            constants.FEATURE_NAME_COLUMN: baseline_feature[constants.FEATURE_COLUMN],
-            constants.METRIC_VALUE_COLUMN: baseline_feature[constants.METRIC_VALUE_COLUMN],
-            constants.FEATURE_CATEGORY_COLUMN: baseline_feature[constants.FEATURE_CATEGORY_COLUMN],
-            constants.METRIC_NAME_COLUMN: "BaselineFeatureImportance",
-            constants.GROUP_COLUMN: production_feature[constants.FEATURE_CATEGORY_COLUMN],
-            constants.GROUP_PIVOT_COLUMN: "",
-            constants.THRESHOLD_VALUE: float("nan")}
-        production_feature_importance_data = {
-=======
     feature_attribution_drift = calculate_attribution_drift(baseline_explanations, production_explanations)
     data = []
     log_time_and_message("Begin writing metric to mltable")
@@ -138,18 +93,10 @@
                     constants.METRIC_NAME_COLUMN: "BaselineFeatureImportance",
                     constants.THRESHOLD_VALUE: float("nan")}, index=[0])
         production_feature_importance_data = pd.DataFrame({
->>>>>>> 385db6b6
             constants.FEATURE_NAME_COLUMN: production_feature[constants.FEATURE_COLUMN],
             constants.METRIC_VALUE_COLUMN: production_feature[constants.METRIC_VALUE_COLUMN],
             constants.FEATURE_CATEGORY_COLUMN: production_feature[constants.FEATURE_CATEGORY_COLUMN],
             constants.METRIC_NAME_COLUMN: "ProductionFeatureImportance",
-<<<<<<< HEAD
-            constants.GROUP_COLUMN: production_feature[constants.FEATURE_CATEGORY_COLUMN],
-            constants.GROUP_PIVOT_COLUMN: "",
-            constants.THRESHOLD_VALUE: float("nan")}
-        metrics_data = metrics_data.append(baseline_feature_importance_data, ignore_index=True)
-        metrics_data = metrics_data.append(production_feature_importance_data, ignore_index=True)
-=======
             constants.THRESHOLD_VALUE: float("nan")}, index=[0])
         data.append(baseline_feature_importance_data)
         data.append(production_feature_importance_data)
@@ -161,7 +108,6 @@
                      constants.METRIC_NAME_COLUMN,
                      constants.THRESHOLD_VALUE])
     metrics_data = pd.concat(data)
->>>>>>> 385db6b6
     spark_data = convert_pandas_to_spark(metrics_data)
     save_spark_df_as_mltable(spark_data, feature_attribution_data)
 
