--- conflicted
+++ resolved
@@ -15,13 +15,8 @@
 from fsspec import AbstractFileSystem
 from azureml.fsspec import AzureMachineLearningFileSystem
 from datetime import datetime
-<<<<<<< HEAD
-from pyspark.sql.functions import lit, col
+from pyspark.sql.functions import lit
 from shared_utilities.momo_exceptions import DataNotFoundError
-=======
-from pyspark.sql.functions import lit
-from shared_utilities.event_utils import post_warning_event
->>>>>>> 1835992d
 from shared_utilities.io_utils import (
     init_spark,
     try_read_mltable_in_spark_with_error,
