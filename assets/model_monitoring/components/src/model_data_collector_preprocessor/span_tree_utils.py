--- conflicted
+++ resolved
@@ -216,14 +216,9 @@
     def _construct_span_tree(self, spans: List[SpanTreeNode]) -> SpanTreeNode:
         """Build the span tree in ascending time order from list of all spans."""
         # construct a dict with span_id as key and span as value
-<<<<<<< HEAD
         root_span = None
-        span_map = {span.span_id: span for span in spans}
-        for span in span_map.values():
-=======
         self._span_node_map = {span.span_id: span for span in spans}
         for span in self._span_node_map.values():
->>>>>>> e8b54cdb
             parent_id = span.parent_id
             if parent_id is None:
                 root_span = span
@@ -231,10 +226,7 @@
                 parent_span = self.get_span_tree_node_by_span_id(parent_id)
                 if parent_span is not None:
                     parent_span.insert_child(span)
-        if root_span is None:
-            raise InvalidInputError(
-                f"Failed to get root span while building trace tree from span map: {span_map}"
-            )
+        # todo: handle logic if root_span is not found or if we have multiple root_spans
         return root_span
 
     def __iter__(self) -> Iterator[SpanTreeNode]:
