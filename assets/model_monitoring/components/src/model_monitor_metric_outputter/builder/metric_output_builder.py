--- conflicted
+++ resolved
@@ -39,10 +39,6 @@
             try:
                 metric_name = metric_dict[SIGNAL_METRICS_METRIC_NAME]
 
-<<<<<<< HEAD
-                    if (SIGNAL_METRICS_GROUP_DIMENSION in metric_dict
-                            and metric_dict[SIGNAL_METRICS_GROUP_DIMENSION].lower() != AGGREGATE):
-=======
                 group_names = []
                 if SIGNAL_METRICS_GROUP in metric_dict:
                     root_group = metric_dict[SIGNAL_METRICS_GROUP]
@@ -50,7 +46,6 @@
 
                     # If group dimension is not specified, default is Aggregate.
                     if SIGNAL_METRICS_GROUP_DIMENSION in metric_dict and metric_dict[SIGNAL_METRICS_GROUP_DIMENSION].lower() != AGGREGATE:
->>>>>>> be137060
                         group_dimension = metric_dict[SIGNAL_METRICS_GROUP_DIMENSION]
                         group_names.append(group_dimension)
 
