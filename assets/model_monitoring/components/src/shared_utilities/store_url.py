--- conflicted
+++ resolved
@@ -204,15 +204,6 @@
 
         container_client = self.get_container_client(credential)
         full_path = f"{self.path}/{relative_path.strip('/')}" if relative_path else self.path
-<<<<<<< HEAD
-        print(full_path)
-        if isinstance(container_client, FileSystemClient):
-            with container_client.get_file_client(full_path) as file_client:
-                return file_client.upload_data(file_content, overwrite)
-        else:
-            with container_client.get_blob_client(full_path) as blob_client:
-                return blob_client.upload_blob(file_content, overwrite=overwrite)
-=======
         # TODO: edit this check block after we are able to support submitting managed identity MoMo graphs.
         try:
             if isinstance(container_client, FileSystemClient):
@@ -224,7 +215,6 @@
         except CredentialUnavailableError as cue:
             if "AzureML Spark On Behalf of credentials not available in this environment" in cue.message:
                 raise InvalidInputError(MISSING_OBO_CREDENTIAL_HELPFUL_ERROR_MESSAGE.format(message=cue.message))
->>>>>>> 264bfbbd
 
     @staticmethod
     def _normalize_local_path(local_path: str) -> str:
