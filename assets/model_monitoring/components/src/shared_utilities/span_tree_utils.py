--- conflicted
+++ resolved
@@ -223,13 +223,8 @@
         if self._root_span is None:
             print("The SpanTree is empty.")
             return
-<<<<<<< HEAD
-        print(f"SpanTree for trace id = {self.root_span.trace_id}, request id = {self.root_span.request_id}:")
-        self.root_span.show()
-=======
-        print(f"SpanTree for trace id = {self._root_span.trace_id}:")
+        print(f"SpanTree for trace id = {self._root_span.trace_id}, request id = {self._root_span.request_id}:")
         self._root_span.show()
->>>>>>> 8ced8e1d
 
     def to_json_str(self) -> str:
         """Get tree structure as json string."""
