--- conflicted
+++ resolved
@@ -7,10 +7,6 @@
 import numpy as np
 import time
 import yaml
-<<<<<<< HEAD
-from azure.ai.ml.identity import CredentialUnavailableError
-=======
->>>>>>> 948250dd
 from azureml.dataprep.api.errorhandlers import ExecutionError
 from pyspark.sql import SparkSession, DataFrame
 from pyspark.sql.types import StructType
@@ -169,33 +165,6 @@
 
 def save_spark_df_as_mltable(metrics_df, folder_path: str):
     """Save spark dataframe as mltable."""
-<<<<<<< HEAD
-=======
-    # TODO: remove this explicit initialization after switch over to StoreUrl.
-    # init env-vars for supporting credential-less datastore scenarios.
-    # this env variable is required by Amlfs to get user token.
-    spark = init_spark()
-    spark_conf = spark.sparkContext.getConf()
-    spark_conf_vars = {
-        "AZUREML_SYNAPSE_CLUSTER_IDENTIFIER": "spark.synapse.clusteridentifier",
-        "AZUREML_SYNAPSE_TOKEN_SERVICE_ENDPOINT": "spark.tokenServiceEndpoint",
-    }
-    for env_key, conf_key in spark_conf_vars.items():
-        value = spark_conf.get(conf_key)
-        if value:
-            os.environ[env_key] = value
-
-    try:
-        metrics_df.write.mode("overwrite").parquet(folder_path)
-    except Exception as error:
-        # TODO: remove this check block after we switch over to using StoreUrl for saving spark df
-        if isinstance(error, Py4JJavaError):
-            if "Access token couldn't be obtained" in str(error):
-                raise InvalidInputError(
-                    MISSING_OBO_CREDENTIAL_HELPFUL_ERROR_MESSAGE.format(message=error.java_exception.getMessage()))
-        raise error
-
->>>>>>> 948250dd
     base_path = folder_path.rstrip('/')
     output_path_pattern = base_path + "/data/*.parquet"
 
