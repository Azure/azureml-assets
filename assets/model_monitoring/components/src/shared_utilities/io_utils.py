--- conflicted
+++ resolved
@@ -163,13 +163,8 @@
 
 def save_spark_df_as_mltable(metrics_df, folder_path: str):
     """Save spark dataframe as mltable."""
-<<<<<<< HEAD
     store_url = StoreUrl(folder_path)
-    # credential = store_url.get_credential()
-=======
-    # init aml OBO class for supporting credential-less datastore scenarios.
-    # this class will init specific env variables required by Amlfs to get user token.
-    AzureMLOnBehalfOfCredential()
+    credential = store_url.get_credential()
 
     try:
         metrics_df.write.mode("overwrite").parquet(folder_path)
@@ -180,7 +175,6 @@
                 raise InvalidInputError(
                     MISSING_OBO_CREDENTIAL_HELPFUL_ERROR_MESSAGE.format(message=error.java_exception.getMessage()))
         raise error
->>>>>>> 264bfbbd
 
     base_path = folder_path.rstrip('/')
     output_path_pattern = base_path + "/*.parquet"
@@ -199,8 +193,6 @@
             raise Exception("Failed to write mltable yaml file after multiple retries.")
         time.sleep(1)
 
-    metrics_df.write.mode("overwrite").parquet(folder_path)
-
 
 def np_encoder(object):
     """Json encoder for numpy types."""
