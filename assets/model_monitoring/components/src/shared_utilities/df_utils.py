# Copyright (c) Microsoft Corporation.
# Licensed under the MIT License.

"""This file contains additional utilities that are applicable to dataframe."""
import pyspark.sql as pyspark_sql
import pandas as pd


def get_numerical_columns(column_dtype_map: dict, baseline_df) -> list:
    """Get numerical columns from all columns."""
    # NOTE: byte, short, int, long are not included in the list because they are ambiguous with categorical columns.
    # They should be added to the list based on some heuristics or user preference.
    numerical_columns = [
        column
        for column in column_dtype_map
<<<<<<< HEAD
        if column_dtype_map[column] in ["float", "double", "decimal"] or column_dtype_map[column] == "int" and is_numerical(pd.Series(baseline_df[column]))
=======
        if column_dtype_map[column] in ["float", "double", "decimal"]
        or column_dtype_map[column] == "int"
        and len(set(column))/len(column) >= 0.05
>>>>>>> 4d6504a7
    ]
    print(numerical_columns)
    return numerical_columns


def get_categorical_columns(column_dtype_map: dict, baseline_df) -> list:
    """Get categorical columns from all columns."""
    # NOTE: byte, short, int, long are not included in the list because they are ambiguous with numerical columns.
    # They should be added to the list based on some heuristics or user preference.
    categorical_columns = [
        column
        for column in column_dtype_map
<<<<<<< HEAD
        if column_dtype_map[column] in ["string", "bool"] or column_dtype_map[column] == "int" and is_categorical(pd.Series(baseline_df[column]))
=======
        if column_dtype_map[column] in ["string", "bool"]
        or column_dtype_map[column] == "int"
        and len(set(column))/len(column) >= 0.05
>>>>>>> 4d6504a7
    ]
    print(categorical_columns)
    return categorical_columns


def get_distinct_ratio(column):
    distinct_values = column.nunique()
    total_values = column.size
    return distinct_values / total_values
    
def is_numerical(column):
    if pd.api.types.is_numeric_dtype(column):
        distinct_value_ratio = get_distinct_ratio(column)
        return distinct_value_ratio >= 0.05
    return False

def is_categorical(column):
    if pd.api.types.is_numeric_dtype(column):
        distinct_value_ratio = get_distinct_ratio(column)
        return distinct_value_ratio < 0.05
    return False
   
        
def get_common_columns(
    baseline_df: pyspark_sql.DataFrame, production_df: pyspark_sql.DataFrame
) -> list:
    """Get common columns from baseline and production dataframes."""
    baseline_df_dtypes = dict(baseline_df.dtypes)
    production_df_dtypes = dict(production_df.dtypes)

    common_columns = {}
    for (column_name, data_type) in baseline_df_dtypes.items():
        if production_df_dtypes.get(column_name) == data_type:
            common_columns[column_name] = data_type
    return common_columns


def select_columns_from_spark_df(df: pyspark_sql.DataFrame, column_list: list):
    """Select comlumns from given spark dataFrame."""
    column_list = list(map(str.strip, column_list))
    df = df.select(column_list)
    return df


def row_has_value(row: pyspark_sql.Row, row_name: str) -> bool:
    """Check if a row has the given column."""
    return row_name in row and row[row_name] is not None and row[row_name] != ""


def add_value_if_present(
    row: pyspark_sql.Row, row_name: str, dict: dict, target_property_name: str
) -> dict:
    """Add value to a dictionary if it is present in a row."""
    if row_has_value(row, row_name):
        dict[target_property_name] = row[row_name]
    return dict<|MERGE_RESOLUTION|>--- conflicted
+++ resolved
@@ -13,15 +13,8 @@
     numerical_columns = [
         column
         for column in column_dtype_map
-<<<<<<< HEAD
         if column_dtype_map[column] in ["float", "double", "decimal"] or column_dtype_map[column] == "int" and is_numerical(pd.Series(baseline_df[column]))
-=======
-        if column_dtype_map[column] in ["float", "double", "decimal"]
-        or column_dtype_map[column] == "int"
-        and len(set(column))/len(column) >= 0.05
->>>>>>> 4d6504a7
     ]
-    print(numerical_columns)
     return numerical_columns
 
 
@@ -32,15 +25,8 @@
     categorical_columns = [
         column
         for column in column_dtype_map
-<<<<<<< HEAD
         if column_dtype_map[column] in ["string", "bool"] or column_dtype_map[column] == "int" and is_categorical(pd.Series(baseline_df[column]))
-=======
-        if column_dtype_map[column] in ["string", "bool"]
-        or column_dtype_map[column] == "int"
-        and len(set(column))/len(column) >= 0.05
->>>>>>> 4d6504a7
     ]
-    print(categorical_columns)
     return categorical_columns
 
 
