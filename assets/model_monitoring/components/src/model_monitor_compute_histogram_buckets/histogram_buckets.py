--- conflicted
+++ resolved
@@ -27,24 +27,18 @@
     """Compute numerical bins given two data frames."""
     # Generate histograms only for columns in both baseline and target dataset
     common_columns_dict = get_common_columns(df1, df2)
-<<<<<<< HEAD
-=======
     if not common_columns_dict:
         raise InvalidInputError(
             "Found no common columns between input datasets. Try double-checking" +
             " if there are common columns between the input datasets." +
             " Common columns must have the same names (case-sensitive) and similar data types."
         )
->>>>>>> 83c6e27b
     numerical_columns = get_numerical_cols_with_df_with_override(df1,
                                                                  override_numerical_features,
                                                                  override_categorical_features,
                                                                  common_columns_dict)
-<<<<<<< HEAD
-=======
     print(f"numerical columns: {numerical_columns}")
 
->>>>>>> 83c6e27b
     # Numerical column histogram generation
     baseline_count = df1.count()
     production_count = df2.count()
