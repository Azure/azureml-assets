# Copyright (c) Microsoft Corporation.
# Licensed under the MIT License.

"""This file contains the core logic for compute histogram buckets component."""


import pyspark.sql as pyspark_sql
from shared_utilities.df_utils import get_numerical_cols_with_df_with_override
from shared_utilities.histogram_utils import get_dual_histogram_bin_edges
from shared_utilities.df_utils import get_common_columns
from pyspark.sql.types import (
    StructType,
    StructField,
    StringType,
    DoubleType,
)
from shared_utilities.io_utils import init_spark
from shared_utilities.momo_exceptions import InvalidInputError


def compute_numerical_bins(
    df1: pyspark_sql.DataFrame,
    df2: pyspark_sql.DataFrame,
    override_numerical_features: list,
    override_categorical_features: list
) -> tuple:
    """Compute numerical bins given two data frames."""
    # Generate histograms only for columns in both baseline and target dataset
    common_columns_dict = get_common_columns(df1, df2)
    if not common_columns_dict:
        raise InvalidInputError(
            "Found no common columns between input datasets. Try double-checking" +
            " if there are common columns between the input datasets." +
            " Common columns must have the same names (case-sensitive) and similar data types."
        )
<<<<<<< HEAD
=======

>>>>>>> aae76be9
    numerical_columns = get_numerical_cols_with_df_with_override(df1,
                                                                 override_numerical_features,
                                                                 override_categorical_features,
                                                                 common_columns_dict)
<<<<<<< HEAD
=======

>>>>>>> aae76be9
    print(f"numerical columns: {numerical_columns}")

    # Numerical column histogram generation
    baseline_count = df1.count()
    production_count = df2.count()

    bin_edges = get_dual_histogram_bin_edges(
        df1, df2, baseline_count, production_count, numerical_columns
    )
    return bin_edges


def compute_histogram_buckets(
    df1: pyspark_sql.DataFrame,
    df2: pyspark_sql.DataFrame,
    override_numerical_features: list,
    override_categorical_features: list
) -> pyspark_sql.DataFrame:
    """Compute histogram buckets."""
    print("compute numerical bins")
    # Generate histograms only for columns in both baseline and target dataset
    spark = init_spark()
    schema = StructType(
        [
            StructField("feature_name", StringType(), True),
            StructField("data_type", StringType(), True),
            StructField("bucket", DoubleType(), True),
        ]
    )
    bin_edges = compute_numerical_bins(df1, df2, override_numerical_features, override_categorical_features)

    print(f"bin edges: {bin_edges}")
    data = []
    for feature in bin_edges:
        print(bin_edges[feature])
        for i in range(len(bin_edges[feature])):
            print(type(bin_edges[feature][i]))
            data.append(
                {
                    "feature_name": feature,
                    "data_type": "Numerical",
                    "bucket": float(bin_edges[feature][i]),
                }
            )
    return spark.createDataFrame(data=data, schema=schema)<|MERGE_RESOLUTION|>--- conflicted
+++ resolved
@@ -33,20 +33,10 @@
             " if there are common columns between the input datasets." +
             " Common columns must have the same names (case-sensitive) and similar data types."
         )
-<<<<<<< HEAD
-=======
-
->>>>>>> aae76be9
     numerical_columns = get_numerical_cols_with_df_with_override(df1,
                                                                  override_numerical_features,
                                                                  override_categorical_features,
                                                                  common_columns_dict)
-<<<<<<< HEAD
-=======
-
->>>>>>> aae76be9
-    print(f"numerical columns: {numerical_columns}")
-
     # Numerical column histogram generation
     baseline_count = df1.count()
     production_count = df2.count()
