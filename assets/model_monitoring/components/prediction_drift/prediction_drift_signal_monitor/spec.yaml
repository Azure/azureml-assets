$schema: https://azuremlschemas.azureedge.net/latest/pipelineComponent.schema.json
type: pipeline

name: prediction_drift_signal_monitor
display_name: Prediction Drift - Signal Monitor
description: Computes the prediction drift between a baseline and a target data assets.
version: 0.3.15
is_deterministic: true

inputs:
  signal_name:
    type: string
  monitor_name:
    type: string
  target_data:
    type: mltable
  baseline_data: 
    type: mltable
  numerical_metric:
    type: string
    default: "NormalizedWassersteinDistance"
  categorical_metric:
    type: string
    default: "JensenShannonDistance"
  numerical_threshold:
    type: number
    default: 0.5
  categorical_threshold:
    type: number
    default: 0.5
  monitor_current_time:
    type: string
  filter_type:
    type: string
    default: "All"
  filter_value:
    type: string
    default: "*"
  notification_emails:
    type: string
    default: ""
    optional: true
outputs:
  signal_output:
    type: uri_folder
    mode: direct
jobs:
  feature_selection:
    type: spark
<<<<<<< HEAD
    component: azureml://registries/azureml/components/model_monitor_feature_selector/versions/0.3.2
=======
    component: azureml://registries/azureml/components/model_monitor_feature_selector/versions/0.3.3
>>>>>>> eaf0dddd
    inputs:
      input_data_1:
        type: mltable
        path: ${{parent.inputs.target_data}}
      input_data_2:
        type: mltable
        path: ${{parent.inputs.baseline_data}}
      filter_type: ${{parent.inputs.filter_type}}
      filter_value: ${{parent.inputs.filter_value}}
    outputs:
      feature_names:
        type: mltable
    resources:
      instance_type: standard_e4s_v3
      runtime_version: "3.3"
    identity:
      type: aml_token
  compute_drift_metrics:
    type: spark
    component: azureml://registries/azureml/components/data_drift_compute_metrics/versions/0.3.9
    inputs:
      production_dataset:
        type: mltable
        path: ${{parent.inputs.target_data}}
      baseline_dataset:
        type: mltable
        path: ${{parent.inputs.baseline_data}}
      feature_names:
        type: mltable
        path: ${{parent.jobs.feature_selection.outputs.feature_names}}
      numerical_metric: ${{parent.inputs.numerical_metric}}
      categorical_metric: ${{parent.inputs.categorical_metric}}
      numerical_threshold: ${{parent.inputs.numerical_threshold}}
      categorical_threshold: ${{parent.inputs.categorical_threshold}}
    outputs:
      signal_metrics:
        type: mltable
    resources:
      instance_type: standard_e4s_v3
      runtime_version: "3.3"
    identity:
      type: aml_token
  output_signal_metrics: 
    type: spark
    component: azureml://registries/azureml/components/model_monitor_output_metrics/versions/0.3.5
    inputs:
      signal_metrics:
        type: mltable
        path: ${{parent.jobs.compute_drift_metrics.outputs.signal_metrics}}
      signal_type: "PredictionDrift"
      signal_name: ${{parent.inputs.signal_name}}
      monitor_name: ${{parent.inputs.monitor_name}}
      metric_timestamp: ${{parent.inputs.monitor_current_time}}
    outputs:
      signal_output:
        type: uri_folder
        path: ${{parent.outputs.signal_output}}
        mode: direct
    resources:
      instance_type: standard_e4s_v3
      runtime_version: "3.3"
    identity:
      type: aml_token
  evaluate_metric_thresholds: 
    type: spark
    component: azureml://registries/azureml/components/model_monitor_evaluate_metrics_threshold/versions/0.3.8
    inputs:
      signal_metrics: 
        type: mltable
        path: ${{parent.jobs.compute_drift_metrics.outputs.signal_metrics}}
      notification_emails: ${{parent.inputs.notification_emails}}
      signal_name: ${{parent.inputs.signal_name}}
    resources:
      instance_type: standard_e4s_v3
      runtime_version: "3.3"
    identity:
      type: aml_token<|MERGE_RESOLUTION|>--- conflicted
+++ resolved
@@ -47,11 +47,7 @@
 jobs:
   feature_selection:
     type: spark
-<<<<<<< HEAD
-    component: azureml://registries/azureml/components/model_monitor_feature_selector/versions/0.3.2
-=======
     component: azureml://registries/azureml/components/model_monitor_feature_selector/versions/0.3.3
->>>>>>> eaf0dddd
     inputs:
       input_data_1:
         type: mltable
