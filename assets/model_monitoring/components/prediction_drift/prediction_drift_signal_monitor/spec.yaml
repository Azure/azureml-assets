--- conflicted
+++ resolved
@@ -4,11 +4,7 @@
 name: prediction_drift_signal_monitor
 display_name: Prediction Drift - Signal Monitor
 description: Computes the prediction drift between a baseline and a target data assets.
-<<<<<<< HEAD
-version: 0.3.16
-=======
-version: 0.3.17
->>>>>>> b8cd835b
+version: 0.3.18
 is_deterministic: true
 
 inputs:
@@ -44,19 +40,16 @@
     type: string
     default: ""
     optional: true
-<<<<<<< HEAD
   instance_type:
     type: string
     default: "standard_e4s_v3"
     optional: True
-=======
   override_numerical_features:
     type: string
     optional: true
   override_categorical_features:
     type: string
     optional: true
->>>>>>> b8cd835b
 outputs:
   signal_output:
     type: uri_folder
