$schema: https://azuremlschemas.azureedge.net/latest/model.schema.json
name: distilbert-base-cased-distilled-squad
path: ./
properties:
  SHA: 50ba811384f02cb99cdabe5cdc02f7ddc4f69e10
  inference-min-sku-spec: 4|0|14|28
  inference-recommended-sku: Standard_DS3_v2, Standard_D4a_v4, Standard_D4as_v4, Standard_DS4_v2, Standard_D8a_v4, Standard_D8as_v4, Standard_DS5_v2, Standard_D16a_v4, Standard_D16as_v4, Standard_D32a_v4, Standard_D32as_v4, Standard_D48a_v4, Standard_D48as_v4, Standard_D64a_v4, Standard_D64as_v4, Standard_D96a_v4, Standard_D96as_v4, Standard_F4s_v2, Standard_FX4mds, Standard_F8s_v2, Standard_FX12mds, Standard_F16s_v2, Standard_F32s_v2, Standard_F48s_v2, Standard_F64s_v2, Standard_F72s_v2, Standard_FX24mds, Standard_FX36mds, Standard_FX48mds, Standard_E2s_v3, Standard_E4s_v3, Standard_E8s_v3, Standard_E16s_v3, Standard_E32s_v3, Standard_E48s_v3, Standard_E64s_v3, Standard_NC4as_T4_v3, Standard_NC6s_v3, Standard_NC8as_T4_v3, Standard_NC12s_v3, Standard_NC16as_T4_v3, Standard_NC24s_v3, Standard_NC64as_T4_v3, Standard_NC24ads_A100_v4, Standard_NC48ads_A100_v4, Standard_NC96ads_A100_v4, Standard_ND96asr_v4, Standard_ND96amsr_A100_v4, Standard_ND40rs_v2
  languages: en
tags:
  Preview: ''
  datasets: squad
  license: apache-2.0
<<<<<<< HEAD
  model_specific_defaults:
    apply_deepspeed: 'true'
    apply_lora: 'true'
    apply_ort: 'true'
  SharedComputeCapacityEnabled: ''  
=======
>>>>>>> 558bdc15
  task: question-answering
  huggingface_model_id: distilbert-base-cased-distilled-squad
  inference_compute_allow_list:
    [
      Standard_DS3_v2,
      Standard_D4a_v4,
      Standard_D4as_v4,
      Standard_DS4_v2,
      Standard_D8a_v4,
      Standard_D8as_v4,
      Standard_DS5_v2,
      Standard_D16a_v4,
      Standard_D16as_v4,
      Standard_D32a_v4,
      Standard_D32as_v4,
      Standard_D48a_v4,
      Standard_D48as_v4,
      Standard_D64a_v4,
      Standard_D64as_v4,
      Standard_D96a_v4,
      Standard_D96as_v4,
      Standard_F4s_v2,
      Standard_FX4mds,
      Standard_F8s_v2,
      Standard_FX12mds,
      Standard_F16s_v2,
      Standard_F32s_v2,
      Standard_F48s_v2,
      Standard_F64s_v2,
      Standard_F72s_v2,
      Standard_FX24mds,
      Standard_FX36mds,
      Standard_FX48mds,
      Standard_E2s_v3,
      Standard_E4s_v3,
      Standard_E8s_v3,
      Standard_E16s_v3,
      Standard_E32s_v3,
      Standard_E48s_v3,
      Standard_E64s_v3,
      Standard_NC4as_T4_v3,
      Standard_NC6s_v3,
      Standard_NC8as_T4_v3,
      Standard_NC12s_v3,
      Standard_NC16as_T4_v3,
      Standard_NC24s_v3,
      Standard_NC64as_T4_v3,
      Standard_NC24ads_A100_v4,
      Standard_NC48ads_A100_v4,
      Standard_NC96ads_A100_v4,
      Standard_ND96asr_v4,
      Standard_ND96amsr_A100_v4,
      Standard_ND40rs_v2,
    ]
version: 10<|MERGE_RESOLUTION|>--- conflicted
+++ resolved
@@ -10,14 +10,11 @@
   Preview: ''
   datasets: squad
   license: apache-2.0
-<<<<<<< HEAD
   model_specific_defaults:
     apply_deepspeed: 'true'
     apply_lora: 'true'
     apply_ort: 'true'
   SharedComputeCapacityEnabled: ''  
-=======
->>>>>>> 558bdc15
   task: question-answering
   huggingface_model_id: distilbert-base-cased-distilled-squad
   inference_compute_allow_list:
