--- conflicted
+++ resolved
@@ -1,12 +1,7 @@
 path:
   container_name: models
-<<<<<<< HEAD
-  container_path: huggingface/MedImageParse3d/mlflow_model_folder
-  storage_name: modelonboardingresources
-=======
   container_path: MedImageParse3D/mlflow_model_folder
   storage_name: hlsmodelonboarding
->>>>>>> d8f00e2d
   type: azureblob
 publish:
   description: description.md
