The Stable Diffusion v2-1 model is a fine-tuned version of the Stable Diffusion v2 model, with additional training steps on the same dataset. It's designed for generating and modifying images based on text prompts, utilizing a Latent Diffusion Model with a fixed, pretrained text encoder (OpenCLIP-ViT/H). The model was trained on the LAION-5B dataset and its subsets, with further filtering using LAION's NSFW detector with a conservative "p_unsafe" score of 0.1. The model has various applications in research, art, education, and creative tools. However, there are strict guidelines for the model's use to prevent misuse and malicious activities. It should not be used to create harmful, offensive, or discriminatory content. Additionally, the model has limitations, such as difficulties with photorealism, rendering legible text, and generating complex compositions. The model was primarily trained on English descriptions, potentially leading to biases and limited effectiveness with non-English prompts. To enhance safety, a Safety Checker is recommended for use with this model.

> The above summary was generated using ChatGPT. Review the <a href="https://huggingface.co/stabilityai/stable-diffusion-2-1" target="_blank">original-model-card</a> to understand the data used to train the model, evaluation metrics, license, intended uses, limitations and bias before using the model.

### Inference samples

Inference type|Python sample (Notebook)|CLI with YAML
|--|--|--|
Real time|<a href="https://aka.ms/azureml-infer-sdk-text-to-image" target="_blank">text-to-image-online-endpoint.ipynb</a>|<a href="https://aka.ms/azureml-infer-cli-text-to-image" target="_blank">text-to-image-online-endpoint.sh</a>
Batch |<a href="https://aka.ms/azureml-infer-batch-sdk-text-to-image" target="_blank">text-to-image-batch-endpoint.ipynb</a>|<a href="https://aka.ms/azureml-infer-batch-cli-text-to-image" target="_blank">text-to-image-batch-endpoint.sh</a>

<h3> Inference with <a href="https://learn.microsoft.com/en-us/azure/ai-services/content-safety/studio-quickstart", target="_blank">Azure AI Content Safety (AACS)</a> samples </h3>

Inference type|Python sample (Notebook)
|--|--|
Real time|<a href="https://aka.ms/azureml-infer-sdk-safe-text-to-image" target="_blank">safe-text-to-image-online-deployment.ipynb</a>
Batch |<a href="https://aka.ms/azureml-infer-batch-sdk-safe-text-to-image" target="_blank">safe-text-to-image-batch-endpoint.ipynb</a>

### Sample inputs and outputs (for real-time inference)

#### Sample input

```json
{
   "input_data": {
        "columns": ["prompt"],
        "data": ["a photograph of an astronaut riding a horse"],
        "index": [0]
    }
}
```

#### Sample output

```json
[
    {
        "prompt": "a photograph of an astronaut riding a horse",
<<<<<<< HEAD
        "generated_image": "image",
=======
        "generated_image": "image1",
>>>>>>> b6f13d3b
        "nsfw_content_detected": None
    }
]
```

<<<<<<< HEAD
> Note:
>
> - "image" string is in base64 format.
> - The `stabilityai-stable-diffusion-2-1` model doesn't check for the NSFW content in generated image. We highly recommend to use the model with <a href="https://learn.microsoft.com/en-us/azure/ai-services/content-safety/studio-quickstart" target="_blank">Azure AI Content Safety (AACS)</a>. Please refer sample <a href="https://aka.ms/azureml-infer-sdk-safe-text-to-image" target="_blank">online</a>  and <a href="https://aka.ms/azureml-infer-batch-sdk-safe-text-to-image" target="_blank">batch</a> notebooks for AACS integrated deployments.

#### Model inference: visualization for the prompt - "a photograph of an astronaut riding a horse"
=======
Note:

- "image1" and "image2" string are base64 format.
- The `stabilityai-stable-diffusion-2-1` model doesn't check for the NSFW content in generated image. We highly recommend to use the model with __Azure AI Content Safety (AACS)__ check.

#### Model inference - visualization for a sample prompt
>>>>>>> b6f13d3b

<img src="https://automlcesdkdataresources.blob.core.windows.net/finetuning-image-models/images/Model_Result_Visualizations(Do_not_delete)/output_stabilityai_stable_diffusion_2_1.png" alt="stabilityai_stable_diffusion_2_1 visualization"><|MERGE_RESOLUTION|>--- conflicted
+++ resolved
@@ -25,6 +25,7 @@
    "input_data": {
         "columns": ["prompt"],
         "data": ["a photograph of an astronaut riding a horse"],
+        "data": ["a photograph of an astronaut riding a horse"],
         "index": [0]
     }
 }
@@ -36,30 +37,17 @@
 [
     {
         "prompt": "a photograph of an astronaut riding a horse",
-<<<<<<< HEAD
         "generated_image": "image",
-=======
-        "generated_image": "image1",
->>>>>>> b6f13d3b
         "nsfw_content_detected": None
     }
 ]
 ```
 
-<<<<<<< HEAD
 > Note:
 >
 > - "image" string is in base64 format.
 > - The `stabilityai-stable-diffusion-2-1` model doesn't check for the NSFW content in generated image. We highly recommend to use the model with <a href="https://learn.microsoft.com/en-us/azure/ai-services/content-safety/studio-quickstart" target="_blank">Azure AI Content Safety (AACS)</a>. Please refer sample <a href="https://aka.ms/azureml-infer-sdk-safe-text-to-image" target="_blank">online</a>  and <a href="https://aka.ms/azureml-infer-batch-sdk-safe-text-to-image" target="_blank">batch</a> notebooks for AACS integrated deployments.
 
 #### Model inference: visualization for the prompt - "a photograph of an astronaut riding a horse"
-=======
-Note:
-
-- "image1" and "image2" string are base64 format.
-- The `stabilityai-stable-diffusion-2-1` model doesn't check for the NSFW content in generated image. We highly recommend to use the model with __Azure AI Content Safety (AACS)__ check.
-
-#### Model inference - visualization for a sample prompt
->>>>>>> b6f13d3b
 
 <img src="https://automlcesdkdataresources.blob.core.windows.net/finetuning-image-models/images/Model_Result_Visualizations(Do_not_delete)/output_stabilityai_stable_diffusion_2_1.png" alt="stabilityai_stable_diffusion_2_1 visualization">