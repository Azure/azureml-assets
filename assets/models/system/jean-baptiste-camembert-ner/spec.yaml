$schema: https://azuremlschemas.azureedge.net/latest/model.schema.json
name: Jean-Baptiste-camembert-ner
path: ./
properties:
  SharedComputeCapacityEnabled: true
  SHA: ef35fe7767c1dad71f5c853838cdd80d0b3441ed
  evaluation-min-sku-spec: 8|0|28|56
<<<<<<< HEAD
=======
  evaluation-recommended-sku: Standard_DS4_v2, Standard_D8a_v4, Standard_D8as_v4, Standard_DS5_v2, Standard_D16a_v4, Standard_D16as_v4, Standard_D32a_v4, Standard_D32as_v4, Standard_D48a_v4, Standard_D48as_v4, Standard_D64a_v4, Standard_D64as_v4, Standard_D96a_v4, Standard_D96as_v4, Standard_FX12mds, Standard_F16s_v2, Standard_F32s_v2, Standard_F48s_v2, Standard_F64s_v2, Standard_F72s_v2, Standard_FX24mds, Standard_FX36mds, Standard_FX48mds, Standard_E8s_v3, Standard_E16s_v3, Standard_E32s_v3, Standard_E48s_v3, Standard_E64s_v3, Standard_NC4as_T4_v3, Standard_NC6s_v3, Standard_NC8as_T4_v3, Standard_NC12s_v3, Standard_NC16as_T4_v3, Standard_NC24s_v3, Standard_NC64as_T4_v3, Standard_NC24ads_A100_v4, Standard_NC48ads_A100_v4, Standard_NC96ads_A100_v4, Standard_ND96asr_v4, Standard_ND96amsr_A100_v4, Standard_ND40rs_v2
  finetune-min-sku-spec: 4|1|28|176
  finetune-recommended-sku: Standard_NC24rs_v3
  finetuning-tasks: text-classification, token-classification
>>>>>>> 81670344
  inference-min-sku-spec: 8|0|28|56
  finetune-min-sku-spec: 24|2|448|2948
  evaluation-recommended-sku: Standard_DS4_v2, Standard_D8a_v4, Standard_D8as_v4, Standard_DS5_v2, Standard_D16a_v4, Standard_D16as_v4, Standard_D32a_v4, Standard_D32as_v4, Standard_D48a_v4, Standard_D48as_v4, Standard_D64a_v4, Standard_D64as_v4, Standard_D96a_v4, Standard_D96as_v4, Standard_F4s_v2, Standard_FX4mds, Standard_F8s_v2, Standard_FX12mds, Standard_F16s_v2, Standard_F32s_v2, Standard_F48s_v2, Standard_F64s_v2, Standard_F72s_v2, Standard_FX24mds, Standard_FX36mds, Standard_FX48mds, Standard_E2s_v3, Standard_E4s_v3, Standard_E8s_v3, Standard_E16s_v3, Standard_E32s_v3, Standard_E48s_v3, Standard_E64s_v3, Standard_NC4as_T4_v3, Standard_NC6s_v3, Standard_NC8as_T4_v3, Standard_NC12s_v3, Standard_NC24s_v3, Standard_ND40rs_v2, Standard_ND96asr_v4, Standard_ND96amsr_A100_v4, Standard_ND40rs_v2
  inference-recommended-sku: Standard_DS4_v2, Standard_D8a_v4, Standard_D8as_v4, Standard_DS5_v2, Standard_D16a_v4, Standard_D16as_v4, Standard_D32a_v4, Standard_D32as_v4, Standard_D48a_v4, Standard_D48as_v4, Standard_D64a_v4, Standard_D64as_v4, Standard_D96a_v4, Standard_D96as_v4, Standard_FX4mds, Standard_FX12mds, Standard_F16s_v2, Standard_F32s_v2, Standard_F48s_v2, Standard_F64s_v2, Standard_F72s_v2, Standard_FX24mds, Standard_FX36mds, Standard_FX48mds, Standard_E4s_v3, Standard_E8s_v3, Standard_E16s_v3, Standard_E32s_v3, Standard_E48s_v3, Standard_E64s_v3, Standard_NC4as_T4_v3, Standard_NC6s_v3, Standard_NC8as_T4_v3, Standard_NC12s_v3, Standard_NC16as_T4_v3, Standard_NC24s_v3, Standard_NC64as_T4_v3, Standard_NC24ads_A100_v4, Standard_NC48ads_A100_v4, Standard_NC96ads_A100_v4, Standard_ND96asr_v4, Standard_ND96amsr_A100_v4, Standard_ND40rs_v2
  finetune-recommended-sku: Standard_NC24s_v3, Standard_NC24rs_v3, Standard_ND40rs_v2, Standard_ND96amsr_A100_v4, Standard_ND96asr_v4
  finetuning-tasks: text-classification, token-classification
  languages: fr
tags:
  Preview: ""
  license: mit
  task: token-classification
  training_datasets: Jean-Baptiste/wikiner_fr
  huggingface_model_id: Jean-Baptiste/camembert-ner-medium
  evaluation_compute_allow_list:
    [
      Standard_DS4_v2,
      Standard_D8a_v4,
      Standard_D8as_v4,
      Standard_DS5_v2,
      Standard_D16a_v4,
      Standard_D16as_v4,
      Standard_D32a_v4,
      Standard_D32as_v4,
      Standard_D48a_v4,
      Standard_D48as_v4,
      Standard_D64a_v4,
      Standard_D64as_v4,
      Standard_D96a_v4,
      Standard_D96as_v4,
      Standard_F4s_v2,
      Standard_FX4mds,
      Standard_F8s_v2,
      Standard_FX12mds,
      Standard_F16s_v2,
      Standard_F32s_v2,
      Standard_F48s_v2,
      Standard_F64s_v2,
      Standard_F72s_v2,
      Standard_FX24mds,
      Standard_FX36mds,
      Standard_FX48mds,
      Standard_E2s_v3,
      Standard_E4s_v3,
      Standard_E8s_v3,
      Standard_E16s_v3,
      Standard_E32s_v3,
      Standard_E48s_v3,
      Standard_E64s_v3,
      Standard_NC4as_T4_v3,
      Standard_NC6s_v3,
      Standard_NC8as_T4_v3,
      Standard_NC12s_v3,
      Standard_NC24s_v3,
      Standard_ND40rs_v2,
      Standard_ND96asr_v4,
      Standard_ND96amsr_A100_v4,
      Standard_ND40rs_v2,
    ]
  finetune_compute_allow_list:
    [
      Standard_NC24s_v3,
      Standard_NC24rs_v3,
      Standard_ND40rs_v2,
      Standard_ND96amsr_A100_v4,
      Standard_ND96asr_v4,
    ]
  inference_compute_allow_list:
    [
      Standard_DS4_v2,
      Standard_D8a_v4,
      Standard_D8as_v4,
      Standard_DS5_v2,
      Standard_D16a_v4,
      Standard_D16as_v4,
      Standard_D32a_v4,
      Standard_D32as_v4,
      Standard_D48a_v4,
      Standard_D48as_v4,
      Standard_D64a_v4,
      Standard_D64as_v4,
      Standard_D96a_v4,
      Standard_D96as_v4,
      Standard_FX4mds,
      Standard_FX12mds,
      Standard_F16s_v2,
      Standard_F32s_v2,
      Standard_F48s_v2,
      Standard_F64s_v2,
      Standard_F72s_v2,
      Standard_FX24mds,
      Standard_FX36mds,
      Standard_FX48mds,
      Standard_E4s_v3,
      Standard_E8s_v3,
      Standard_E16s_v3,
      Standard_E32s_v3,
      Standard_E48s_v3,
      Standard_E64s_v3,
      Standard_NC4as_T4_v3,
      Standard_NC6s_v3,
      Standard_NC8as_T4_v3,
      Standard_NC12s_v3,
      Standard_NC16as_T4_v3,
      Standard_NC24s_v3,
      Standard_NC64as_T4_v3,
      Standard_NC24ads_A100_v4,
      Standard_NC48ads_A100_v4,
      Standard_NC96ads_A100_v4,
      Standard_ND96asr_v4,
      Standard_ND96amsr_A100_v4,
      Standard_ND40rs_v2,
    ]
<<<<<<< HEAD
=======
  evaluation_compute_allow_list:
    [
      Standard_DS4_v2,
      Standard_D8a_v4,
      Standard_D8as_v4,
      Standard_DS5_v2,
      Standard_D16a_v4,
      Standard_D16as_v4,
      Standard_D32a_v4,
      Standard_D32as_v4,
      Standard_D48a_v4,
      Standard_D48as_v4,
      Standard_D64a_v4,
      Standard_D64as_v4,
      Standard_D96a_v4,
      Standard_D96as_v4,
      Standard_FX12mds,
      Standard_F16s_v2,
      Standard_F32s_v2,
      Standard_F48s_v2,
      Standard_F64s_v2,
      Standard_F72s_v2,
      Standard_FX24mds,
      Standard_FX36mds,
      Standard_FX48mds,
      Standard_E8s_v3,
      Standard_E16s_v3,
      Standard_E32s_v3,
      Standard_E48s_v3,
      Standard_E64s_v3,
      Standard_NC4as_T4_v3,
      Standard_NC6s_v3,
      Standard_NC8as_T4_v3,
      Standard_NC12s_v3,
      Standard_NC16as_T4_v3,
      Standard_NC24s_v3,
      Standard_NC64as_T4_v3,
      Standard_NC24ads_A100_v4,
      Standard_NC48ads_A100_v4,
      Standard_NC96ads_A100_v4,
      Standard_ND96asr_v4,
      Standard_ND96amsr_A100_v4,
      Standard_ND40rs_v2
    ]
  license: mit
>>>>>>> 81670344
  model_specific_defaults:
    apply_deepspeed: "true"
    apply_lora: "true"
    apply_ort: "true"
  SharedComputeCapacityEnabled: ""

version: 13<|MERGE_RESOLUTION|>--- conflicted
+++ resolved
@@ -5,16 +5,9 @@
   SharedComputeCapacityEnabled: true
   SHA: ef35fe7767c1dad71f5c853838cdd80d0b3441ed
   evaluation-min-sku-spec: 8|0|28|56
-<<<<<<< HEAD
-=======
-  evaluation-recommended-sku: Standard_DS4_v2, Standard_D8a_v4, Standard_D8as_v4, Standard_DS5_v2, Standard_D16a_v4, Standard_D16as_v4, Standard_D32a_v4, Standard_D32as_v4, Standard_D48a_v4, Standard_D48as_v4, Standard_D64a_v4, Standard_D64as_v4, Standard_D96a_v4, Standard_D96as_v4, Standard_FX12mds, Standard_F16s_v2, Standard_F32s_v2, Standard_F48s_v2, Standard_F64s_v2, Standard_F72s_v2, Standard_FX24mds, Standard_FX36mds, Standard_FX48mds, Standard_E8s_v3, Standard_E16s_v3, Standard_E32s_v3, Standard_E48s_v3, Standard_E64s_v3, Standard_NC4as_T4_v3, Standard_NC6s_v3, Standard_NC8as_T4_v3, Standard_NC12s_v3, Standard_NC16as_T4_v3, Standard_NC24s_v3, Standard_NC64as_T4_v3, Standard_NC24ads_A100_v4, Standard_NC48ads_A100_v4, Standard_NC96ads_A100_v4, Standard_ND96asr_v4, Standard_ND96amsr_A100_v4, Standard_ND40rs_v2
-  finetune-min-sku-spec: 4|1|28|176
-  finetune-recommended-sku: Standard_NC24rs_v3
-  finetuning-tasks: text-classification, token-classification
->>>>>>> 81670344
   inference-min-sku-spec: 8|0|28|56
   finetune-min-sku-spec: 24|2|448|2948
-  evaluation-recommended-sku: Standard_DS4_v2, Standard_D8a_v4, Standard_D8as_v4, Standard_DS5_v2, Standard_D16a_v4, Standard_D16as_v4, Standard_D32a_v4, Standard_D32as_v4, Standard_D48a_v4, Standard_D48as_v4, Standard_D64a_v4, Standard_D64as_v4, Standard_D96a_v4, Standard_D96as_v4, Standard_F4s_v2, Standard_FX4mds, Standard_F8s_v2, Standard_FX12mds, Standard_F16s_v2, Standard_F32s_v2, Standard_F48s_v2, Standard_F64s_v2, Standard_F72s_v2, Standard_FX24mds, Standard_FX36mds, Standard_FX48mds, Standard_E2s_v3, Standard_E4s_v3, Standard_E8s_v3, Standard_E16s_v3, Standard_E32s_v3, Standard_E48s_v3, Standard_E64s_v3, Standard_NC4as_T4_v3, Standard_NC6s_v3, Standard_NC8as_T4_v3, Standard_NC12s_v3, Standard_NC24s_v3, Standard_ND40rs_v2, Standard_ND96asr_v4, Standard_ND96amsr_A100_v4, Standard_ND40rs_v2
+  evaluation-recommended-sku: Standard_DS4_v2, Standard_D8a_v4, Standard_D8as_v4, Standard_DS5_v2, Standard_D16a_v4, Standard_D16as_v4, Standard_D32a_v4, Standard_D32as_v4, Standard_D48a_v4, Standard_D48as_v4, Standard_D64a_v4, Standard_D64as_v4, Standard_D96a_v4, Standard_D96as_v4, Standard_FX12mds, Standard_F16s_v2, Standard_F32s_v2, Standard_F48s_v2, Standard_F64s_v2, Standard_F72s_v2, Standard_FX24mds, Standard_FX36mds, Standard_FX48mds, Standard_E8s_v3, Standard_E16s_v3, Standard_E32s_v3, Standard_E48s_v3, Standard_E64s_v3, Standard_NC4as_T4_v3, Standard_NC6s_v3, Standard_NC8as_T4_v3, Standard_NC12s_v3, Standard_NC16as_T4_v3, Standard_NC24s_v3, Standard_NC64as_T4_v3, Standard_NC24ads_A100_v4, Standard_NC48ads_A100_v4, Standard_NC96ads_A100_v4, Standard_ND96asr_v4, Standard_ND96amsr_A100_v4, Standard_ND40rs_v2
   inference-recommended-sku: Standard_DS4_v2, Standard_D8a_v4, Standard_D8as_v4, Standard_DS5_v2, Standard_D16a_v4, Standard_D16as_v4, Standard_D32a_v4, Standard_D32as_v4, Standard_D48a_v4, Standard_D48as_v4, Standard_D64a_v4, Standard_D64as_v4, Standard_D96a_v4, Standard_D96as_v4, Standard_FX4mds, Standard_FX12mds, Standard_F16s_v2, Standard_F32s_v2, Standard_F48s_v2, Standard_F64s_v2, Standard_F72s_v2, Standard_FX24mds, Standard_FX36mds, Standard_FX48mds, Standard_E4s_v3, Standard_E8s_v3, Standard_E16s_v3, Standard_E32s_v3, Standard_E48s_v3, Standard_E64s_v3, Standard_NC4as_T4_v3, Standard_NC6s_v3, Standard_NC8as_T4_v3, Standard_NC12s_v3, Standard_NC16as_T4_v3, Standard_NC24s_v3, Standard_NC64as_T4_v3, Standard_NC24ads_A100_v4, Standard_NC48ads_A100_v4, Standard_NC96ads_A100_v4, Standard_ND96asr_v4, Standard_ND96amsr_A100_v4, Standard_ND40rs_v2
   finetune-recommended-sku: Standard_NC24s_v3, Standard_NC24rs_v3, Standard_ND40rs_v2, Standard_ND96amsr_A100_v4, Standard_ND96asr_v4
   finetuning-tasks: text-classification, token-classification
@@ -41,9 +34,6 @@
       Standard_D64as_v4,
       Standard_D96a_v4,
       Standard_D96as_v4,
-      Standard_F4s_v2,
-      Standard_FX4mds,
-      Standard_F8s_v2,
       Standard_FX12mds,
       Standard_F16s_v2,
       Standard_F32s_v2,
@@ -53,8 +43,6 @@
       Standard_FX24mds,
       Standard_FX36mds,
       Standard_FX48mds,
-      Standard_E2s_v3,
-      Standard_E4s_v3,
       Standard_E8s_v3,
       Standard_E16s_v3,
       Standard_E32s_v3,
@@ -64,8 +52,12 @@
       Standard_NC6s_v3,
       Standard_NC8as_T4_v3,
       Standard_NC12s_v3,
+      Standard_NC16as_T4_v3,
       Standard_NC24s_v3,
-      Standard_ND40rs_v2,
+      Standard_NC64as_T4_v3,
+      Standard_NC24ads_A100_v4,
+      Standard_NC48ads_A100_v4,
+      Standard_NC96ads_A100_v4,
       Standard_ND96asr_v4,
       Standard_ND96amsr_A100_v4,
       Standard_ND40rs_v2,
@@ -124,54 +116,6 @@
       Standard_ND96amsr_A100_v4,
       Standard_ND40rs_v2,
     ]
-<<<<<<< HEAD
-=======
-  evaluation_compute_allow_list:
-    [
-      Standard_DS4_v2,
-      Standard_D8a_v4,
-      Standard_D8as_v4,
-      Standard_DS5_v2,
-      Standard_D16a_v4,
-      Standard_D16as_v4,
-      Standard_D32a_v4,
-      Standard_D32as_v4,
-      Standard_D48a_v4,
-      Standard_D48as_v4,
-      Standard_D64a_v4,
-      Standard_D64as_v4,
-      Standard_D96a_v4,
-      Standard_D96as_v4,
-      Standard_FX12mds,
-      Standard_F16s_v2,
-      Standard_F32s_v2,
-      Standard_F48s_v2,
-      Standard_F64s_v2,
-      Standard_F72s_v2,
-      Standard_FX24mds,
-      Standard_FX36mds,
-      Standard_FX48mds,
-      Standard_E8s_v3,
-      Standard_E16s_v3,
-      Standard_E32s_v3,
-      Standard_E48s_v3,
-      Standard_E64s_v3,
-      Standard_NC4as_T4_v3,
-      Standard_NC6s_v3,
-      Standard_NC8as_T4_v3,
-      Standard_NC12s_v3,
-      Standard_NC16as_T4_v3,
-      Standard_NC24s_v3,
-      Standard_NC64as_T4_v3,
-      Standard_NC24ads_A100_v4,
-      Standard_NC48ads_A100_v4,
-      Standard_NC96ads_A100_v4,
-      Standard_ND96asr_v4,
-      Standard_ND96amsr_A100_v4,
-      Standard_ND40rs_v2
-    ]
-  license: mit
->>>>>>> 81670344
   model_specific_defaults:
     apply_deepspeed: "true"
     apply_lora: "true"
