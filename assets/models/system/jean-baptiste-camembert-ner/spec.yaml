$schema: https://azuremlschemas.azureedge.net/latest/model.schema.json
name: Jean-Baptiste-camembert-ner
path: ./
properties:
  SHA: cc63721791a6e1d60f4764997bbb311667ec75d8
  datasets: Jean-Baptiste/wikiner_fr
  evaluation-min-sku-spec: 8|0|28|56
  evaluation-recommended-sku: Standard_DS4_v2
  finetune-min-sku-spec: 4|1|28|176
  finetune-recommended-sku: Standard_NC24rs_v3
  finetuning-tasks: text-classification, token-classification
  inference-min-sku-spec: 8|0|28|56
  inference-recommended-sku: Standard_DS4_v2, Standard_D8a_v4, Standard_D8as_v4, Standard_DS5_v2,
    Standard_D16a_v4, Standard_D16as_v4, Standard_D32a_v4, Standard_D32as_v4, Standard_D48a_v4,
    Standard_D48as_v4, Standard_D64a_v4, Standard_D64as_v4, Standard_D96a_v4, Standard_D96as_v4,
    Standard_FX12mds, Standard_F16s_v2, Standard_F32s_v2, Standard_F48s_v2, Standard_F64s_v2,
    Standard_F72s_v2, Standard_FX24mds, Standard_FX36mds, Standard_FX48mds, Standard_E8s_v3,
    Standard_E16s_v3, Standard_E32s_v3, Standard_E48s_v3, Standard_E64s_v3, Standard_NC4as_T4_v3,
    Standard_NC6s_v3, Standard_NC8as_T4_v3, Standard_NC12s_v3, Standard_NC16as_T4_v3,
    Standard_NC24s_v3, Standard_NC64as_T4_v3, Standard_NC24ads_A100_v4, Standard_NC48ads_A100_v4,
    Standard_NC96ads_A100_v4, Standard_ND96asr_v4, Standard_ND96amsr_A100_v4, Standard_ND40rs_v2
  languages: fr
tags:
  Preview: ''
  computes_allow_list:
  - Standard_NV12s_v3
  - Standard_NV24s_v3
  - Standard_NV48s_v3
  - Standard_NC6s_v3
  - Standard_NC12s_v3
  - Standard_NC24s_v3
  - Standard_NC24rs_v3
  - Standard_NC6s_v2
  - Standard_NC12s_v2
  - Standard_NC24s_v2
  - Standard_NC24rs_v2
  - Standard_NC4as_T4_v3
  - Standard_NC8as_T4_v3
  - Standard_NC16as_T4_v3
  - Standard_NC64as_T4_v3
  - Standard_ND6s
  - Standard_ND12s
  - Standard_ND24s
  - Standard_ND24rs
  - Standard_ND40rs_v2
  - Standard_ND96asr_v4
  license: mit
  model_specific_defaults:
    apply_deepspeed: 'true'
    apply_lora: 'true'
    apply_ort: 'true'
<<<<<<< HEAD
  task: token-classification
version: 9
=======
  task: text-named-entity-recognition
version: 11
>>>>>>> d83fef3c
<|MERGE_RESOLUTION|>--- conflicted
+++ resolved
@@ -49,10 +49,5 @@
     apply_deepspeed: 'true'
     apply_lora: 'true'
     apply_ort: 'true'
-<<<<<<< HEAD
-  task: token-classification
-version: 9
-=======
   task: text-named-entity-recognition
-version: 11
->>>>>>> d83fef3c
+version: 11