$schema: https://azuremlschemas.azureedge.net/latest/model.schema.json
name: tiiuae-falcon-7b
path: ./
properties:
  SHA: f7796529e36b2d49094450fb038cc7c4c86afa44
  datasets: tiiuae/falcon-refinedweb
  languages: en
  inference-recommended-sku: Standard_NC6s_v3, Standard_NC12s_v3, Standard_NC24s_v3,
    Standard_NC24rs_v3, Standard_ND40rs_v2, Standard_ND96asr_v4, Standard_ND96amsr_A100_v4
  evaluation-recommended-sku: Standard_NC24s_v3, Standard_ND40rs_v2, Standard_ND96asr_v4, Standard_ND96amsr_A100_v4
  finetune-recommended-sku: Standard_NC24s_v3, Standard_ND40rs_v2, Standard_ND96asr_v4, Standard_ND96amsr_A100_v4
  finetuning-tasks: text-classification

tags:
  Featured: ''
  Preview: ''
  license: apache-2.0
  task: text-generation
  author: tiiuae
  inference_compute_allow_list:
  - Standard_NC6s_v3
  - Standard_NC12s_v3
  - Standard_NC24s_v3
  - Standard_NC24rs_v3
  - Standard_ND40rs_v2
  - Standard_ND96asr_v4
  - Standard_ND96amsr_A100_v4
  finetune_compute_allow_list:
  - Standard_NC24s_v3
  - Standard_ND40rs_v2
  - Standard_ND96asr_v4
  - Standard_ND96amsr_A100_v4
  evaluation_compute_allow_list:
  - Standard_NC24s_v3
  - Standard_ND40rs_v2
  - Standard_ND96asr_v4
  - Standard_ND96amsr_A100_v4
  model_specific_defaults:
    apply_lora: 'true'
    precision: '4'
<<<<<<< HEAD
=======
  inference_supported_envs:
  - vllm
>>>>>>> 881cf50e
version: 5<|MERGE_RESOLUTION|>--- conflicted
+++ resolved
@@ -38,9 +38,6 @@
   model_specific_defaults:
     apply_lora: 'true'
     precision: '4'
-<<<<<<< HEAD
-=======
   inference_supported_envs:
   - vllm
->>>>>>> 881cf50e
 version: 5