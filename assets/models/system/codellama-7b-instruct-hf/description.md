# **Model Details**
Note: Use of this model is governed by the Meta license. Click on View License above.
Code Llama family of large language models (LLMs).

Code Llama is a collection of pretrained and fine-tuned generative text models ranging in scale from 7 billion to 34 billion parameters. This is the repository for the base 7B version in the Hugging Face Transformers format. This model is designed for general code synthesis and understanding. Links to other models can be found in the index at the bottom.

**Model Developers** Meta AI

**Variations** Code Llama comes in three model sizes, and three variants:

Code Llama: base models designed for general code synthesis and understanding
Code Llama - Python: designed specifically for Python
Code Llama - Instruct: for instruction following and safer deployment

All variants are available in sizes of 7B, 13B and 34B parameters.

**Input** Models input text only.

**Output** Models generate text only.

**Model Architecture** Code Llama is an auto-regressive language model that uses an optimized transformer architecture.

**Model Dates** Code Llama and its variants have been trained between January 2023 and July 2023.

**Status** This is a static model trained on an offline dataset. Future versions of Code Llama - Instruct will be released as we improve model safety with community feedback.

**License** A custom commercial license is available at: https://ai.meta.com/resources/models-and-libraries/llama-downloads/

# **Intended Use**
**Intended Use Cases** Code Llama and its variants is intended for commercial and research use in English and relevant programming languages. The base model Code Llama can be adapted for a variety of code synthesis and understanding tasks, Code Llama - Python is designed specifically to handle the Python programming language, and Code Llama - Instruct is intended to be safer to use for code assistant and generation applications.

**Out-of-scope Uses** Use in any manner that violates applicable laws or regulations (including trade compliance laws). Use in languages other than English. Use in any other way that is prohibited by the Acceptable Use Policy and Licensing Agreement for Code Llama and its variants.

# **Hardware and Software**
**Training Factors** We used custom training libraries. The training and fine-tuning of the released models have been performed Meta’s Research Super Cluster.

**Carbon Footprint**  In aggregate, training all 9 Code Llama models required 400K GPU hours of computation on hardware of type A100-80GB (TDP of 350-400W). Estimated total emissions were 65.3 tCO2eq, 100% of which were offset by Meta’s sustainability program.

# **Training Data**
All experiments reported here and the released models have been trained and fine-tuned using the same data as Llama 2 with different weights.

# **Evaluation Results**

See evaluations for the main models and detailed ablations in Section 3 and safety evaluations in Section 4 of the research paper.

# **Ethical Considerations and Limitations**
Code Llama and its variants are a new technology that carries risks with use. Testing conducted to date has been in English, and has not covered, nor could it cover all scenarios. For these reasons, as with all LLMs, Code Llama’s potential outputs cannot be predicted in advance, and the model may in some instances produce inaccurate or objectionable responses to user prompts. Therefore, before deploying any applications of Code Llama, developers should perform safety testing and tuning tailored to their specific applications of the model.

Please see the Responsible Use Guide available at [https://ai.meta.com/llama/responsible-use-guide/](https://ai.meta.com/llama/responsible-use-guide)


# Model Evaluation Sample

Task| Use case| Dataset| Python sample (Notebook)| CLI with YAML
|--|--|--|--|--|
Text generation | Text generation | <a href="https://huggingface.co/datasets/cnn_dailymail" target="_blank"> cnn_dailymail </a> | <a href="https://aka.ms/azureml-eval-sdk-text-generation/" target="_blank">evaluate-model-text-generation.ipynb</a> | <a href="https://aka.ms/azureml-eval-cli-text-generation/" target="_blank">evaluate-model-text-generation.yml</a>


## **Inference samples**
Inference type|Python sample (Notebook)|CLI with YAML
|--|--|--|
Real time|<a href="https://aka.ms/azureml-infer-online-sdk-text-generation-dolly" target="_blank">text-generation-online-endpoint.ipynb</a>|<a href="https://aka.ms/azureml-infer-online-cli-text-generation-dolly" target="_blank">text-generation-online-endpoint.sh</a>
Batch |<a href="https://aka.ms/azureml-infer-batch-sdk-text-generation" target="_blank">text-generation-batch-endpoint.ipynb</a>| coming soon


## **Sample inputs and outputs (for real-time inference)**

### **Sample input**
```json
{
  "input_data": {
<<<<<<< HEAD
    "input_string": [
      "Develop a Python function to sort a list of integers in ascending order"
    ],
    "parameters": {
      "top_p": 0.9,
      "temperature": 0.6,
      "do_sample": true,
      "max_new_tokens": 120,
      "return_full_text": false
    }
  }
} 
=======
        "input_string": ["def fibonacci("], 
        "parameters": { 
            "do_sample":true
        }
    }
}
>>>>>>> fad6cfc9
```

### **Sample output**
```json
<<<<<<< HEAD
[
  {
    "0": ".\n\n# In[ ]:\n\n\ndef sort_list(my_list):\n    return sorted(my_list)\n\n\n# In[ ]:\n\n\nsort_list([5, 2, 6, 1, 3])\n\n\n# In[ ]:\n\n\ndef sort_list(my_list):\n    return sorted(my_list, reverse=True)\n\n\n# In[ ]:\n\n\nsort_list([5, 2, 6, 1, 3])"
  }
=======
[ 
    { 
        "0": "def fibonacci(n = 0):\n a = 0\n b = 1\n if n <= 1:\n return n\n else:\n c = 0\n for i in range(n-1):\n a = b\n b = c\n c = a + b\n return c\n\n\nfibonacci(10)\n" 
    } 
>>>>>>> fad6cfc9
]

```<|MERGE_RESOLUTION|>--- conflicted
+++ resolved
@@ -69,7 +69,6 @@
 ```json
 {
   "input_data": {
-<<<<<<< HEAD
     "input_string": [
       "Develop a Python function to sort a list of integers in ascending order"
     ],
@@ -81,30 +80,14 @@
       "return_full_text": false
     }
   }
-} 
-=======
-        "input_string": ["def fibonacci("], 
-        "parameters": { 
-            "do_sample":true
-        }
-    }
 }
->>>>>>> fad6cfc9
 ```
 
 ### **Sample output**
 ```json
-<<<<<<< HEAD
 [
   {
     "0": ".\n\n# In[ ]:\n\n\ndef sort_list(my_list):\n    return sorted(my_list)\n\n\n# In[ ]:\n\n\nsort_list([5, 2, 6, 1, 3])\n\n\n# In[ ]:\n\n\ndef sort_list(my_list):\n    return sorted(my_list, reverse=True)\n\n\n# In[ ]:\n\n\nsort_list([5, 2, 6, 1, 3])"
   }
-=======
-[ 
-    { 
-        "0": "def fibonacci(n = 0):\n a = 0\n b = 1\n if n <= 1:\n return n\n else:\n c = 0\n for i in range(n-1):\n a = b\n b = c\n c = a + b\n return c\n\n\nfibonacci(10)\n" 
-    } 
->>>>>>> fad6cfc9
 ]
-
 ```