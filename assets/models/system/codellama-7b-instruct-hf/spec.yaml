--- conflicted
+++ resolved
@@ -14,13 +14,9 @@
 tags:
   Featured: ''
   Preview: ''
-<<<<<<< HEAD
-  finetune_compute_allow_list:
-=======
   evaluation_compute_allow_list:
   - Standard_NC24s_v3
   - Standard_NC24rs_v3
->>>>>>> c507b9f9
   - Standard_ND40rs_v2
   - Standard_ND96asr_v4
   - Standard_ND96amsr_A100_v4
