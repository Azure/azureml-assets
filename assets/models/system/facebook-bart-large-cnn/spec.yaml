--- conflicted
+++ resolved
@@ -5,17 +5,9 @@
   SharedComputeCapacityEnabled: true
   SHA: 3d224934c6541b2b9147e023c2f6f6fe49bd27e1
   evaluation-min-sku-spec: 8|0|28|56
-<<<<<<< HEAD
   inference-min-sku-spec: 8|0|28|56
   finetune-min-sku-spec: 24|4|448|2948
-  evaluation-recommended-sku: Standard_DS4_v2, Standard_D8a_v4, Standard_D8as_v4, Standard_DS5_v2, Standard_D16a_v4, Standard_D16as_v4, Standard_D32a_v4, Standard_D32as_v4, Standard_D48a_v4, Standard_D48as_v4, Standard_D64a_v4, Standard_D64as_v4, Standard_D96a_v4, Standard_D96as_v4, Standard_F4s_v2, Standard_FX4mds, Standard_F8s_v2, Standard_FX12mds, Standard_F16s_v2, Standard_F32s_v2, Standard_F48s_v2, Standard_F64s_v2, Standard_F72s_v2, Standard_FX24mds, Standard_FX36mds, Standard_FX48mds, Standard_E2s_v3, Standard_E4s_v3, Standard_E8s_v3, Standard_E16s_v3, Standard_E32s_v3, Standard_E48s_v3, Standard_E64s_v3, Standard_NC4as_T4_v3, Standard_NC6s_v3, Standard_NC8as_T4_v3, Standard_NC12s_v3, Standard_NC24s_v3, Standard_ND40rs_v2, Standard_ND96asr_v4, Standard_ND96amsr_A100_v4, Standard_ND40rs_v2
-=======
   evaluation-recommended-sku: Standard_DS4_v2, Standard_D8a_v4, Standard_D8as_v4, Standard_DS5_v2, Standard_D16a_v4, Standard_D16as_v4, Standard_D32a_v4, Standard_D32as_v4, Standard_D48a_v4, Standard_D48as_v4, Standard_D64a_v4, Standard_D64as_v4, Standard_D96a_v4, Standard_D96as_v4, Standard_FX4mds, Standard_FX12mds, Standard_F16s_v2, Standard_F32s_v2, Standard_F48s_v2, Standard_F64s_v2, Standard_F72s_v2, Standard_FX24mds, Standard_FX36mds, Standard_FX48mds, Standard_E4s_v3, Standard_E8s_v3, Standard_E16s_v3, Standard_E32s_v3, Standard_E48s_v3, Standard_E64s_v3, Standard_NC4as_T4_v3, Standard_NC6s_v3, Standard_NC8as_T4_v3, Standard_NC12s_v3, Standard_NC16as_T4_v3, Standard_NC24s_v3, Standard_NC64as_T4_v3, Standard_NC24ads_A100_v4, Standard_NC48ads_A100_v4, Standard_NC96ads_A100_v4, Standard_ND96asr_v4, Standard_ND96amsr_A100_v4, Standard_ND40rs_v2
-  finetune-min-sku-spec: 4|1|28|176
-  finetune-recommended-sku: Standard_NC24rs_v3
-  finetuning-tasks: summarization, translation
-  inference-min-sku-spec: 4|0|28|56
->>>>>>> 81670344
   inference-recommended-sku: Standard_DS4_v2, Standard_D8a_v4, Standard_D8as_v4, Standard_DS5_v2, Standard_D16a_v4, Standard_D16as_v4, Standard_D32a_v4, Standard_D32as_v4, Standard_D48a_v4, Standard_D48as_v4, Standard_D64a_v4, Standard_D64as_v4, Standard_D96a_v4, Standard_D96as_v4, Standard_FX4mds, Standard_FX12mds, Standard_F16s_v2, Standard_F32s_v2, Standard_F48s_v2, Standard_F64s_v2, Standard_F72s_v2, Standard_FX24mds, Standard_FX36mds, Standard_FX48mds, Standard_E4s_v3, Standard_E8s_v3, Standard_E16s_v3, Standard_E32s_v3, Standard_E48s_v3, Standard_E64s_v3, Standard_NC4as_T4_v3, Standard_NC6s_v3, Standard_NC8as_T4_v3, Standard_NC12s_v3, Standard_NC16as_T4_v3, Standard_NC24s_v3, Standard_NC64as_T4_v3, Standard_NC24ads_A100_v4, Standard_NC48ads_A100_v4, Standard_NC96ads_A100_v4, Standard_ND96asr_v4, Standard_ND96amsr_A100_v4, Standard_ND40rs_v2
   finetune-recommended-sku: Standard_NC24s_v3, Standard_NC24rs_v3, Standard_ND40rs_v2, Standard_ND96amsr_A100_v4, Standard_ND96asr_v4
   finetuning-tasks: summarization, translation
@@ -43,9 +35,7 @@
       Standard_D64as_v4,
       Standard_D96a_v4,
       Standard_D96as_v4,
-      Standard_F4s_v2,
       Standard_FX4mds,
-      Standard_F8s_v2,
       Standard_FX12mds,
       Standard_F16s_v2,
       Standard_F32s_v2,
@@ -55,7 +45,6 @@
       Standard_FX24mds,
       Standard_FX36mds,
       Standard_FX48mds,
-      Standard_E2s_v3,
       Standard_E4s_v3,
       Standard_E8s_v3,
       Standard_E16s_v3,
@@ -66,8 +55,12 @@
       Standard_NC6s_v3,
       Standard_NC8as_T4_v3,
       Standard_NC12s_v3,
+      Standard_NC16as_T4_v3,
       Standard_NC24s_v3,
-      Standard_ND40rs_v2,
+      Standard_NC64as_T4_v3,
+      Standard_NC24ads_A100_v4,
+      Standard_NC48ads_A100_v4,
+      Standard_NC96ads_A100_v4,
       Standard_ND96asr_v4,
       Standard_ND96amsr_A100_v4,
       Standard_ND40rs_v2,
@@ -126,58 +119,7 @@
       Standard_ND96amsr_A100_v4,
       Standard_ND40rs_v2,
     ]
-<<<<<<< HEAD
 
-=======
-  evaluation_compute_allow_list:
-    [
-      Standard_DS4_v2,
-      Standard_D8a_v4,
-      Standard_D8as_v4,
-      Standard_DS5_v2,
-      Standard_D16a_v4,
-      Standard_D16as_v4,
-      Standard_D32a_v4,
-      Standard_D32as_v4,
-      Standard_D48a_v4,
-      Standard_D48as_v4,
-      Standard_D64a_v4,
-      Standard_D64as_v4,
-      Standard_D96a_v4,
-      Standard_D96as_v4,
-      Standard_FX4mds,
-      Standard_FX12mds,
-      Standard_F16s_v2,
-      Standard_F32s_v2,
-      Standard_F48s_v2,
-      Standard_F64s_v2,
-      Standard_F72s_v2,
-      Standard_FX24mds,
-      Standard_FX36mds,
-      Standard_FX48mds,
-      Standard_E4s_v3,
-      Standard_E8s_v3,
-      Standard_E16s_v3,
-      Standard_E32s_v3,
-      Standard_E48s_v3,
-      Standard_E64s_v3,
-      Standard_NC4as_T4_v3,
-      Standard_NC6s_v3,
-      Standard_NC8as_T4_v3,
-      Standard_NC12s_v3,
-      Standard_NC16as_T4_v3,
-      Standard_NC24s_v3,
-      Standard_NC64as_T4_v3,
-      Standard_NC24ads_A100_v4,
-      Standard_NC48ads_A100_v4,
-      Standard_NC96ads_A100_v4,
-      Standard_ND96asr_v4,
-      Standard_ND96amsr_A100_v4,
-      Standard_ND40rs_v2
-    ]
-  Preview: ""
-  license: mit
->>>>>>> 81670344
   model_specific_defaults:
     apply_deepspeed: "true"
     apply_lora: "true"
