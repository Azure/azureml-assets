--- conflicted
+++ resolved
@@ -53,8 +53,4 @@
     apply_lora: 'true'
     apply_ort: 'true'
   task: text-generation
-<<<<<<< HEAD
-version: 8
-=======
-version: 9
->>>>>>> 6f6cafac
+version: 10