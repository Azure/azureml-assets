--- conflicted
+++ resolved
@@ -14,12 +14,7 @@
 
 tags:
   Featured: ""
-<<<<<<< HEAD
-  author: meta
-=======
-  Preview: ""
   author: Meta
->>>>>>> 17ff4007
   license: custom
   disable-batch: "true"
   task: chat-completion
