# Copyright (c) Microsoft Corporation.
# Licensed under the MIT License.

"""End-to-end test configuration."""

from datetime import datetime
import time
import os
import uuid

import pytest
from azure.ai.ml import MLClient, load_component
from azure.identity import DefaultAzureCredential

from .util import _get_component_name, _set_and_get_component_name_ver, create_copy


lock_file = ".lock"


def _is_main_worker(worker_id):
    return worker_id == "gw0" or worker_id == "master"


def _watch_file(file: str, timeout_in_seconds):
    seconds_elapsed = 0
    while not os.path.exists(file):
        time.sleep(1)
        seconds_elapsed += 1
        if seconds_elapsed >= timeout_in_seconds:
            break


@pytest.fixture(scope="session")
def main_worker_lock(worker_id):
    """Lock until the main worker releases its lock."""
    if _is_main_worker(worker_id):
        return worker_id
    _watch_file(file=lock_file, timeout_in_seconds=120)
    return worker_id


@pytest.fixture(scope="session", autouse=True)
def release_lock(main_worker_lock, register_components):
    """Release the main worker lock."""
    if _is_main_worker(main_worker_lock):
        with open(lock_file, "w"):
            pass
        yield
        os.remove(lock_file)
    else:
        yield


@pytest.fixture(scope="session")
def asset_version(main_worker_lock):
    """Return the asset version for this run."""
    # Ensure all workers leverages the same asset versions
    # Main worker is gw0 - everyone else will be reading the version the main worker has created.

    version_file = ".version"
    if _is_main_worker(main_worker_lock):
        version = datetime.now().strftime("%m_%d_%Y_%H_%M_%S")
        with open(version_file, "w") as fp:
            fp.write(version)

        yield version
        os.remove(version_file)
    else:
        _watch_file(file=version_file, timeout_in_seconds=120)
        version = ""
        with open(version_file, "r") as fp:
            version = fp.read()
        yield version


@pytest.fixture(autouse=True, params=[pytest.param(None, marks=pytest.mark.e2e)])
def mark_as_e2e_test():
    """Mark all tests in this directory as unit tests."""
    pass


def pytest_configure():
    """Configure pytest."""
    print("Pytest configure started.")
    # ML_Client set up
    pytest.ml_client = MLClient(
        credential=DefaultAzureCredential(),
        subscription_id="c0afea91-faba-4d71-bcb6-b08134f69982",
        resource_group_name="batchscore-test-centralus",
        workspace_name="ws-batchscore-centralus",
    )

    # Prepare to copy components in fixtures below to a temporary file to not muddle dev environments
    pytest.source_dir = os.getcwd()
    pytest.copied_batch_score_component_filepath = os.path.join(pytest.source_dir,
                                                                "driver",
                                                                "batch_score_components",
                                                                "v2",
<<<<<<< HEAD
                                                                "batch_score_llm",
                                                                "batch_score_devops_copy.yml")
=======
                                                                f"{str(uuid.uuid4())}_batch_score_devops_copy.yml")
>>>>>>> c48e26f8


def pytest_unconfigure():
    """Unconfigure pytest."""
    print("Pytest unconfigure started.")

    # Delete copied component to not muddle dev environments
    try:
        os.remove(pytest.copied_batch_score_component_filepath)
    except FileNotFoundError:
        pass


<<<<<<< HEAD
@pytest.fixture(scope="module")
def llm_batch_score_yml_component():
    """Register llm batch score component."""
    return register_component("spec.yaml")
=======
@pytest.fixture(autouse=True, scope="session")
def register_components(main_worker_lock, asset_version):
    """Register components."""
    if not _is_main_worker(main_worker_lock):
        return

    register_component("batch_score.yml", asset_version)
    register_component("batch_score_embeddings.yml", asset_version)
    register_component("../llm/batch_score_llm.yml", asset_version)
    register_component("batch_score_vesta_chat_completion.yml", asset_version)


@pytest.fixture(scope="session")
def batch_score_yml_component(asset_version):
    """Get batch score component."""
    return _get_component_metadata("batch_score.yml", asset_version)


@pytest.fixture(scope="session")
def batch_score_embeddings_yml_component(asset_version):
    """Get batch score embeddings component."""
    return _get_component_metadata("batch_score_embeddings.yml", asset_version)


@pytest.fixture(scope="session")
def llm_batch_score_yml_component(asset_version):
    """Get batch score llm component."""
    return _get_component_metadata("../llm/batch_score_llm.yml", asset_version)
>>>>>>> c48e26f8


@pytest.fixture(scope="session")
def batch_score_vesta_chat_completion_yml_component(asset_version):
    """Get batch score vesta chat completion component."""
    return _get_component_metadata("batch_score_vesta_chat_completion.yml", asset_version)


def register_component(component_yml_name, asset_version):
    """Register component."""
    # Copy component to a temporary file to not muddle dev environments
    batch_score_component_filepath = os.path.join(pytest.source_dir,
                                                  "driver",
                                                  "batch_score_components",
                                                  "v2",
                                                  "batch_score_llm",
                                                  component_yml_name)
    create_copy(batch_score_component_filepath, pytest.copied_batch_score_component_filepath)

    # pins batch_component version
    component_name, component_version = _set_and_get_component_name_ver(
        pytest.copied_batch_score_component_filepath, asset_version)
    print(f"Component Name: {component_name}, Version: {component_version}.")

    # registers the specified component from local yaml
    batch_component = load_component(
        source=pytest.copied_batch_score_component_filepath)
    batch_component = pytest.ml_client.create_or_update(batch_component)
    print(f"Component {component_name} with version {component_version} is registered")
    return component_name, component_version


def _get_component_metadata(component_yml_name, asset_version):
    batch_score_component_filepath = os.path.join(
        pytest.source_dir, "yamls", "components", "v2", component_yml_name
    )
    return _get_component_name(batch_score_component_filepath), asset_version<|MERGE_RESOLUTION|>--- conflicted
+++ resolved
@@ -97,12 +97,8 @@
                                                                 "driver",
                                                                 "batch_score_components",
                                                                 "v2",
-<<<<<<< HEAD
                                                                 "batch_score_llm",
-                                                                "batch_score_devops_copy.yml")
-=======
                                                                 f"{str(uuid.uuid4())}_batch_score_devops_copy.yml")
->>>>>>> c48e26f8
 
 
 def pytest_unconfigure():
@@ -116,12 +112,6 @@
         pass
 
 
-<<<<<<< HEAD
-@pytest.fixture(scope="module")
-def llm_batch_score_yml_component():
-    """Register llm batch score component."""
-    return register_component("spec.yaml")
-=======
 @pytest.fixture(autouse=True, scope="session")
 def register_components(main_worker_lock, asset_version):
     """Register components."""
@@ -150,7 +140,6 @@
 def llm_batch_score_yml_component(asset_version):
     """Get batch score llm component."""
     return _get_component_metadata("../llm/batch_score_llm.yml", asset_version)
->>>>>>> c48e26f8
 
 
 @pytest.fixture(scope="session")
