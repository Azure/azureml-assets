# Copyright (c) Microsoft Corporation.
# Licensed under the MIT License.

"""This file contains end-to-end tests for AOAI endpoints."""

import os

import pytest
from pydantic.utils import deep_update

from .util import _submit_job_and_monitor_till_completion, set_component

# Common configuration
cpu_compute_target = "cpu-cluster"
source_dir = os.getcwd()
gated_llm_pipeline_filepath = os.path.join(
    source_dir, "driver", "tests", "e2e", "prs_pipeline_templates", "base_llm.yml")

RUN_NAME = "batch_score_aoai_endpoint_test"
JOB_NAME = "gated_batch_score_llm"  # Should be equivalent to base_llm.yml's job name
YAML_COMPONENT = {"jobs": {JOB_NAME: {"component": None}}}  # Placeholder for component name set below.
<<<<<<< HEAD
YAML_APPLICATION_INSIGHTS = { "jobs": { JOB_NAME: {
    "inputs": {
        # https://ms.portal.azure.com/#@microsoft.onmicrosoft.com/resource/subscriptions/c0afea91-faba-4d71-bcb6-b08134f69982/resourceGroups/batchscore-test-centralus/providers/Microsoft.Insights/components/wsbatchscorece2707952777/overview
        "app_insights_connection_string": "InstrumentationKey=b8c396eb-7709-40a1-8363-527341518ab4;IngestionEndpoint=https://centralus-0.in.applicationinsights.azure.com/;LiveEndpoint=https://centralus.livediagnostics.monitor.azure.com/" 
    }
}}}
=======

>>>>>>> c48e26f8
YAML_DISALLOW_FAILED_REQUESTS = {"jobs": {JOB_NAME: {
    "inputs": {
        # TODO: add tally_failed_requests to the file config
        # "tally_failed_requests": True
    },
    "error_threshold": 0,
    "mini_batch_error_threshold": 0
}}}


# Scoring configuration
def _get_file_config_yaml(data_asset_path: str):
    return {
        "jobs": {
            JOB_NAME: {
                "inputs": {
                    "configuration_file": {
                        "path": data_asset_path,
                        "type": "uri_file",
                    }
                }
            }
        }
    }


YAML_AOAI_COMPLETION_FILE_CONFIG = _get_file_config_yaml("azureml:aoai_completion_configuration:5")
YAML_AOAI_CHAT_COMPLETION_FILE_CONFIG = _get_file_config_yaml("azureml:aoai_chat_completion_configuration:5")
YAML_AOAI_EMBEDDING_FILE_CONFIG = _get_file_config_yaml("azureml:aoai_embedding_configuration:5")

# Input data assets
YAML_AOAI_COMPLETION_TEST_DATA_ASSET = {"inputs": {
    "pipeline_job_data_path": {
        "path": "azureml:e2e_aoai_test_data:1"
    }
}}
YAML_AOAI_CHAT_COMPLETION_TEST_DATA_ASSET = {"inputs": {
    "pipeline_job_data_path": {
        "path": "azureml:e2e_aoai_chat_completion_test_data:1"
    }
}}
YAML_AOAI_EMBEDDING_TEST_DATA_ASSET = {"inputs": {
    "pipeline_job_data_path": {
        "path": "azureml:e2e_aoai_embedding_test_data:1"
    }
}}


@pytest.mark.smoke
@pytest.mark.e2e
@pytest.mark.timeout(15 * 60)
def test_gated_aoai_batch_score_completion(llm_batch_score_yml_component):
    """Test gate for AOAI batch score completion model."""
    set_component(*llm_batch_score_yml_component, component_config=YAML_COMPONENT, job_name=JOB_NAME)
    display_name = {"display_name": f"{RUN_NAME}_smoke"}
    yaml_update = deep_update(YAML_COMPONENT,
                              YAML_AOAI_COMPLETION_TEST_DATA_ASSET,
                              YAML_AOAI_COMPLETION_FILE_CONFIG,
                              YAML_DISALLOW_FAILED_REQUESTS,
                              display_name)
    _submit_job_and_monitor_till_completion(
        ml_client=pytest.ml_client,
        pipeline_filepath=gated_llm_pipeline_filepath,
        yaml_overrides=[yaml_update])


@pytest.mark.smoke
@pytest.mark.e2e
@pytest.mark.timeout(15 * 60)
def test_gated_aoai_batch_score_chat_completion(llm_batch_score_yml_component):
    """Test gate for AOAI batch score chat completion model."""
    set_component(*llm_batch_score_yml_component, component_config=YAML_COMPONENT, job_name=JOB_NAME)
    display_name = {"display_name": f"{RUN_NAME}_smoke"}
    yaml_update = deep_update(YAML_COMPONENT,
                              YAML_AOAI_CHAT_COMPLETION_TEST_DATA_ASSET,
                              YAML_AOAI_CHAT_COMPLETION_FILE_CONFIG,
                              YAML_DISALLOW_FAILED_REQUESTS,
                              display_name)
    _submit_job_and_monitor_till_completion(
        ml_client=pytest.ml_client,
        pipeline_filepath=gated_llm_pipeline_filepath,
        yaml_overrides=[yaml_update])


@pytest.mark.smoke
@pytest.mark.e2e
@pytest.mark.timeout(15 * 60)
def test_gated_aoai_batch_score_embedding(llm_batch_score_yml_component):
    """Test gate for AOAI batch score embedding model."""
    set_component(*llm_batch_score_yml_component, component_config=YAML_COMPONENT, job_name=JOB_NAME)
    display_name = {"display_name": f"{RUN_NAME}_smoke"}
    yaml_update = deep_update(YAML_COMPONENT,
                              YAML_AOAI_EMBEDDING_TEST_DATA_ASSET,
                              YAML_AOAI_EMBEDDING_FILE_CONFIG,
                              YAML_DISALLOW_FAILED_REQUESTS,
                              display_name)
    _submit_job_and_monitor_till_completion(
        ml_client=pytest.ml_client,
        pipeline_filepath=gated_llm_pipeline_filepath,
        yaml_overrides=[yaml_update])<|MERGE_RESOLUTION|>--- conflicted
+++ resolved
@@ -19,16 +19,6 @@
 RUN_NAME = "batch_score_aoai_endpoint_test"
 JOB_NAME = "gated_batch_score_llm"  # Should be equivalent to base_llm.yml's job name
 YAML_COMPONENT = {"jobs": {JOB_NAME: {"component": None}}}  # Placeholder for component name set below.
-<<<<<<< HEAD
-YAML_APPLICATION_INSIGHTS = { "jobs": { JOB_NAME: {
-    "inputs": {
-        # https://ms.portal.azure.com/#@microsoft.onmicrosoft.com/resource/subscriptions/c0afea91-faba-4d71-bcb6-b08134f69982/resourceGroups/batchscore-test-centralus/providers/Microsoft.Insights/components/wsbatchscorece2707952777/overview
-        "app_insights_connection_string": "InstrumentationKey=b8c396eb-7709-40a1-8363-527341518ab4;IngestionEndpoint=https://centralus-0.in.applicationinsights.azure.com/;LiveEndpoint=https://centralus.livediagnostics.monitor.azure.com/" 
-    }
-}}}
-=======
-
->>>>>>> c48e26f8
 YAML_DISALLOW_FAILED_REQUESTS = {"jobs": {JOB_NAME: {
     "inputs": {
         # TODO: add tally_failed_requests to the file config
