# Copyright (c) Microsoft Corporation.
# Licensed under the MIT License.

"""This file contains the definition for AOAI scoring client."""

from .aoai_response_handler import AoaiHttpResponseHandler
from ...common.configuration.configuration import Configuration
from ...common.header_providers.header_provider import HeaderProvider
from ...common.scoring.generic_scoring_client import GenericScoringClient
from ...common.scoring.tally_failed_request_handler import TallyFailedRequestHandler


class AoaiScoringClient(GenericScoringClient):
    """Defines the AOAI scoring client."""

    def __init__(
            self,
            header_provider: HeaderProvider,
            configuration: Configuration,
<<<<<<< HEAD
            tally_handler: TallyFailedRequestHandler = None):
        """Initialize AoaiScoringClient.

        :param header_provider: header provider for request creation
        :param header_provider: HeaderProvider
        :param configuration: Batch score configuration
        :type configuration: Configuration
        :param tally_handler: tallyHandler instance created on batch scoring configuration to tally failed requests
        :type tally_handler:TallyFailedRequestHandler
        """
=======
            tally_handler: TallyFailedRequestHandler = None) -> None:
        """Initialize AoaiScoringClient."""
>>>>>>> 9aaa4683
        super().__init__(
            header_provider=header_provider,
            http_response_handler=AoaiHttpResponseHandler(tally_handler, configuration),
            scoring_url=configuration.scoring_url)<|MERGE_RESOLUTION|>--- conflicted
+++ resolved
@@ -17,7 +17,6 @@
             self,
             header_provider: HeaderProvider,
             configuration: Configuration,
-<<<<<<< HEAD
             tally_handler: TallyFailedRequestHandler = None):
         """Initialize AoaiScoringClient.
 
@@ -26,12 +25,8 @@
         :param configuration: Batch score configuration
         :type configuration: Configuration
         :param tally_handler: tallyHandler instance created on batch scoring configuration to tally failed requests
-        :type tally_handler:TallyFailedRequestHandler
+        :type tally_handler: Optional|TallyFailedRequestHandler
         """
-=======
-            tally_handler: TallyFailedRequestHandler = None) -> None:
-        """Initialize AoaiScoringClient."""
->>>>>>> 9aaa4683
         super().__init__(
             header_provider=header_provider,
             http_response_handler=AoaiHttpResponseHandler(tally_handler, configuration),
