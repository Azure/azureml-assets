# Copyright (c) Microsoft Corporation.
# Licensed under the MIT License.

"""This file contains the core logic for data quality metrics component."""
from typing import Tuple
import pyspark
from pyspark.context import SparkContext
from pyspark.sql.session import SparkSession
from pyspark.sql.types import (
    StructType,
    StructField,
    StringType,
    DoubleType,
    IntegerType,
)
from pyspark.sql.functions import (
    col,
    lit,
    count,
    when,
    desc,
    regexp_replace,
    round,
    concat,
)
from pyspark.ml.feature import Imputer
import pyspark.pandas as ps


# Init spark session
sc = SparkContext.getOrCreate()
spark = SparkSession(sc)


def get_df_schema(df: pyspark.sql.DataFrame) -> pyspark.sql.DataFrame:
    """
    Compute a Spark DataFrame containing the data type information and column names of the input Spark DataFrame.

    Args:
        df: Input Spark DataFrame.

    Returns:
       metadata_df: A Spark DataFrame containing the data type information and column names
    of the input Spark DataFrame.
    """
    # Get the schema of the DataFrame
    schema = df.schema

    # Define a new schema for the DataFrame that will hold the metadata
    metadata_schema = StructType(
        [
            StructField("featureName", StringType(), True),
            StructField("dataType", StringType(), True),
        ]
    )

    # Iterate through the columns of the schema and extract the metadata
    metadata_rows = []
    for col_ in schema:
        metadata_rows.append(
            (
                col_.name,
                str(col_.dataType),
            )
        )

    # Create a new DataFrame with the metadata
    metadata_df = spark.createDataFrame(metadata_rows, metadata_schema)

    return metadata_df


def get_null_count(df: ps.DataFrame) -> ps.DataFrame:
    """
    Compute a Pandas DataFrame containing the number of null values for each column of the input PySpark DataFrame.

    Args:
        df: Input PySpark Pandas DataFrame.

    Returns:
        na_metric_df: A Pypsark Pandas DataFrame containing the number of null values
    for each column of the input PySpark DataFrame.
    """
    na_metric_df = ps.DataFrame(df.isna().sum()).reset_index()
    na_metric_df.columns = ["featureName", "violationCount"]
    return na_metric_df


def compute_max_violation(
    df: pyspark.sql.DataFrame, data_stats_table: pyspark.sql.DataFrame
) -> pyspark.sql.DataFrame:
    """
    Compute the maximum threshold violation count for numerical columns in the input PySpark DataFrame.

    Args:
        df: Input PySpark DataFrame. (baseline or, target dataset)
        data_stats_table: Input data statistics table. PySpark DataFrame.

    Returns:
        max_violation_df: A PySpark DataFrame with columns for violation count, feature name and metric name.
    """
    max_threshold_violation_count = []
    feature_name_list = []

    numerical_types = ["double", "float", "int", "bigint", "smallint", "tinyint"]

    for row in data_stats_table.select("featureName").distinct().collect():
        feature_name = row["featureName"]

        if feature_name not in df.columns:
            continue

        if df.select(feature_name).dtypes[0][1] in numerical_types:
            feature_name_list.append(feature_name)
            data_stats_table_subset = data_stats_table.filter(
                col("featureName") == feature_name
            )
            df_subset = df.select(feature_name)
            max_threshold_violation_count.append(
                df_subset.filter(
                    col(feature_name)
                    > data_stats_table_subset.select("max_value").collect()[0][
                        "max_value"
                    ]
                ).count()
            )
        else:
            feature_name_list.append(feature_name)
            max_threshold_violation_count.append(None)
    max_violation_df = spark.createDataFrame(
        zip(max_threshold_violation_count, feature_name_list),
        StructType(
            [
                StructField("violationCount", IntegerType(), True),
                StructField("featureName", StringType(), True),
            ]
        ),
    )
    max_violation_df = max_violation_df.withColumn(
        "metricName", lit("maxValueOutOfRange")
    )

    return max_violation_df


def compute_min_violation(
    df: pyspark.sql.DataFrame, data_stats_table: pyspark.sql.DataFrame
) -> pyspark.sql.DataFrame:
    """
    Compute the minimum threshold violation count for numerical columns in the input PySpark DataFrame.

    Args:
        df: Input PySpark DataFrame.
        data_stats_table: Input data statistics table (also a PySpark DataFrame).

    Returns:
        min_violation_df: A PySpark DataFrame with columns for violation count, feature name and metric name.
    """
    min_threshold_violation_count = []
    feature_name_list = []

    numerical_types = ["double", "float", "int", "bigint", "smallint", "tinyint"]

    for row in data_stats_table.select("featureName").distinct().collect():
        feature_name = row["featureName"]

        if feature_name not in df.columns:
            continue

        if df.select(feature_name).dtypes[0][1] in numerical_types:
            feature_name_list.append(feature_name)
            data_stats_table_subset = data_stats_table.filter(
                col("featureName") == feature_name
            )
            df_subset = df.select(feature_name)
            min_threshold_violation_count.append(
                df_subset.filter(
                    col(feature_name)
                    < data_stats_table_subset.select("min_value").collect()[0][
                        "min_value"
                    ]
                ).count()
            )
        else:
            feature_name_list.append(feature_name)
            min_threshold_violation_count.append(None)

    min_violation_df = spark.createDataFrame(
        zip(min_threshold_violation_count, feature_name_list),
        StructType(
            [
                StructField("violationCount", IntegerType(), True),
                StructField("featureName", StringType(), True),
            ]
        ),
    )
    min_violation_df = min_violation_df.withColumn(
        "metricName", lit("minValueOutOfRange")
    )
    return min_violation_df


def compute_set_violation(
    df: pyspark.sql.DataFrame, data_stats_table: pyspark.sql.DataFrame
) -> pyspark.sql.DataFrame:
    """
    Compute the count of values in a column that are not in the allowed set of values specified.

    Args:
        df: A PySpark Pandas DataFrame containing the data to check.
        data_stats_table: A PySpark DataFrame containing metadata about the data,
        including the allowed set of values for each column

    Returns:
        threshold_violation_df: A PySpark DataFrame with the count of values in each column
        that are not in the allowed set of values
    """
    set_threshold_violation_count = []
    feature_name_list = []

    for c in (
        data_stats_table.select("featureName")
        .distinct()
        .rdd.flatMap(lambda x: x)
        .collect()
    ):
        if c not in df.columns:
            continue

        df_subset = data_stats_table.filter(col("featureName") == c)
        if df_subset.filter(col("dataType") == "StringType").count() >= 1:
            set_subset = df_subset.select("set").rdd.flatMap(lambda x: x).first()
            set_threshold_violation_count.append(
                df.filter(~col(c).isin(set_subset)).count()
            )
            feature_name_list.append(c)
        else:
            set_threshold_violation_count.append(None)
            feature_name_list.append(c)

    threshold_violation_df = spark.createDataFrame(
        zip(feature_name_list, set_threshold_violation_count),
        schema=StructType(
            [
                StructField("featureName", StringType(), True),
                StructField("violationCount", IntegerType(), True),
            ]
        ),
    )
    threshold_violation_df = threshold_violation_df.withColumn(
        "metricName", lit("setValueOutOfRange")
    )
    return threshold_violation_df


def compute_dtype_violation_count_modify_dataset(
    df: pyspark.sql.DataFrame, data_stats_table_mod: pyspark.sql.DataFrame
) -> Tuple[pyspark.sql.DataFrame, pyspark.sql.DataFrame]:
    """
    Compute the number of data type violations for each column in the input DataFrame.

    Args:
        df (pyspark.sql.DataFrame): Input DataFrame
        data_stats_table_mod (pyspark.sql.DataFrame): Data statistics table DataFrame with expected data types

    Returns:
        Tuple[pyspark.sql.DataFrame, pyspark.sql.DataFrame]: A tuple of two DataFrames:
        1. df: The modified input DataFrame with the data types of columns with errors cast to their expected
        data type from the data_stats_table_mod
        2. df_conversion_errors: A DataFrame with the count of data type violations for each column in the
        input DataFrame and the corresponding metric name
    """
    column_names = "featureName|violationCount"
    mySchema = StructType(
        [StructField(c, StringType()) for c in column_names.split("|")]
    )
    df_conversion_errors = spark.createDataFrame([], schema=mySchema)

    # Loop through each column in the original DataFrame
    for column in df.columns:

        dtype_baseline = data_stats_table_mod.select(["featureName", "dataType"]) \
            .filter(data_stats_table_mod.featureName == column) \
            .select("dataType")\
            .collect()

<<<<<<< HEAD
        if(len(dtype_baseline) == 0):
            print(f"Feature '{column}' is not present in data statistics. " +
                  f"Skipping data type violation count for '{column}'.")
=======
        if not dtype_baseline:
            print(f"Feature '{column}' is not present in data statistics. Skipping data type violation count for '{column}'.")
>>>>>>> adb34cf2
            continue

        dtype_baseline = dtype_baseline[0][0]

        # Cast the column to datatype from baseline reference column and count the number of errors
        num_errors = (
            df.select(column)
            .where(~col(column).cast(dtype_baseline).isNotNull())
            .count()
        )
        # Add the conversion error count to the new DataFrame
        df_conversion_errors = df_conversion_errors.union(
            spark.createDataFrame([(column, num_errors)], schema=mySchema)
        )

        # Change the data type to dtype_baseline for the affected column
        if num_errors > 0:
            df = df.withColumn(column, col(column).cast(dtype_baseline))

    df_conversion_errors = df_conversion_errors.withColumn(
        "violationCount", col("violationCount").cast(IntegerType())
    )
    df_conversion_errors = df_conversion_errors.withColumn(
        "metricName", lit("DataTypeError")
    )

    # Show the new DataFrame and df_conversion_errors
    return df, df_conversion_errors


def impute_numericals_with_median(df: pyspark.sql.DataFrame) -> pyspark.sql.DataFrame:
    """
    Impute missing values in numerical columns with the median value of that column.

    Args:
    df (pyspark.sql.DataFrame): The input DataFrame

    Returns:
    df (pyspark.sql.DataFrame): The input DataFrame with missing values in numerical columns imputed with median
    """
    dbl_cols = [f.name for f in df.schema.fields if isinstance(f.dataType, DoubleType)]
    imputer = Imputer(inputCols=dbl_cols, outputCols=[c for c in dbl_cols]).setStrategy(
        "median"
    )
    # Fit imputer on Data Frame and Transform it
    df = imputer.fit(df).transform(df)
    return df


def impute_categorical_with_mode(df: pyspark.sql.DataFrame) -> pyspark.sql.DataFrame:
    """
    Impute missing values in numerical columns with the mode/most frequent value of that column.

    Args:
    df (pyspark.sql.DataFrame): The input DataFrame

    Returns:
    df (pyspark.sql.DataFrame): The input DataFrame with missing values
    in numerical columns imputed with mode/most frequent
    """
    categorical_col = [
        f.name for f in df.schema.fields if isinstance(f.dataType, StringType)
    ]

    for i in categorical_col:
        # Find the most frequent value in the column
        # Get the most frequent value in the categorical column
        most_frequent = (
            df.groupBy(i)
            .agg(count("*").alias("count"))
            .orderBy(desc("count"))
            .first()[i]
        )

        # Impute the missing values with the most frequent value
        df = df.fillna({i: most_frequent})

    return df


def compute_data_quality_metrics(df, data_stats_table):
    """Compute data quality metrics."""
    #########################
    # PREPARE THE DATA
    #########################
    # Cache the DataFrames
    df.cache()
    data_stats_table.cache()

    data_stats_table_mod = data_stats_table.withColumn(
        "dataType",
        when(col("dataType") == "DoubleType()", "double")
        .when(col("dataType") == "StringType()", "string")
        .when(col("dataType") == "IntegerType()", "integer")
        .when(col("dataType") == "LongType()", "long")
        .otherwise(col("dataType")),
    )

    #########################
    # COMPUTE VIOLATIONS
    #########################
    # 1. NULL TYPE
    null_count_dtype = get_null_count(df.to_pandas_on_spark())
    null_count_dtype["metricName"] = "NullValue"
    null_count_dtype_sp = null_count_dtype.to_spark()
    # HIERARCHY 1: IMPUTE MISSING VALUES AFTER COUNTING THEM
    df = impute_numericals_with_median(df)
    df = impute_categorical_with_mode(df)

    # 2. DATA TYPE VIOLATION
    df, dtype_violation_df = compute_dtype_violation_count_modify_dataset(
        df=df, data_stats_table_mod=data_stats_table_mod
    )
    # HIERARCHY 2: CHANGE D-TYPE OF AFFECTED COLUMN TO BASELINE SCHEMA
    # THIS HAPPENS IN THE `compute_dtype_violation_count_modify_dataset` FUNCTION with df being overwritten

    # 3. OUT OF BOUNDS
    max_violation_df = compute_max_violation(df=df, data_stats_table=data_stats_table)
    min_violation_df = compute_min_violation(df=df, data_stats_table=data_stats_table)
    threshold_violation_df = compute_set_violation(
        df=df, data_stats_table=data_stats_table
    )
    data_stats_table.unpersist()
    data_stats_table_mod.unpersist()

    #########################
    # JOIN ALL TABLES
    #########################
    violation_df = max_violation_df.unionByName(min_violation_df)
    min_violation_df.unpersist()  # release pre-join data frames from memory
    max_violation_df.unpersist()

    temp_select = null_count_dtype_sp.select(
        ["featureName", "violationCount", "metricName"]
    )
    violation_df = temp_select.unionByName(violation_df)
    temp_select.unpersist()

    violation_df = violation_df.unionByName(threshold_violation_df)
    threshold_violation_df.unpersist()

    violation_df = violation_df.unionByName(dtype_violation_df)
    dtype_violation_df.unpersist()

    dtype_df = get_df_schema(df)
    violation_df = dtype_df.join(violation_df, ["featureName"], how="right")
    dtype_df.unpersist()

    # ADD ROW COUNT
    df_length = (
        spark.createDataFrame(
            [(df.count(), "RowCount")],
            schema=StructType(
                [
                    StructField("violationCount", IntegerType(), True),
                    StructField("metricName", StringType(), True),
                ]
            ),
        )
        .withColumn("featureName", lit(""))
        .withColumn("dataType", lit(""))
    )
    # add the new row to the original DataFrame using unionByName()
    violation_df = violation_df.unionByName(df_length)

    violation_df_remapped = violation_df.withColumn(
        "metricName",
        when(
            violation_df.metricName.endswith("maxValueOutOfRange"),
            regexp_replace(
                violation_df.metricName, "maxValueOutOfRange", "OutOfBounds"
            ),
        )
        .when(
            violation_df.metricName.endswith("minValueOutOfRange"),
            regexp_replace(
                violation_df.metricName, "minValueOutOfRange", "OutOfBounds"
            ),
        )
        .when(
            violation_df.metricName.endswith("setValueOutOfRange"),
            regexp_replace(
                violation_df.metricName, "setValueOutOfRange", "OutOfBounds"
            ),
        )
        .otherwise(violation_df.metricName),
    )

    violation_df_remapped = (
        violation_df_remapped.select(
            ["featureName", "metricName", "violationCount", "dataType"]
        )
        .groupby(["featureName", "metricName", "dataType"])
        .sum()
        .withColumnRenamed("sum(violationCount)", "violationCount")
    )

    # COMPUTE RATIOS
    # 'len_df' is the name of the column to divide which is the row count needed for the ratios
    len_df = (
        violation_df_remapped.filter(col("metricName") == "RowCount")
        .select("violationCount")
        .collect()[0][0]
    )
    # divide the column by the row count using
    violation_df_remapped = violation_df_remapped.withColumn(
        "metricValue", round(violation_df_remapped["violationCount"] / lit(len_df), 5)
    )

    # REMAP THE DATA TYPES
    # TODO: Expand datatype list below. Also NOTE this list does not match list in data drift.
    violation_df_remapped = violation_df_remapped.withColumn(
        "dataType",
        when(col("dataType") == "DoubleType()", "Numerical")
        .when(col("dataType") == "StringType()", "Categorical")
        .otherwise(col("dataType")),
    )

    #########################
    # ALIGN COLUMN NAMING
    #########################
    # RENAME METRIC VALUE
    violation_df_remapped = violation_df_remapped.withColumn(
        "metricName",
        when(
            col("metricName") != "RowCount", concat(col("metricName"), lit("Rate"))
        ).otherwise(col("metricName")),
    )

    # MOVE ROW COUNT "metricValue" TO THE RIGHT COLUMN AND SET VIOLATION COUNT TO 0
    violation_df_remapped = violation_df_remapped.withColumn(
        "metricValue",
        when(col("metricName") == "RowCount", col("violationCount")).otherwise(
            col("metricValue")
        ),
    ).withColumn(
        "violationCount",
        when(col("metricName") == "RowCount", 0).otherwise(col("violationCount")),
    )

    return violation_df_remapped<|MERGE_RESOLUTION|>--- conflicted
+++ resolved
@@ -284,14 +284,9 @@
             .select("dataType")\
             .collect()
 
-<<<<<<< HEAD
-        if(len(dtype_baseline) == 0):
+        if not dtype_baseline:
             print(f"Feature '{column}' is not present in data statistics. " +
                   f"Skipping data type violation count for '{column}'.")
-=======
-        if not dtype_baseline:
-            print(f"Feature '{column}' is not present in data statistics. Skipping data type violation count for '{column}'.")
->>>>>>> adb34cf2
             continue
 
         dtype_baseline = dtype_baseline[0][0]
