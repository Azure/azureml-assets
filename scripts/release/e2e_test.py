# Copyright (c) Microsoft Corporation.
# Licensed under the MIT License.
"""Python script used to run the end to end test jobs."""
import argparse
from pathlib import Path
import sys
import yaml
from subprocess import run
from azure.ai.ml import MLClient
from azure.ai.ml.entities import AmlCompute
from azure.identity import DefaultAzureCredential


def e2e_test(
        tests_dir: Path,
        subscription_id: str,
        resource_group: str,
        workspace: str,
        coverage_report: Path = None,
        version_suffix: str = None):
    """Run end to end tests."""
    final_report = {}
    ml_client = MLClient(
        DefaultAzureCredential(), subscription_id, resource_group, workspace
    )
    cpu_cluster = AmlCompute(
        name="cpu-cluster",
        size="Standard_DS3_v2",
        min_instances=0,
<<<<<<< HEAD
        max_instances=2,
        idle_time_before_scale_down=120
=======
        max_instances=4,
        idle_time_before_scale_down=120,
        tier="low_priority",
>>>>>>> 2259dd0f
    )
    gpu_cluster = AmlCompute(
        name="gpu-cluster",
        size="Standard_NC24",
        min_instances=0,
<<<<<<< HEAD
        max_instances=2,
        idle_time_before_scale_down=120
=======
        max_instances=4,
        idle_time_before_scale_down=120,
        tier="low_priority",
>>>>>>> 2259dd0f
    )
    try:
        ml_client.begin_create_or_update(cpu_cluster)
        ml_client.begin_create_or_update(gpu_cluster)
    except Exception as e:
        print(f"Failed to create cluster: {e}")

    print("Start executing E2E tests script")
    for area in tests_dir.iterdir():
        print(f"now processing area: {area.name}")
        final_report[area.name] = []
        tests_yaml_file: Path = area / "tests.yml"
        if not tests_yaml_file.exists():
            print(f"Could not locate tests.yaml in {area}")
            continue
        with open(tests_yaml_file) as fp:
            data = yaml.load(fp, Loader=yaml.FullLoader)
            for test_group in data:
                print(f"now processing test group: {test_group}")
                cmd = ["python3", "-u", "group_test.py", "-i", area, "-g", test_group, "-s", subscription_id,
                       "-r", resource_group, "-w", workspace]
                if coverage_report:
                    cmd.extend(["-c", coverage_report])
                if version_suffix:
                    cmd.extend(["-v", version_suffix])
                p = run(cmd)
                return_code = p.returncode
                final_report[area.name].append(f"test group {test_group} returned {return_code}")
                print(f"finished processing test group: {test_group}")
            print(f"finished processing area: {area.name}")

    print("Finished all tests")
    failures = False
    for area in final_report:
        print(f"now printing report area: {area}")
        for group_test_report in final_report[area]:
            print(area + ': ' + group_test_report)
            if group_test_report.endswith('1'):
                failures = True

    # fail the build if any test failed
    if failures:
        print("One or more tests failed")
        sys.exit(1)


if __name__ == '__main__':
    # Handle command-line args
    parser = argparse.ArgumentParser()
    parser.add_argument("-i", "--input-dir", required=True, type=Path, help="dir path of tests folder")
    parser.add_argument("-s", "--subscription", required=True, type=str, help="Subscription ID")
    parser.add_argument("-r", "--resource-group", required=True, type=str, help="Resource group name")
    parser.add_argument("-w", "--workspace-name", required=True, type=str, help="Workspace name")
    parser.add_argument("-c", "--coverage-report", required=False, type=Path, help="Path of coverage report yaml")
    parser.add_argument("-v", "--version-suffix", required=False, type=str,
                        help="version suffix which will be used to identify the asset id in tests")
    args = parser.parse_args()
    e2e_test(args.input_dir, args.subscription, args.resource_group, args.workspace_name,
             args.coverage_report, args.version_suffix)<|MERGE_RESOLUTION|>--- conflicted
+++ resolved
@@ -27,27 +27,15 @@
         name="cpu-cluster",
         size="Standard_DS3_v2",
         min_instances=0,
-<<<<<<< HEAD
         max_instances=2,
         idle_time_before_scale_down=120
-=======
-        max_instances=4,
-        idle_time_before_scale_down=120,
-        tier="low_priority",
->>>>>>> 2259dd0f
     )
     gpu_cluster = AmlCompute(
         name="gpu-cluster",
         size="Standard_NC24",
         min_instances=0,
-<<<<<<< HEAD
         max_instances=2,
         idle_time_before_scale_down=120
-=======
-        max_instances=4,
-        idle_time_before_scale_down=120,
-        tier="low_priority",
->>>>>>> 2259dd0f
     )
     try:
         ml_client.begin_create_or_update(cpu_cluster)
