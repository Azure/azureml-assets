# Copyright (c) Microsoft Corporation.
# Licensed under the MIT License.
"""Python script to run group tests."""
import argparse
import concurrent.futures
import os
import sys
import logging
from contextlib import contextmanager
from subprocess import check_call, run
from pathlib import Path
from azure.ai.ml import load_job, MLClient
from azure.identity import DefaultAzureCredential
<<<<<<< HEAD
from azure.core.credentials import AccessToken, TokenCredential
from datetime import datetime, timedelta

=======
from ruamel.yaml import YAML
>>>>>>> e88148ef

logger = logging.getLogger(__name__)
TEST_YML = "tests.yml"


class CustomTokenCredential(TokenCredential):
    """Custom token credential class for runner."""

    def __init__(self, token):
        """Initialize custom token credential class."""
        self.token = token

    def get_token(self, *scopes):
        """Get token."""
        two_hours_from_now = datetime.now() + timedelta(hours=2)
        utc_timestamp = int(two_hours_from_now.timestamp())
        return AccessToken(self.token, utc_timestamp)


def run_pytest_job(job: Path, my_env: dict):
    """Run single pytest job."""
    NUM_THREADS = 8
    logger.info(f"Running pytest with distribution level: {NUM_THREADS}")
    p = run(f"pytest {job} -n {NUM_THREADS} --log-cli-level=info --show-capture=stderr", env=my_env, shell=True)
    return p.returncode


def run_pytest_jobs(pytest_jobs: dict, my_env: dict):
    """Run multiple pytest jobs concurrently."""
    logger.info("Start running pytest jobs")
    jobs = {}
    with concurrent.futures.ThreadPoolExecutor(max_workers=5) as executor:
        futures_to_job = {executor.submit(run_pytest_job, job, my_env): job for job in pytest_jobs.keys()}
        for future in concurrent.futures.as_completed(futures_to_job):
            job = futures_to_job[future]
            jobs[future] = pytest_jobs[job]
    return jobs


@contextmanager
def set_directory(path: Path):
    """Context manager to change directory to `path` and revert back to origin post performing a task."""
    origin = Path().absolute()
    try:
        os.chdir(path)
        yield
    finally:
        os.chdir(origin)


def group_test(
        tests_dir: Path,
        test_group: str,
        subscription_id: str,
        resource_group: str,
        workspace: str,
        coverage_report: Path = None,
        version_suffix: str = None,
        runner: bool = False):
    """Run group tests."""
    with open(tests_dir / TEST_YML) as fp:
        data = YAML().load(fp)
        group_pre = None
        if "pre" in data[test_group]:
            group_pre = tests_dir / data[test_group]['pre']
        """
        TO-D0: Run post job
        group_post = None
        if "post" in data[test_group]:
        group_post = tests_dir / data[test_group]['post']
        """

    my_env = os.environ.copy()
    my_env['subscription_id'] = subscription_id
    my_env['resource_group'] = resource_group
    my_env['workspace'] = workspace
    if my_env['token']:
        logger.info("token is set")
    if version_suffix:
        my_env['version_suffix'] = version_suffix
    if runner:
        credential = CustomTokenCredential(my_env['token'])
    else:
        credential = DefaultAzureCredential()
    ml_client = MLClient(credential, subscription_id, resource_group, workspace)
    submitted_job_list = []
    succeeded_jobs = []
    failed_jobs = []
    test_coverage = {}
    covered_assets = []

    with set_directory(tests_dir):
        if group_pre:
            check_call(f"python3 {group_pre}", env=my_env, shell=True)

        pytest_jobs = {}  # pytest job path -> assets coverage dict
        with open(tests_dir / TEST_YML) as fp:
            data = YAML().load(fp)
            for job, job_data in data[test_group]['jobs'].items():
                if "pytest_job" in job_data:
                    pytest_jobs[tests_dir / job_data['pytest_job']] = job_data['assets']
                else:
                    if "pre" in job_data:
                        logger.info(f"Running pre script for {job}")
                        check_call(f"python3 {tests_dir / job_data['pre']}", env=my_env, shell=True)
                    logger.info(f"Loading test job {job}")
                    try:
                        test_job = load_job(tests_dir / job_data['job'])
                        logger.info(f"Running test job {job}")
                        test_job = ml_client.jobs.create_or_update(test_job)
                    except Exception as ex:
                        logger.warning(
                            f"catch error submitting {job_data['job']} with exception {ex}")
                        failed_jobs.append(job)
                        continue
                    test_coverage[test_job] = job_data.get("assets", [])
                    logger.info(f"Submitted test job {job}")
                    logger.info(f"Job id: {test_job.id}")
                    submitted_job_list.append(test_job)

        # Run pytest jobs
        pytest_job_results = run_pytest_jobs(pytest_jobs, my_env)

        for job, assets in pytest_job_results.items():
            if job.result() == 0:
                succeeded_jobs.append(job)
                covered_assets.extend(assets)
            else:
                failed_jobs.append(job)

        # TO-DO: job post and group post scripts will be run after all jobs are completed

        # process pipeline jobs results
        while submitted_job_list:
            for job in submitted_job_list:
                returned_job = ml_client.jobs.get(job.name)
                if returned_job.status == "Completed":
                    succeeded_jobs.append(returned_job.display_name)
                    covered_assets.extend(test_coverage.get(job, []))
                    submitted_job_list.remove(job)
                elif returned_job.status in ["Failed", "Cancelled"]:
                    failed_jobs.append(returned_job.display_name)
                    submitted_job_list.remove(job)

        logger.info(f"{len(succeeded_jobs) + len(failed_jobs)} jobs have been run.")
        logger.info(f"{len(succeeded_jobs)} jobs succeeded.")

        logger.info(f"covered_assets {covered_assets}")
        if coverage_report:
            yaml = YAML()
            yaml.preserve_quotes = True
            with open(coverage_report, "r") as yf:
                cover_yaml = yaml.load(yf) or []
                cover_yaml.extend(covered_assets)
            with open(coverage_report, "w") as yf:
                yaml.dump(cover_yaml, yf)

    if failed_jobs:
        logger.warning(f"{len(failed_jobs)} jobs failed. {failed_jobs}.")
        sys.exit(1)


if __name__ == '__main__':
    logger.info("Start running group tests")
    parser = argparse.ArgumentParser()
    parser.add_argument("-i", "--input-dir", required=True, type=Path, help="dir path of tests folder")
    parser.add_argument("-g", "--test-group", required=True, type=str, help="test group name")
    parser.add_argument("-s", "--subscription", required=True, type=str, help="Subscription ID")
    parser.add_argument("-r", "--resource-group", required=True, type=str, help="Resource group name")
    parser.add_argument("-w", "--workspace-name", required=True, type=str, help="Workspace name")
    parser.add_argument("-c", "--coverage-report", required=False, type=Path, help="Path of coverage report yaml")
    parser.add_argument("-v", "--version-suffix", required=False, type=str,
                        help="version suffix which will be used to identify the asset id in tests")
    parser.add_argument("--runner", required=False, type=bool, default=False,
                        help="if the runner is running the tests")
    args = parser.parse_args()
    group_test(args.input_dir, args.test_group, args.subscription, args.resource_group, args.workspace_name,
               args.coverage_report, args.version_suffix, args.runner)<|MERGE_RESOLUTION|>--- conflicted
+++ resolved
@@ -11,13 +11,9 @@
 from pathlib import Path
 from azure.ai.ml import load_job, MLClient
 from azure.identity import DefaultAzureCredential
-<<<<<<< HEAD
 from azure.core.credentials import AccessToken, TokenCredential
 from datetime import datetime, timedelta
-
-=======
 from ruamel.yaml import YAML
->>>>>>> e88148ef
 
 logger = logging.getLogger(__name__)
 TEST_YML = "tests.yml"
