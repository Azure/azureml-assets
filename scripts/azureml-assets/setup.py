--- conflicted
+++ resolved
@@ -1,42 +1,38 @@
-# Copyright (c) Microsoft Corporation.
-# Licensed under the MIT License.
-
-"""Set up azureml-assets package."""
-
-from setuptools import setup, find_packages
-
-setup(
-   name="azureml-assets",
-<<<<<<< HEAD
-   version="1.4.2",
-=======
-   version="1.5.0",
->>>>>>> 5a67f48b
-   description="Utilities for publishing assets to Azure Machine Learning system registries.",
-   author="Microsoft Corp",
-   packages=find_packages(),
-   install_requires=[
-      "GitPython>=3.1",
-      "ruamel.yaml==0.17.21",
-      "pip>=21",
-      "marshmallow>=3.19",
-      "tenacity>=8.2.2",
-   ],
-   python_requires=">=3.8,<4.0",
-   license="MIT",
-   classifiers=[
-      "Development Status :: 5 - Production/Stable",
-      "Intended Audience :: Developers",
-      "Topic :: Software Development :: Build Tools",
-      "License :: OSI Approved :: MIT License",
-      "Programming Language :: Python :: 3.8",
-      "Programming Language :: Python :: 3.9",
-      "Programming Language :: Python :: 3.10",
-      "Programming Language :: Python :: 3.11",
-   ],
-   project_urls={
-        # 'Documentation': "https://example.com/documentation/",
-        'Source': "https://github.com/Azure/azureml-assets/",
-        'Changelog': "https://github.com/Azure/azureml-assets/blob/main/scripts/azureml-assets/CHANGELOG.md",
-    },
-)
+# Copyright (c) Microsoft Corporation.
+# Licensed under the MIT License.
+
+"""Set up azureml-assets package."""
+
+from setuptools import setup, find_packages
+
+setup(
+   name="azureml-assets",
+   version="1.5.1",
+   description="Utilities for publishing assets to Azure Machine Learning system registries.",
+   author="Microsoft Corp",
+   packages=find_packages(),
+   install_requires=[
+      "GitPython>=3.1",
+      "ruamel.yaml==0.17.21",
+      "pip>=21",
+      "marshmallow>=3.19",
+      "tenacity>=8.2.2",
+   ],
+   python_requires=">=3.8,<4.0",
+   license="MIT",
+   classifiers=[
+      "Development Status :: 5 - Production/Stable",
+      "Intended Audience :: Developers",
+      "Topic :: Software Development :: Build Tools",
+      "License :: OSI Approved :: MIT License",
+      "Programming Language :: Python :: 3.8",
+      "Programming Language :: Python :: 3.9",
+      "Programming Language :: Python :: 3.10",
+      "Programming Language :: Python :: 3.11",
+   ],
+   project_urls={
+        # 'Documentation': "https://example.com/documentation/",
+        'Source': "https://github.com/Azure/azureml-assets/",
+        'Changelog': "https://github.com/Azure/azureml-assets/blob/main/scripts/azureml-assets/CHANGELOG.md",
+    },
+)