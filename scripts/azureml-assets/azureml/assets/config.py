# Copyright (c) Microsoft Corporation.
# Licensed under the MIT License.

"""Asset config classes."""

import re
from enum import Enum
from pathlib import Path
from typing import Dict, List
from yaml import safe_load


class ValidationException(Exception):
<<<<<<< HEAD
    """Validation errors"""
=======
    """Validation errors."""
>>>>>>> fa1ea69d


TEMPLATE_CHECK = re.compile(r"\{\{.*\}\}")
EXCLUDE_PREFIX = "!"


class Config:
    """Base class for asset configs."""

    def __init__(self, file_name: Path):
        """Create base config object.

        Args:
            file_name (Path): Location of config file.
        """
        with open(file_name) as f:
            self._yaml = safe_load(f)
        self._file_name_with_path = file_name
        self._file_name = file_name.name
        self._file_path = file_name.parent

    @property
    def file_name(self) -> str:
        """Name of config file."""
        return self._file_name

    @property
    def file_name_with_path(self) -> Path:
        """Location of config file."""
        return self._file_name_with_path

    @property
    def file_path(self) -> Path:
        """Directory containing config file."""
        return self._file_path

    @property
    def release_paths(self) -> List[Path]:
        """Files that are required to create this asset."""
        return [self.file_name_with_path]

    def _append_to_file_path(self, relative_path: Path) -> Path:
        """Append a relative path to the directory containing the config file.

        Args:
            relative_path (Path): Path to append.

        Returns:
            Path: New path, relative to the directory containing the config file.
        """
        return self.file_path / relative_path

    @staticmethod
    def _is_set(value: object):
        """Determine whether an object is not None.

        Args:
            value (object): Object to test.

        Returns:
            _type_: True if not None, otherwise False.
        """
        return value is not None

    @staticmethod
    def _contains_template(value: str):
        """Determine whether a string contains any templates.

        Args:
            value (str): String to test.

        Returns:
            _type_: True if a template is found, otherwise False.
        """
        return TEMPLATE_CHECK.search(value) is not None

    @staticmethod
    def _validate_exists(property_name: str, property_value: object):
        """Ensure a property is set.

        Args:
            property_name (str): Property name, used only in exception message.
            property_value (object): Property value.

        Raises:
            ValidationException: If the property value isn't set.
        """
        if not Config._is_set(property_value):
            raise ValidationException(f"Missing {property_name} property")

    @staticmethod
<<<<<<< HEAD
    def _validate_enum(
        property_name: str, property_value: object, enum: Enum, required=False
    ):
=======
    def _validate_enum(property_name: str, property_value: object, enum: Enum, required=False):
        """Ensure an enum value is set and is expected.

        Args:
            property_name (str): Property name, used only in exception message.
            property_value (object): Property value.
            enum (Enum): Enum object to test against.
            required (bool, optional): True if property_value must be set. Defaults to False.

        Raises:
            ValidationException: If required and not set, or if value is unexpected.
        """
>>>>>>> fa1ea69d
        # Ensure property exists
        if required:
            Config._validate_exists(property_name, property_value)
        elif not Config._is_set(property_value):
            return

        # Validate value is expected
        enum_vals = [i.value for i in list(enum)]
        if property_value not in enum_vals:
            raise ValidationException(
                f"Invalid {property_name} property: {property_value}"
                f" is not one of {enum_vals}"
            )

    @staticmethod
    def _expand_path(path: Path) -> List[Path]:
        """Convert a path to a list of files it contains.

        Args:
            path (Path): File or directory to expand.

        Raises:
            ValidationException: If the path doesn't exist.

        Returns:
            List[Path]: If path is a file or empty directory, just return it.
                        Otherwise, return the files contained by the directory.
        """
        if not path.exists():
            raise ValidationException(f"{path} not found")
        if path.is_dir():
            contents = list(path.rglob("*"))
            if contents:
                return contents
        return [path]


class Spec(Config):
    """Load and access spec file properties.

    Example:
        name: my-asset
        version: 1
    """

    def __init__(self, file_name: str):
        """Create spec object.

        Args:
            file_name (str): Spec file to load and validate.
        """
        super().__init__(file_name)
        self._validate()

    def __str__(self) -> str:
        """Asset name and version."""
        return f"{self.name} {self.version}"

    def _validate(self):
<<<<<<< HEAD
        Config._validate_exists("name", self.name)
        Config._validate_exists("version", self.version)
=======
        """Validate spec contents.

        Only basic validation is performed. Conformance with an asset's JSON schema is not tested.

        Raises:
            ValidationException: If validation failed.
        """
        Config._validate_exists('name', self.name)
        Config._validate_exists('version', self.version)
>>>>>>> fa1ea69d

        if self.code_dir and not self.code_dir_with_path.exists():
            raise ValidationException(f"code directory {self.code_dir} not found")

    @property
    def name(self) -> str:
<<<<<<< HEAD
        return self._yaml.get("name")

    @property
    def version(self) -> str:
        version = self._yaml.get("version")
=======
        """Asset name."""
        return self._yaml.get('name')

    @property
    def version(self) -> str:
        """Asset version."""
        version = self._yaml.get('version')
>>>>>>> fa1ea69d
        return str(version) if version is not None else None

    @property
    def description(self) -> str:
<<<<<<< HEAD
        return self._yaml.get("description")

    @property
    def tags(self) -> Dict[str, str]:
        return self._yaml.get("tags")

    @property
    def image(self) -> str:
        return self._yaml.get("image")

    @property
    def code_dir(self) -> str:
        return self._yaml.get("code")
=======
        """Asset description."""
        return self._yaml.get('description')

    @property
    def tags(self) -> Dict[str, str]:
        """Asset tags."""
        return self._yaml.get('tags')

    @property
    def image(self) -> str:
        """Environment image."""
        return self._yaml.get('image')

    @property
    def code_dir(self) -> str:
        """Component code directory."""
        return self._yaml.get('code')
>>>>>>> fa1ea69d

    @property
    def code_dir_with_path(self) -> Path:
        """Component code directory, relative to spec file's parent directory."""
        dir = self.code_dir
        return self._append_to_file_path(dir) if dir else None

    @property
    def release_paths(self) -> List[Path]:
        """Files that are required to create this asset."""
        release_paths = super().release_paths
        code_dir = self.code_dir_with_path
        if code_dir:
            release_paths.extend(Config._expand_path(code_dir))
        return release_paths


class ModelType(Enum):
    MLFLOW = "mlflow_model"
    CUSTOM = "custom_model"
    TRITON = "triton_model"


class ModelFlavor(Enum):
    HFTRANSFORMERS = "hftransformers"
    PYTORCH = "pytorch"


class ModelConfig(Config):
    """

    Example:

    name: bert-base-uncased
    path: # should contain local_path or should contain package object
        local_path: "../models/bert-base-uncased" # the local path to the model
        package:
            url: https://huggingface.co/bert-base-uncased
            commit_hash: 5546055f03398095e385d7dc625e636cc8910bf2
    publish:
        type: mlflow_model # could be one of (custom_model, mlflow_model, triton_model)
        flavor: hftransformers # flavor should be specificed only for mlflow_model
        tags: # tags published to the registry
            isv : huggingface
            task_name: fill-mask
    """

    def __init__(self, file_name: Path):
        super().__init__(file_name)
        self._validate()

    def _validate(self):
        Config._validate_exists("model.name", self.name)
        Config._validate_enum("model.flavor", self.flavor, ModelFlavor, True)
        Config._validate_enum("model.type", self.type, ModelType, True)

    @property
    def name(self) -> str:
        return self._yaml.get("name")

    @property
    def _path(self) -> object:
        return self._yaml.get("path")

    @property
    def path_local_path(self) -> str:
        return self._path.get("local_path")

    @property
    def _path_package(self) -> Dict[str, str]:
        return self._path.get("package")

    @property
    def package_commit_hash(self) -> str:
        return (
            self._path_package.get("commit_hash")
            if self._path_package.get("commit_hash")
            else None
        )

    @property
    def package_url(self) -> str:
        return self._path_package.get("url")

    @property
    def _publish(self) -> Dict[str, object]:
        return self._yaml.get("publish")

    @property
    def _type(self) -> str:
        return self._publish.get("type")

    @property
    def type(self) -> ModelType:
        type = self._type
        return ModelType(type) if type else None

    @property
    def _flavor(self) -> str:
        return self._publish.get("flavor") if self._publish.get("flavor") else None

    @property
    def flavor(self) -> ModelFlavor:
        flavor = self._flavor
        return ModelFlavor(flavor) if flavor else None

    @property
    def tags(self) -> Dict[str, str]:
        return self._publish.get("tags") if self._publish.get("tags") else {}

    # task_name can be fill_mask, multiclass, multilabel, ner, question-answering, summarization, text-generation, text-classification
    @property
    def task_name(self) -> str:
        return self.tags.get("task_name") if self.publish.get("task_name") else None


DEFAULT_DOCKERFILE = "Dockerfile"
DEFAULT_TEMPLATE_FILES = [DEFAULT_DOCKERFILE]


class Os(Enum):
<<<<<<< HEAD
    LINUX = "linux"
    WINDOWS = "windows"


class PublishLocation(Enum):
    MCR = "mcr"


class PublishVisibility(Enum):
    PUBLIC = "public"
    INTERNAL = "internal"
    STAGING = "staging"
    UNLISTED = "unlisted"
=======
    """Operating system types."""

    LINUX = 'linux'
    WINDOWS = 'windows'


class PublishLocation(Enum):
    """Image publishing locations."""

    MCR = 'mcr'


class PublishVisibility(Enum):
    """Image publishing visibility types."""

    PUBLIC = 'public'
    INTERNAL = 'internal'
    STAGING = 'staging'
    UNLISTED = 'unlisted'
>>>>>>> fa1ea69d


# Associates publish locations with their hostnames
PUBLISH_LOCATION_HOSTNAMES = {PublishLocation.MCR: "mcr.microsoft.com"}


class EnvironmentConfig(Config):
    """Environment config.

    Example:
        image:
          # Image name can include registry hostname & template tags
          name: azureml/curated/tensorflow-2.7-ubuntu20.04-py38-cuda11-gpu
          os: linux
          context: # If not specified, image won't be built
            dir: context
            dockerfile: Dockerfile
            pin_version_files:
            - Dockerfile
          publish: # If not specified, image won't be published
            location: mcr
            visibility: public
        environment:
          metadata:
            os:
              name: Ubuntu
              version: "20.04"
    """

    def __init__(self, file_name: Path):
        """Create environment config object.

        Args:
            file_name (Path): Environment config file to load and validate.
        """
        super().__init__(file_name)
        self._validate()

    def _validate(self):
<<<<<<< HEAD
        Config._validate_exists("image.name", self.image_name)
        Config._validate_enum("image.os", self._os, Os, True)
=======
        """Validate environment config.

        Raises:
            ValidationException: If validation fails.
        """
        Config._validate_exists('image.name', self.image_name)
        Config._validate_enum('image.os', self._os, Os, True)
>>>>>>> fa1ea69d

        if self._publish:
            Config._validate_enum(
                "publish.location", self._publish_location, PublishLocation, True
            )
            Config._validate_enum(
                "publish.visibility", self._publish_visibility, PublishVisibility, True
            )

        if self.context_dir and not self.context_dir_with_path.exists():
            raise ValidationException(
                f"context.dir directory {self.context_dir} not found"
            )

    @property
    def _image(self) -> Dict[str, object]:
<<<<<<< HEAD
        return self._yaml.get("image", {})

    @property
    def image_name(self) -> str:
        return self._image.get("name")
=======
        """Raw 'image' value."""
        return self._yaml.get('image', {})

    @property
    def image_name(self) -> str:
        """Image name."""
        return self._image.get('name')
>>>>>>> fa1ea69d

    def get_image_name_with_tag(self, tag: str) -> str:
        """Get image name with provided tag.

        Args:
            tag (str): Tag to append to image name.

        Returns:
            str: Image name with tag.
        """
        return f"{self.image_name}:{tag}"

    def get_full_image_name(self, default_tag: str = None) -> str:
        """Get fully qualified image name, including registry hostname.

        Args:
            default_tag (str, optional): Tag to add if there's not already one in the image name. Defaults to None.

        Returns:
            str: Fully qualified image name.
        """
        image = self.image_name

        # Only add tag if there's not already one in image name
        if default_tag and ":" not in image:
            image = f"{image}:{default_tag}"

        # Add hostname if publishing, otherwise it should already be in image
        hostname = self.publish_location_hostname
        if hostname:
            image = f"{hostname}/{image}"
        return image

    def get_image_name_for_promotion(self, tag: str = None) -> str:
        """Get image name used for promotion to publishing location.

        Args:
            tag (str, optional): Tag to append. Defaults to None.

        Returns:
            str: Image name for publishing.
        """
        # Only promotion to MCR is supported
        if self.publish_location != PublishLocation.MCR:
            return None

        image = f"{self.publish_visibility.value}/{self.image_name}"
        if tag:
            image += f":{tag}"
        return image

    @property
    def _os(self) -> str:
<<<<<<< HEAD
        return self._image.get("os")
=======
        """Raw 'os' value."""
        return self._image.get('os')
>>>>>>> fa1ea69d

    @property
    def os(self) -> Os:
        """Operating system."""
        return Os(self._os)

    @property
    def _context(self) -> Dict[str, object]:
<<<<<<< HEAD
        return self._image.get("context", {})
=======
        """Raw 'context' value."""
        return self._image.get('context', {})
>>>>>>> fa1ea69d

    @property
    def build_enabled(self) -> bool:
        """Whether image should be built."""
        return bool(self._context)

    @property
    def context_dir(self) -> str:
<<<<<<< HEAD
        return self._context.get("dir")
=======
        """Raw 'context.dir' value."""
        return self._context.get('dir')
>>>>>>> fa1ea69d

    @property
    def context_dir_with_path(self) -> Path:
        """Context dir appended to environment config's parent directory."""
        dir = self.context_dir
        return self._append_to_file_path(dir) if dir else None

    def _append_to_context_path(self, relative_path: Path) -> Path:
        """Append path to build context directory.

        Args:
            relative_path (Path): Path to append.

        Returns:
            Path: New path.
        """
        dir = self.context_dir_with_path
        return dir / relative_path if dir else None

    @property
    def dockerfile(self) -> str:
<<<<<<< HEAD
        return self._context.get("dockerfile", DEFAULT_DOCKERFILE)
=======
        """Raw 'dockerfile' location.

        Defaults to Dockerfile if not specified in environment config.
        """
        return self._context.get('dockerfile', DEFAULT_DOCKERFILE)
>>>>>>> fa1ea69d

    @property
    def dockerfile_with_path(self) -> Path:
        """Dockerfile path appended to build context directory."""
        return self._append_to_context_path(self.dockerfile)

    @property
    def template_files(self) -> List[str]:
<<<<<<< HEAD
        return self._context.get("template_files", DEFAULT_TEMPLATE_FILES)
=======
        """Files containing templates that should be replaced prior to release."""
        return self._context.get('template_files', DEFAULT_TEMPLATE_FILES)
>>>>>>> fa1ea69d

    @property
    def template_files_with_path(self) -> List[Path]:
        """Paths to files containing templates that should be replaced prior to release."""
        files = [self._append_to_context_path(f) for f in self.template_files]
        return [f for f in files if f is not None]

    @property
    def release_paths(self) -> List[Path]:
        """Files that are required to create this asset."""
        release_paths = super().release_paths
        context_dir = self.context_dir_with_path
        if context_dir:
            release_paths.extend(Config._expand_path(context_dir))
        return release_paths

    @property
    def _publish(self) -> Dict[str, str]:
<<<<<<< HEAD
        return self._image.get("publish", {})

    @property
    def _publish_location(self) -> str:
        return self._publish.get("location")
=======
        """Raw 'image.publish' value."""
        return self._image.get('publish', {})

    @property
    def _publish_location(self) -> str:
        """Raw 'image.location' value."""
        return self._publish.get('location')
>>>>>>> fa1ea69d

    @property
    def publish_location(self) -> PublishLocation:
        """Image publishing location."""
        location = self._publish_location
        return PublishLocation(location) if location else None

    @property
    def publish_location_hostname(self) -> str:
        """Hostname of the registry to which an image will be published."""
        location = self._publish_location
        return (
            PUBLISH_LOCATION_HOSTNAMES[PublishLocation(location)] if location else None
        )

    @property
    def _publish_visibility(self) -> str:
<<<<<<< HEAD
        return self._publish.get("visibility")
=======
        """Raw 'publish.visibility' value."""
        return self._publish.get('visibility')
>>>>>>> fa1ea69d

    @property
    def publish_visibility(self) -> PublishVisibility:
        """Image's publishing visiblity type."""
        visiblity = self._publish_visibility
        return PublishVisibility(visiblity) if visiblity else None

    @property
    def _environment(self) -> Dict[str, object]:
<<<<<<< HEAD
        return self._yaml.get("environment", {})

    @property
    def environment_metadata(self) -> Dict[str, object]:
        return self._environment.get("metadata")


class AssetType(Enum):
    CODE = "code"
    COMPONENT = "component"
    ENVIRONMENT = "environment"
    MODEL = "model"
=======
        """Raw 'environment' value."""
        return self._yaml.get('environment', {})

    @property
    def environment_metadata(self) -> Dict[str, object]:
        """Raw 'metadata' value."""
        return self._environment.get('metadata')


class AssetType(Enum):
    """Asset type."""

    CODE = 'code'
    COMPONENT = 'component'
    ENVIRONMENT = 'environment'
    MODEL = 'model'
>>>>>>> fa1ea69d


DEFAULT_ASSET_FILENAME = "asset.yaml"
VERSION_AUTO = "auto"


class AssetConfig(Config):
    """Asset config file.

<<<<<<< HEAD
    name: my-asset
    version: 1 # Can also be set to auto to auto-increment version
    type: environment
    spec: spec.yaml
    extra_config: environment.yaml or model.yaml
    release_paths: # Additional dirs/files to include in release
    - ../src
    - !../src/test # Exclude by ! prefix
    test:
      pytest:
        enabled: true
        pip_requirements: tests/requirements.txt
        tests_dir: tests
=======
    Example:
        name: my-asset
        version: 1 # Can also be set to auto to auto-increment version
        type: environment
        spec: spec.yaml
        extra_config: environment.yaml
        release_paths: # Additional dirs/files to include in release
        - ../src
        - !../src/test # Exclude by ! prefix
        test:
          pytest:
            enabled: true
            pip_requirements: tests/requirements.txt
            tests_dir: tests
>>>>>>> fa1ea69d
    """

    def __init__(self, file_name: Path):
        """Create asset config object.

        Args:
            file_name (Path): File to load and validate.
        """
        super().__init__(file_name)
        self._spec = None
        self._extra_config = None
        self._validate()

    def __str__(self) -> str:
        """Asset type, name, and version."""
        return f"{self.type.value} {self.name} {self.version}"

    def _validate(self):
<<<<<<< HEAD
        Config._validate_enum("type", self._type, AssetType, True)
        Config._validate_exists("spec", self.spec)
        Config._validate_exists("name", self.name)
=======
        """Validate asset config.

        Raises:
            ValidationException: If validation fails.
        """
        Config._validate_enum('type', self._type, AssetType, True)
        Config._validate_exists('spec', self.spec)
        Config._validate_exists('name', self.name)
>>>>>>> fa1ea69d
        if not self.auto_version:
            Config._validate_exists("version", self.version)
        if self.type == AssetType.ENVIRONMENT or self.type == AssetType.MODEL:
            Config._validate_exists("extra_config", self.extra_config)

        if not self.spec_with_path.exists():
            raise ValidationException(f"spec file {self.spec} not found")

        if self.extra_config and not self.extra_config_with_path.exists():
            raise ValidationException(
                f"extra_config file {self.extra_config} not found"
            )

        include_paths = self._release_paths_includes_with_path
        if include_paths:
            missing = [p for p in include_paths if not p.exists()]
            if missing:
                raise ValidationException(f"missing release_paths: {missing}")

    @property
    def _type(self) -> str:
<<<<<<< HEAD
        return self._yaml.get("type")
=======
        """Raw 'type' value."""
        return self._yaml.get('type')
>>>>>>> fa1ea69d

    @property
    def type(self) -> AssetType:
        """Asset type."""
        return AssetType(self._type)

    @property
    def _name(self) -> str:
<<<<<<< HEAD
        return self._yaml.get("name")
=======
        """Raw 'name' value."""
        return self._yaml.get('name')
>>>>>>> fa1ea69d

    @property
    def name(self) -> str:
        """Retrieve the asset's name from its YAML file, falling back to the spec if not set.

        Raises:
            ValidationException: If the name isn't set in the asset's YAML file and the name from spec includes a
                template tag.

        Returns:
            str: The asset's name
        """
        name = self._name
        if not Config._is_set(name):
            name = self.spec_as_object().name
            if Config._contains_template(name):
                raise ValidationException(
                    f"Tried to read asset name from spec, "
                    f"but it includes a template tag: {name}"
                )
        return name

    @property
    def _version(self) -> str:
<<<<<<< HEAD
        return self._yaml.get("version")
=======
        """Raw 'version' value."""
        return self._yaml.get('version')
>>>>>>> fa1ea69d

    @property
    def version(self) -> str:
        """Retrieve the asset's version from its YAML file, falling back to the spec if not set.

        Raises:
            ValidationException: If the version isn't set in the asset's YAML file and the version from spec includes a
                template tag.

        Returns:
            str: The asset's version or None if auto-versioning and version from spec includes a template tag.
        """
        version = self._version
        if self.auto_version or not Config._is_set(version):
            version = self.spec_as_object().version
            if Config._contains_template(version):
                if self.auto_version:
                    version = None
                else:
                    raise ValidationException(
                        f"Tried to read asset version from spec, "
                        f"but it includes a template tag: {version}"
                    )
        return str(version) if version is not None else None

    @property
    def auto_version(self) -> bool:
        """Whether auto versioning is enabled."""
        return self._version == VERSION_AUTO

    @property
    def spec(self) -> str:
<<<<<<< HEAD
        return self._yaml.get("spec")
=======
        """Raw 'spec' value."""
        return self._yaml.get('spec')
>>>>>>> fa1ea69d

    @property
    def spec_with_path(self) -> Path:
        """Asset's spec file."""
        return self._append_to_file_path(self.spec)

    def spec_as_object(self, force_reload: bool = False) -> Spec:
        """Retrieve asset's spec file as an object.

        Args:
            force_reload (bool, optional): If cached, reload the spec file. Defaults to False.

        Returns:
            Spec: Asset's spec object.
        """
        if force_reload or self._spec is None:
            self._spec = Spec(self.spec_with_path)
        return self._spec

    @property
    def extra_config(self) -> str:
<<<<<<< HEAD
        return self._yaml.get("extra_config")
=======
        """Raw 'extra_config' value."""
        return self._yaml.get('extra_config')
>>>>>>> fa1ea69d

    @property
    def extra_config_with_path(self) -> Path:
        """Extra config file appended to asset config file's parent directory."""
        config = self.extra_config
        return self._append_to_file_path(config) if config else None

    def extra_config_as_object(self, force_reload: bool = False) -> EnvironmentConfig:
        """Retrieve extra config file as an object.

        Args:
            force_reload (bool, optional): If cached, reload the extra config file. Defaults to False.

        Raises:
            Exception: If loading an extra_config for the asset type is unimplemented.

        Returns:
            Spec: Extra config object.
        """
        if force_reload or self._extra_config is None:
<<<<<<< HEAD
            if self.type == AssetType.ENVIRONMENT:
                self._extra_config = EnvironmentConfig(self.extra_config_with_path)
            elif self.type == AssetType.MODEL:
                self._extra_config = ModelConfig(self.extra_config_with_path)
        return self._extra_config

    def environment_config_as_object(
        self, force_reload: bool = False
    ) -> EnvironmentConfig:
        return self.extra_config_as_object(force_reload)

    def model_config_as_object(self, force_reload: bool = False) -> ModelConfig:
        return self.extra_config_as_object(force_reload)

    @property
    def _release_paths(self) -> List[str]:
        return self._yaml.get("release_paths", [])

    @property
    def _release_paths_includes_with_path(self) -> Path:
        return [
            self._append_to_file_path(p)
            for p in self._release_paths
            if not p.startswith(EXCLUDE_PREFIX)
        ]

    @property
    def _release_paths_excludes_with_path(self) -> Path:
        paths = [
            p[len(EXCLUDE_PREFIX) :]
            for p in self._release_paths
            if p.startswith(EXCLUDE_PREFIX)
        ]
=======
            extra_config_with_path = self.extra_config_with_path
            if extra_config_with_path:
                if self.type == AssetType.ENVIRONMENT:
                    self._extra_config = EnvironmentConfig(extra_config_with_path)
                else:
                    raise Exception(f"extra_config loading for asset type {self.type.value} is unimplemented")
        return self._extra_config

    @property
    def _release_paths(self) -> List[str]:
        """Raw 'release_paths' value."""
        return self._yaml.get('release_paths', [])

    @property
    def _release_paths_includes_with_path(self) -> Path:
        """Files that are required to create this asset, excluding those that start with !."""
        return [self._append_to_file_path(p) for p in self._release_paths if not p.startswith(EXCLUDE_PREFIX)]

    @property
    def _release_paths_excludes_with_path(self) -> Path:
        """Files that are required to create this asset, filtered to those that start with !."""
        paths = [p[len(EXCLUDE_PREFIX):] for p in self._release_paths if p.startswith(EXCLUDE_PREFIX)]
>>>>>>> fa1ea69d
        return [self._append_to_file_path(p) for p in paths]

    @property
    def release_paths(self) -> List[Path]:
        """Files that are required to create this asset."""
        release_paths = super().release_paths

        # Collect files from spec
        release_paths.extend(self.spec_as_object().release_paths)

        # Collect files from extra_config if set
        extra_config = self.extra_config_as_object()
        if extra_config:
            release_paths.extend(extra_config.release_paths)

        # Expand release_paths
        for include_path in self._release_paths_includes_with_path:
            release_paths.extend(Config._expand_path(include_path))

        # Handle excludes
        exclude_paths = self._release_paths_excludes_with_path
        if exclude_paths:
            release_paths = [
                f
                for f in release_paths
                if not any(
                    [
                        p
                        for p in exclude_paths
                        if p.exists() and (p.samefile(f) or p in f.parents)
                    ]
                )
            ]

        return release_paths

    @property
    def _test(self) -> Dict[str, object]:
<<<<<<< HEAD
        return self._yaml.get("test", {})

    @property
    def _test_pytest(self) -> Dict[str, object]:
        return self._test.get("pytest", {})

    @property
    def pytest_enabled(self) -> bool:
        return self._test_pytest.get("enabled", False)

    @property
    def pytest_pip_requirements(self) -> Path:
        return self._test_pytest.get("pip_requirements")
=======
        """Raw 'test' value."""
        return self._yaml.get('test', {})

    @property
    def _test_pytest(self) -> Dict[str, object]:
        """Raw 'test.pytest' value."""
        return self._test.get('pytest', {})

    @property
    def pytest_enabled(self) -> bool:
        """Whether pytests are enabled for the asset."""
        return self._test_pytest.get('enabled', False)

    @property
    def pytest_pip_requirements(self) -> Path:
        """Pip requirements file for pytest."""
        return self._test_pytest.get('pip_requirements')
>>>>>>> fa1ea69d

    @property
    def pytest_pip_requirements_with_path(self) -> Path:
        """Pip requirements file for pytest, appended to parent directory of asset config."""
        pip_requirements = self.pytest_pip_requirements
        return self._append_to_file_path(pip_requirements) if pip_requirements else None

    @property
    def pytest_tests_dir(self) -> Path:
<<<<<<< HEAD
        return self._test_pytest.get("tests_dir", ".") if self.pytest_enabled else None
=======
        """Directory containing pytest scripts."""
        return self._test_pytest.get('tests_dir', ".") if self.pytest_enabled else None
>>>>>>> fa1ea69d

    @property
    def pytest_tests_dir_with_path(self) -> Path:
        """Directory containing pytest scripts, appended to parent directory of asset config."""
        tests_dir = self.pytest_tests_dir
        return self._append_to_file_path(tests_dir) if tests_dir else None
<|MERGE_RESOLUTION|>--- conflicted
+++ resolved
@@ -1,1100 +1,887 @@
-# Copyright (c) Microsoft Corporation.
-# Licensed under the MIT License.
-
-"""Asset config classes."""
-
-import re
-from enum import Enum
-from pathlib import Path
-from typing import Dict, List
-from yaml import safe_load
-
-
-class ValidationException(Exception):
-<<<<<<< HEAD
-    """Validation errors"""
-=======
-    """Validation errors."""
->>>>>>> fa1ea69d
-
-
-TEMPLATE_CHECK = re.compile(r"\{\{.*\}\}")
-EXCLUDE_PREFIX = "!"
-
-
-class Config:
-    """Base class for asset configs."""
-
-    def __init__(self, file_name: Path):
-        """Create base config object.
-
-        Args:
-            file_name (Path): Location of config file.
-        """
-        with open(file_name) as f:
-            self._yaml = safe_load(f)
-        self._file_name_with_path = file_name
-        self._file_name = file_name.name
-        self._file_path = file_name.parent
-
-    @property
-    def file_name(self) -> str:
-        """Name of config file."""
-        return self._file_name
-
-    @property
-    def file_name_with_path(self) -> Path:
-        """Location of config file."""
-        return self._file_name_with_path
-
-    @property
-    def file_path(self) -> Path:
-        """Directory containing config file."""
-        return self._file_path
-
-    @property
-    def release_paths(self) -> List[Path]:
-        """Files that are required to create this asset."""
-        return [self.file_name_with_path]
-
-    def _append_to_file_path(self, relative_path: Path) -> Path:
-        """Append a relative path to the directory containing the config file.
-
-        Args:
-            relative_path (Path): Path to append.
-
-        Returns:
-            Path: New path, relative to the directory containing the config file.
-        """
-        return self.file_path / relative_path
-
-    @staticmethod
-    def _is_set(value: object):
-        """Determine whether an object is not None.
-
-        Args:
-            value (object): Object to test.
-
-        Returns:
-            _type_: True if not None, otherwise False.
-        """
-        return value is not None
-
-    @staticmethod
-    def _contains_template(value: str):
-        """Determine whether a string contains any templates.
-
-        Args:
-            value (str): String to test.
-
-        Returns:
-            _type_: True if a template is found, otherwise False.
-        """
-        return TEMPLATE_CHECK.search(value) is not None
-
-    @staticmethod
-    def _validate_exists(property_name: str, property_value: object):
-        """Ensure a property is set.
-
-        Args:
-            property_name (str): Property name, used only in exception message.
-            property_value (object): Property value.
-
-        Raises:
-            ValidationException: If the property value isn't set.
-        """
-        if not Config._is_set(property_value):
-            raise ValidationException(f"Missing {property_name} property")
-
-    @staticmethod
-<<<<<<< HEAD
-    def _validate_enum(
-        property_name: str, property_value: object, enum: Enum, required=False
-    ):
-=======
-    def _validate_enum(property_name: str, property_value: object, enum: Enum, required=False):
-        """Ensure an enum value is set and is expected.
-
-        Args:
-            property_name (str): Property name, used only in exception message.
-            property_value (object): Property value.
-            enum (Enum): Enum object to test against.
-            required (bool, optional): True if property_value must be set. Defaults to False.
-
-        Raises:
-            ValidationException: If required and not set, or if value is unexpected.
-        """
->>>>>>> fa1ea69d
-        # Ensure property exists
-        if required:
-            Config._validate_exists(property_name, property_value)
-        elif not Config._is_set(property_value):
-            return
-
-        # Validate value is expected
-        enum_vals = [i.value for i in list(enum)]
-        if property_value not in enum_vals:
-            raise ValidationException(
-                f"Invalid {property_name} property: {property_value}"
-                f" is not one of {enum_vals}"
-            )
-
-    @staticmethod
-    def _expand_path(path: Path) -> List[Path]:
-        """Convert a path to a list of files it contains.
-
-        Args:
-            path (Path): File or directory to expand.
-
-        Raises:
-            ValidationException: If the path doesn't exist.
-
-        Returns:
-            List[Path]: If path is a file or empty directory, just return it.
-                        Otherwise, return the files contained by the directory.
-        """
-        if not path.exists():
-            raise ValidationException(f"{path} not found")
-        if path.is_dir():
-            contents = list(path.rglob("*"))
-            if contents:
-                return contents
-        return [path]
-
-
-class Spec(Config):
-    """Load and access spec file properties.
-
-    Example:
-        name: my-asset
-        version: 1
-    """
-
-    def __init__(self, file_name: str):
-        """Create spec object.
-
-        Args:
-            file_name (str): Spec file to load and validate.
-        """
-        super().__init__(file_name)
-        self._validate()
-
-    def __str__(self) -> str:
-        """Asset name and version."""
-        return f"{self.name} {self.version}"
-
-    def _validate(self):
-<<<<<<< HEAD
-        Config._validate_exists("name", self.name)
-        Config._validate_exists("version", self.version)
-=======
-        """Validate spec contents.
-
-        Only basic validation is performed. Conformance with an asset's JSON schema is not tested.
-
-        Raises:
-            ValidationException: If validation failed.
-        """
-        Config._validate_exists('name', self.name)
-        Config._validate_exists('version', self.version)
->>>>>>> fa1ea69d
-
-        if self.code_dir and not self.code_dir_with_path.exists():
-            raise ValidationException(f"code directory {self.code_dir} not found")
-
-    @property
-    def name(self) -> str:
-<<<<<<< HEAD
-        return self._yaml.get("name")
-
-    @property
-    def version(self) -> str:
-        version = self._yaml.get("version")
-=======
-        """Asset name."""
-        return self._yaml.get('name')
-
-    @property
-    def version(self) -> str:
-        """Asset version."""
-        version = self._yaml.get('version')
->>>>>>> fa1ea69d
-        return str(version) if version is not None else None
-
-    @property
-    def description(self) -> str:
-<<<<<<< HEAD
-        return self._yaml.get("description")
-
-    @property
-    def tags(self) -> Dict[str, str]:
-        return self._yaml.get("tags")
-
-    @property
-    def image(self) -> str:
-        return self._yaml.get("image")
-
-    @property
-    def code_dir(self) -> str:
-        return self._yaml.get("code")
-=======
-        """Asset description."""
-        return self._yaml.get('description')
-
-    @property
-    def tags(self) -> Dict[str, str]:
-        """Asset tags."""
-        return self._yaml.get('tags')
-
-    @property
-    def image(self) -> str:
-        """Environment image."""
-        return self._yaml.get('image')
-
-    @property
-    def code_dir(self) -> str:
-        """Component code directory."""
-        return self._yaml.get('code')
->>>>>>> fa1ea69d
-
-    @property
-    def code_dir_with_path(self) -> Path:
-        """Component code directory, relative to spec file's parent directory."""
-        dir = self.code_dir
-        return self._append_to_file_path(dir) if dir else None
-
-    @property
-    def release_paths(self) -> List[Path]:
-        """Files that are required to create this asset."""
-        release_paths = super().release_paths
-        code_dir = self.code_dir_with_path
-        if code_dir:
-            release_paths.extend(Config._expand_path(code_dir))
-        return release_paths
-
-
-class ModelType(Enum):
-    MLFLOW = "mlflow_model"
-    CUSTOM = "custom_model"
-    TRITON = "triton_model"
-
-
-class ModelFlavor(Enum):
-    HFTRANSFORMERS = "hftransformers"
-    PYTORCH = "pytorch"
-
-
-class ModelConfig(Config):
-    """
-
-    Example:
-
-    name: bert-base-uncased
-    path: # should contain local_path or should contain package object
-        local_path: "../models/bert-base-uncased" # the local path to the model
-        package:
-            url: https://huggingface.co/bert-base-uncased
-            commit_hash: 5546055f03398095e385d7dc625e636cc8910bf2
-    publish:
-        type: mlflow_model # could be one of (custom_model, mlflow_model, triton_model)
-        flavor: hftransformers # flavor should be specificed only for mlflow_model
-        tags: # tags published to the registry
-            isv : huggingface
-            task_name: fill-mask
-    """
-
-    def __init__(self, file_name: Path):
-        super().__init__(file_name)
-        self._validate()
-
-    def _validate(self):
-        Config._validate_exists("model.name", self.name)
-        Config._validate_enum("model.flavor", self.flavor, ModelFlavor, True)
-        Config._validate_enum("model.type", self.type, ModelType, True)
-
-    @property
-    def name(self) -> str:
-        return self._yaml.get("name")
-
-    @property
-    def _path(self) -> object:
-        return self._yaml.get("path")
-
-    @property
-    def path_local_path(self) -> str:
-        return self._path.get("local_path")
-
-    @property
-    def _path_package(self) -> Dict[str, str]:
-        return self._path.get("package")
-
-    @property
-    def package_commit_hash(self) -> str:
-        return (
-            self._path_package.get("commit_hash")
-            if self._path_package.get("commit_hash")
-            else None
-        )
-
-    @property
-    def package_url(self) -> str:
-        return self._path_package.get("url")
-
-    @property
-    def _publish(self) -> Dict[str, object]:
-        return self._yaml.get("publish")
-
-    @property
-    def _type(self) -> str:
-        return self._publish.get("type")
-
-    @property
-    def type(self) -> ModelType:
-        type = self._type
-        return ModelType(type) if type else None
-
-    @property
-    def _flavor(self) -> str:
-        return self._publish.get("flavor") if self._publish.get("flavor") else None
-
-    @property
-    def flavor(self) -> ModelFlavor:
-        flavor = self._flavor
-        return ModelFlavor(flavor) if flavor else None
-
-    @property
-    def tags(self) -> Dict[str, str]:
-        return self._publish.get("tags") if self._publish.get("tags") else {}
-
-    # task_name can be fill_mask, multiclass, multilabel, ner, question-answering, summarization, text-generation, text-classification
-    @property
-    def task_name(self) -> str:
-        return self.tags.get("task_name") if self.publish.get("task_name") else None
-
-
-DEFAULT_DOCKERFILE = "Dockerfile"
-DEFAULT_TEMPLATE_FILES = [DEFAULT_DOCKERFILE]
-
-
-class Os(Enum):
-<<<<<<< HEAD
-    LINUX = "linux"
-    WINDOWS = "windows"
-
-
-class PublishLocation(Enum):
-    MCR = "mcr"
-
-
-class PublishVisibility(Enum):
-    PUBLIC = "public"
-    INTERNAL = "internal"
-    STAGING = "staging"
-    UNLISTED = "unlisted"
-=======
-    """Operating system types."""
-
-    LINUX = 'linux'
-    WINDOWS = 'windows'
-
-
-class PublishLocation(Enum):
-    """Image publishing locations."""
-
-    MCR = 'mcr'
-
-
-class PublishVisibility(Enum):
-    """Image publishing visibility types."""
-
-    PUBLIC = 'public'
-    INTERNAL = 'internal'
-    STAGING = 'staging'
-    UNLISTED = 'unlisted'
->>>>>>> fa1ea69d
-
-
-# Associates publish locations with their hostnames
-PUBLISH_LOCATION_HOSTNAMES = {PublishLocation.MCR: "mcr.microsoft.com"}
-
-
-class EnvironmentConfig(Config):
-    """Environment config.
-
-    Example:
-        image:
-          # Image name can include registry hostname & template tags
-          name: azureml/curated/tensorflow-2.7-ubuntu20.04-py38-cuda11-gpu
-          os: linux
-          context: # If not specified, image won't be built
-            dir: context
-            dockerfile: Dockerfile
-            pin_version_files:
-            - Dockerfile
-          publish: # If not specified, image won't be published
-            location: mcr
-            visibility: public
-        environment:
-          metadata:
-            os:
-              name: Ubuntu
-              version: "20.04"
-    """
-
-    def __init__(self, file_name: Path):
-        """Create environment config object.
-
-        Args:
-            file_name (Path): Environment config file to load and validate.
-        """
-        super().__init__(file_name)
-        self._validate()
-
-    def _validate(self):
-<<<<<<< HEAD
-        Config._validate_exists("image.name", self.image_name)
-        Config._validate_enum("image.os", self._os, Os, True)
-=======
-        """Validate environment config.
-
-        Raises:
-            ValidationException: If validation fails.
-        """
-        Config._validate_exists('image.name', self.image_name)
-        Config._validate_enum('image.os', self._os, Os, True)
->>>>>>> fa1ea69d
-
-        if self._publish:
-            Config._validate_enum(
-                "publish.location", self._publish_location, PublishLocation, True
-            )
-            Config._validate_enum(
-                "publish.visibility", self._publish_visibility, PublishVisibility, True
-            )
-
-        if self.context_dir and not self.context_dir_with_path.exists():
-            raise ValidationException(
-                f"context.dir directory {self.context_dir} not found"
-            )
-
-    @property
-    def _image(self) -> Dict[str, object]:
-<<<<<<< HEAD
-        return self._yaml.get("image", {})
-
-    @property
-    def image_name(self) -> str:
-        return self._image.get("name")
-=======
-        """Raw 'image' value."""
-        return self._yaml.get('image', {})
-
-    @property
-    def image_name(self) -> str:
-        """Image name."""
-        return self._image.get('name')
->>>>>>> fa1ea69d
-
-    def get_image_name_with_tag(self, tag: str) -> str:
-        """Get image name with provided tag.
-
-        Args:
-            tag (str): Tag to append to image name.
-
-        Returns:
-            str: Image name with tag.
-        """
-        return f"{self.image_name}:{tag}"
-
-    def get_full_image_name(self, default_tag: str = None) -> str:
-        """Get fully qualified image name, including registry hostname.
-
-        Args:
-            default_tag (str, optional): Tag to add if there's not already one in the image name. Defaults to None.
-
-        Returns:
-            str: Fully qualified image name.
-        """
-        image = self.image_name
-
-        # Only add tag if there's not already one in image name
-        if default_tag and ":" not in image:
-            image = f"{image}:{default_tag}"
-
-        # Add hostname if publishing, otherwise it should already be in image
-        hostname = self.publish_location_hostname
-        if hostname:
-            image = f"{hostname}/{image}"
-        return image
-
-    def get_image_name_for_promotion(self, tag: str = None) -> str:
-        """Get image name used for promotion to publishing location.
-
-        Args:
-            tag (str, optional): Tag to append. Defaults to None.
-
-        Returns:
-            str: Image name for publishing.
-        """
-        # Only promotion to MCR is supported
-        if self.publish_location != PublishLocation.MCR:
-            return None
-
-        image = f"{self.publish_visibility.value}/{self.image_name}"
-        if tag:
-            image += f":{tag}"
-        return image
-
-    @property
-    def _os(self) -> str:
-<<<<<<< HEAD
-        return self._image.get("os")
-=======
-        """Raw 'os' value."""
-        return self._image.get('os')
->>>>>>> fa1ea69d
-
-    @property
-    def os(self) -> Os:
-        """Operating system."""
-        return Os(self._os)
-
-    @property
-    def _context(self) -> Dict[str, object]:
-<<<<<<< HEAD
-        return self._image.get("context", {})
-=======
-        """Raw 'context' value."""
-        return self._image.get('context', {})
->>>>>>> fa1ea69d
-
-    @property
-    def build_enabled(self) -> bool:
-        """Whether image should be built."""
-        return bool(self._context)
-
-    @property
-    def context_dir(self) -> str:
-<<<<<<< HEAD
-        return self._context.get("dir")
-=======
-        """Raw 'context.dir' value."""
-        return self._context.get('dir')
->>>>>>> fa1ea69d
-
-    @property
-    def context_dir_with_path(self) -> Path:
-        """Context dir appended to environment config's parent directory."""
-        dir = self.context_dir
-        return self._append_to_file_path(dir) if dir else None
-
-    def _append_to_context_path(self, relative_path: Path) -> Path:
-        """Append path to build context directory.
-
-        Args:
-            relative_path (Path): Path to append.
-
-        Returns:
-            Path: New path.
-        """
-        dir = self.context_dir_with_path
-        return dir / relative_path if dir else None
-
-    @property
-    def dockerfile(self) -> str:
-<<<<<<< HEAD
-        return self._context.get("dockerfile", DEFAULT_DOCKERFILE)
-=======
-        """Raw 'dockerfile' location.
-
-        Defaults to Dockerfile if not specified in environment config.
-        """
-        return self._context.get('dockerfile', DEFAULT_DOCKERFILE)
->>>>>>> fa1ea69d
-
-    @property
-    def dockerfile_with_path(self) -> Path:
-        """Dockerfile path appended to build context directory."""
-        return self._append_to_context_path(self.dockerfile)
-
-    @property
-    def template_files(self) -> List[str]:
-<<<<<<< HEAD
-        return self._context.get("template_files", DEFAULT_TEMPLATE_FILES)
-=======
-        """Files containing templates that should be replaced prior to release."""
-        return self._context.get('template_files', DEFAULT_TEMPLATE_FILES)
->>>>>>> fa1ea69d
-
-    @property
-    def template_files_with_path(self) -> List[Path]:
-        """Paths to files containing templates that should be replaced prior to release."""
-        files = [self._append_to_context_path(f) for f in self.template_files]
-        return [f for f in files if f is not None]
-
-    @property
-    def release_paths(self) -> List[Path]:
-        """Files that are required to create this asset."""
-        release_paths = super().release_paths
-        context_dir = self.context_dir_with_path
-        if context_dir:
-            release_paths.extend(Config._expand_path(context_dir))
-        return release_paths
-
-    @property
-    def _publish(self) -> Dict[str, str]:
-<<<<<<< HEAD
-        return self._image.get("publish", {})
-
-    @property
-    def _publish_location(self) -> str:
-        return self._publish.get("location")
-=======
-        """Raw 'image.publish' value."""
-        return self._image.get('publish', {})
-
-    @property
-    def _publish_location(self) -> str:
-        """Raw 'image.location' value."""
-        return self._publish.get('location')
->>>>>>> fa1ea69d
-
-    @property
-    def publish_location(self) -> PublishLocation:
-        """Image publishing location."""
-        location = self._publish_location
-        return PublishLocation(location) if location else None
-
-    @property
-    def publish_location_hostname(self) -> str:
-        """Hostname of the registry to which an image will be published."""
-        location = self._publish_location
-        return (
-            PUBLISH_LOCATION_HOSTNAMES[PublishLocation(location)] if location else None
-        )
-
-    @property
-    def _publish_visibility(self) -> str:
-<<<<<<< HEAD
-        return self._publish.get("visibility")
-=======
-        """Raw 'publish.visibility' value."""
-        return self._publish.get('visibility')
->>>>>>> fa1ea69d
-
-    @property
-    def publish_visibility(self) -> PublishVisibility:
-        """Image's publishing visiblity type."""
-        visiblity = self._publish_visibility
-        return PublishVisibility(visiblity) if visiblity else None
-
-    @property
-    def _environment(self) -> Dict[str, object]:
-<<<<<<< HEAD
-        return self._yaml.get("environment", {})
-
-    @property
-    def environment_metadata(self) -> Dict[str, object]:
-        return self._environment.get("metadata")
-
-
-class AssetType(Enum):
-    CODE = "code"
-    COMPONENT = "component"
-    ENVIRONMENT = "environment"
-    MODEL = "model"
-=======
-        """Raw 'environment' value."""
-        return self._yaml.get('environment', {})
-
-    @property
-    def environment_metadata(self) -> Dict[str, object]:
-        """Raw 'metadata' value."""
-        return self._environment.get('metadata')
-
-
-class AssetType(Enum):
-    """Asset type."""
-
-    CODE = 'code'
-    COMPONENT = 'component'
-    ENVIRONMENT = 'environment'
-    MODEL = 'model'
->>>>>>> fa1ea69d
-
-
-DEFAULT_ASSET_FILENAME = "asset.yaml"
-VERSION_AUTO = "auto"
-
-
-class AssetConfig(Config):
-    """Asset config file.
-
-<<<<<<< HEAD
-    name: my-asset
-    version: 1 # Can also be set to auto to auto-increment version
-    type: environment
-    spec: spec.yaml
-    extra_config: environment.yaml or model.yaml
-    release_paths: # Additional dirs/files to include in release
-    - ../src
-    - !../src/test # Exclude by ! prefix
-    test:
-      pytest:
-        enabled: true
-        pip_requirements: tests/requirements.txt
-        tests_dir: tests
-=======
-    Example:
-        name: my-asset
-        version: 1 # Can also be set to auto to auto-increment version
-        type: environment
-        spec: spec.yaml
-        extra_config: environment.yaml
-        release_paths: # Additional dirs/files to include in release
-        - ../src
-        - !../src/test # Exclude by ! prefix
-        test:
-          pytest:
-            enabled: true
-            pip_requirements: tests/requirements.txt
-            tests_dir: tests
->>>>>>> fa1ea69d
-    """
-
-    def __init__(self, file_name: Path):
-        """Create asset config object.
-
-        Args:
-            file_name (Path): File to load and validate.
-        """
-        super().__init__(file_name)
-        self._spec = None
-        self._extra_config = None
-        self._validate()
-
-    def __str__(self) -> str:
-        """Asset type, name, and version."""
-        return f"{self.type.value} {self.name} {self.version}"
-
-    def _validate(self):
-<<<<<<< HEAD
-        Config._validate_enum("type", self._type, AssetType, True)
-        Config._validate_exists("spec", self.spec)
-        Config._validate_exists("name", self.name)
-=======
-        """Validate asset config.
-
-        Raises:
-            ValidationException: If validation fails.
-        """
-        Config._validate_enum('type', self._type, AssetType, True)
-        Config._validate_exists('spec', self.spec)
-        Config._validate_exists('name', self.name)
->>>>>>> fa1ea69d
-        if not self.auto_version:
-            Config._validate_exists("version", self.version)
-        if self.type == AssetType.ENVIRONMENT or self.type == AssetType.MODEL:
-            Config._validate_exists("extra_config", self.extra_config)
-
-        if not self.spec_with_path.exists():
-            raise ValidationException(f"spec file {self.spec} not found")
-
-        if self.extra_config and not self.extra_config_with_path.exists():
-            raise ValidationException(
-                f"extra_config file {self.extra_config} not found"
-            )
-
-        include_paths = self._release_paths_includes_with_path
-        if include_paths:
-            missing = [p for p in include_paths if not p.exists()]
-            if missing:
-                raise ValidationException(f"missing release_paths: {missing}")
-
-    @property
-    def _type(self) -> str:
-<<<<<<< HEAD
-        return self._yaml.get("type")
-=======
-        """Raw 'type' value."""
-        return self._yaml.get('type')
->>>>>>> fa1ea69d
-
-    @property
-    def type(self) -> AssetType:
-        """Asset type."""
-        return AssetType(self._type)
-
-    @property
-    def _name(self) -> str:
-<<<<<<< HEAD
-        return self._yaml.get("name")
-=======
-        """Raw 'name' value."""
-        return self._yaml.get('name')
->>>>>>> fa1ea69d
-
-    @property
-    def name(self) -> str:
-        """Retrieve the asset's name from its YAML file, falling back to the spec if not set.
-
-        Raises:
-            ValidationException: If the name isn't set in the asset's YAML file and the name from spec includes a
-                template tag.
-
-        Returns:
-            str: The asset's name
-        """
-        name = self._name
-        if not Config._is_set(name):
-            name = self.spec_as_object().name
-            if Config._contains_template(name):
-                raise ValidationException(
-                    f"Tried to read asset name from spec, "
-                    f"but it includes a template tag: {name}"
-                )
-        return name
-
-    @property
-    def _version(self) -> str:
-<<<<<<< HEAD
-        return self._yaml.get("version")
-=======
-        """Raw 'version' value."""
-        return self._yaml.get('version')
->>>>>>> fa1ea69d
-
-    @property
-    def version(self) -> str:
-        """Retrieve the asset's version from its YAML file, falling back to the spec if not set.
-
-        Raises:
-            ValidationException: If the version isn't set in the asset's YAML file and the version from spec includes a
-                template tag.
-
-        Returns:
-            str: The asset's version or None if auto-versioning and version from spec includes a template tag.
-        """
-        version = self._version
-        if self.auto_version or not Config._is_set(version):
-            version = self.spec_as_object().version
-            if Config._contains_template(version):
-                if self.auto_version:
-                    version = None
-                else:
-                    raise ValidationException(
-                        f"Tried to read asset version from spec, "
-                        f"but it includes a template tag: {version}"
-                    )
-        return str(version) if version is not None else None
-
-    @property
-    def auto_version(self) -> bool:
-        """Whether auto versioning is enabled."""
-        return self._version == VERSION_AUTO
-
-    @property
-    def spec(self) -> str:
-<<<<<<< HEAD
-        return self._yaml.get("spec")
-=======
-        """Raw 'spec' value."""
-        return self._yaml.get('spec')
->>>>>>> fa1ea69d
-
-    @property
-    def spec_with_path(self) -> Path:
-        """Asset's spec file."""
-        return self._append_to_file_path(self.spec)
-
-    def spec_as_object(self, force_reload: bool = False) -> Spec:
-        """Retrieve asset's spec file as an object.
-
-        Args:
-            force_reload (bool, optional): If cached, reload the spec file. Defaults to False.
-
-        Returns:
-            Spec: Asset's spec object.
-        """
-        if force_reload or self._spec is None:
-            self._spec = Spec(self.spec_with_path)
-        return self._spec
-
-    @property
-    def extra_config(self) -> str:
-<<<<<<< HEAD
-        return self._yaml.get("extra_config")
-=======
-        """Raw 'extra_config' value."""
-        return self._yaml.get('extra_config')
->>>>>>> fa1ea69d
-
-    @property
-    def extra_config_with_path(self) -> Path:
-        """Extra config file appended to asset config file's parent directory."""
-        config = self.extra_config
-        return self._append_to_file_path(config) if config else None
-
-    def extra_config_as_object(self, force_reload: bool = False) -> EnvironmentConfig:
-        """Retrieve extra config file as an object.
-
-        Args:
-            force_reload (bool, optional): If cached, reload the extra config file. Defaults to False.
-
-        Raises:
-            Exception: If loading an extra_config for the asset type is unimplemented.
-
-        Returns:
-            Spec: Extra config object.
-        """
-        if force_reload or self._extra_config is None:
-<<<<<<< HEAD
-            if self.type == AssetType.ENVIRONMENT:
-                self._extra_config = EnvironmentConfig(self.extra_config_with_path)
-            elif self.type == AssetType.MODEL:
-                self._extra_config = ModelConfig(self.extra_config_with_path)
-        return self._extra_config
-
-    def environment_config_as_object(
-        self, force_reload: bool = False
-    ) -> EnvironmentConfig:
-        return self.extra_config_as_object(force_reload)
-
-    def model_config_as_object(self, force_reload: bool = False) -> ModelConfig:
-        return self.extra_config_as_object(force_reload)
-
-    @property
-    def _release_paths(self) -> List[str]:
-        return self._yaml.get("release_paths", [])
-
-    @property
-    def _release_paths_includes_with_path(self) -> Path:
-        return [
-            self._append_to_file_path(p)
-            for p in self._release_paths
-            if not p.startswith(EXCLUDE_PREFIX)
-        ]
-
-    @property
-    def _release_paths_excludes_with_path(self) -> Path:
-        paths = [
-            p[len(EXCLUDE_PREFIX) :]
-            for p in self._release_paths
-            if p.startswith(EXCLUDE_PREFIX)
-        ]
-=======
-            extra_config_with_path = self.extra_config_with_path
-            if extra_config_with_path:
-                if self.type == AssetType.ENVIRONMENT:
-                    self._extra_config = EnvironmentConfig(extra_config_with_path)
-                else:
-                    raise Exception(f"extra_config loading for asset type {self.type.value} is unimplemented")
-        return self._extra_config
-
-    @property
-    def _release_paths(self) -> List[str]:
-        """Raw 'release_paths' value."""
-        return self._yaml.get('release_paths', [])
-
-    @property
-    def _release_paths_includes_with_path(self) -> Path:
-        """Files that are required to create this asset, excluding those that start with !."""
-        return [self._append_to_file_path(p) for p in self._release_paths if not p.startswith(EXCLUDE_PREFIX)]
-
-    @property
-    def _release_paths_excludes_with_path(self) -> Path:
-        """Files that are required to create this asset, filtered to those that start with !."""
-        paths = [p[len(EXCLUDE_PREFIX):] for p in self._release_paths if p.startswith(EXCLUDE_PREFIX)]
->>>>>>> fa1ea69d
-        return [self._append_to_file_path(p) for p in paths]
-
-    @property
-    def release_paths(self) -> List[Path]:
-        """Files that are required to create this asset."""
-        release_paths = super().release_paths
-
-        # Collect files from spec
-        release_paths.extend(self.spec_as_object().release_paths)
-
-        # Collect files from extra_config if set
-        extra_config = self.extra_config_as_object()
-        if extra_config:
-            release_paths.extend(extra_config.release_paths)
-
-        # Expand release_paths
-        for include_path in self._release_paths_includes_with_path:
-            release_paths.extend(Config._expand_path(include_path))
-
-        # Handle excludes
-        exclude_paths = self._release_paths_excludes_with_path
-        if exclude_paths:
-            release_paths = [
-                f
-                for f in release_paths
-                if not any(
-                    [
-                        p
-                        for p in exclude_paths
-                        if p.exists() and (p.samefile(f) or p in f.parents)
-                    ]
-                )
-            ]
-
-        return release_paths
-
-    @property
-    def _test(self) -> Dict[str, object]:
-<<<<<<< HEAD
-        return self._yaml.get("test", {})
-
-    @property
-    def _test_pytest(self) -> Dict[str, object]:
-        return self._test.get("pytest", {})
-
-    @property
-    def pytest_enabled(self) -> bool:
-        return self._test_pytest.get("enabled", False)
-
-    @property
-    def pytest_pip_requirements(self) -> Path:
-        return self._test_pytest.get("pip_requirements")
-=======
-        """Raw 'test' value."""
-        return self._yaml.get('test', {})
-
-    @property
-    def _test_pytest(self) -> Dict[str, object]:
-        """Raw 'test.pytest' value."""
-        return self._test.get('pytest', {})
-
-    @property
-    def pytest_enabled(self) -> bool:
-        """Whether pytests are enabled for the asset."""
-        return self._test_pytest.get('enabled', False)
-
-    @property
-    def pytest_pip_requirements(self) -> Path:
-        """Pip requirements file for pytest."""
-        return self._test_pytest.get('pip_requirements')
->>>>>>> fa1ea69d
-
-    @property
-    def pytest_pip_requirements_with_path(self) -> Path:
-        """Pip requirements file for pytest, appended to parent directory of asset config."""
-        pip_requirements = self.pytest_pip_requirements
-        return self._append_to_file_path(pip_requirements) if pip_requirements else None
-
-    @property
-    def pytest_tests_dir(self) -> Path:
-<<<<<<< HEAD
-        return self._test_pytest.get("tests_dir", ".") if self.pytest_enabled else None
-=======
-        """Directory containing pytest scripts."""
-        return self._test_pytest.get('tests_dir', ".") if self.pytest_enabled else None
->>>>>>> fa1ea69d
-
-    @property
-    def pytest_tests_dir_with_path(self) -> Path:
-        """Directory containing pytest scripts, appended to parent directory of asset config."""
-        tests_dir = self.pytest_tests_dir
-        return self._append_to_file_path(tests_dir) if tests_dir else None
+# Copyright (c) Microsoft Corporation.
+# Licensed under the MIT License.
+
+"""Asset config classes."""
+
+import re
+from enum import Enum
+from pathlib import Path
+from typing import Dict, List
+from yaml import safe_load
+
+
+class ValidationException(Exception):
+    """Validation errors."""
+
+
+TEMPLATE_CHECK = re.compile(r"\{\{.*\}\}")
+EXCLUDE_PREFIX = "!"
+
+
+class Config:
+    """Base class for asset configs."""
+
+    def __init__(self, file_name: Path):
+        """Create base config object.
+
+        Args:
+            file_name (Path): Location of config file.
+        """
+        with open(file_name) as f:
+            self._yaml = safe_load(f)
+        self._file_name_with_path = file_name
+        self._file_name = file_name.name
+        self._file_path = file_name.parent
+
+    @property
+    def file_name(self) -> str:
+        """Name of config file."""
+        return self._file_name
+
+    @property
+    def file_name_with_path(self) -> Path:
+        """Location of config file."""
+        return self._file_name_with_path
+
+    @property
+    def file_path(self) -> Path:
+        """Directory containing config file."""
+        return self._file_path
+
+    @property
+    def release_paths(self) -> List[Path]:
+        """Files that are required to create this asset."""
+        return [self.file_name_with_path]
+
+    def _append_to_file_path(self, relative_path: Path) -> Path:
+        """Append a relative path to the directory containing the config file.
+
+        Args:
+            relative_path (Path): Path to append.
+
+        Returns:
+            Path: New path, relative to the directory containing the config file.
+        """
+        return self.file_path / relative_path
+
+    @staticmethod
+    def _is_set(value: object):
+        """Determine whether an object is not None.
+
+        Args:
+            value (object): Object to test.
+
+        Returns:
+            _type_: True if not None, otherwise False.
+        """
+        return value is not None
+
+    @staticmethod
+    def _contains_template(value: str):
+        """Determine whether a string contains any templates.
+
+        Args:
+            value (str): String to test.
+
+        Returns:
+            _type_: True if a template is found, otherwise False.
+        """
+        return TEMPLATE_CHECK.search(value) is not None
+
+    @staticmethod
+    def _validate_exists(property_name: str, property_value: object):
+        """Ensure a property is set.
+
+        Args:
+            property_name (str): Property name, used only in exception message.
+            property_value (object): Property value.
+
+        Raises:
+            ValidationException: If the property value isn't set.
+        """
+        if not Config._is_set(property_value):
+            raise ValidationException(f"Missing {property_name} property")
+
+    @staticmethod
+    def _validate_enum(property_name: str, property_value: object, enum: Enum, required=False):
+        """Ensure an enum value is set and is expected.
+
+        Args:
+            property_name (str): Property name, used only in exception message.
+            property_value (object): Property value.
+            enum (Enum): Enum object to test against.
+            required (bool, optional): True if property_value must be set. Defaults to False.
+
+        Raises:
+            ValidationException: If required and not set, or if value is unexpected.
+        """
+        # Ensure property exists
+        if required:
+            Config._validate_exists(property_name, property_value)
+        elif not Config._is_set(property_value):
+            return
+
+        # Validate value is expected
+        enum_vals = [i.value for i in list(enum)]
+        if property_value not in enum_vals:
+            raise ValidationException(
+                f"Invalid {property_name} property: {property_value}"
+                f" is not one of {enum_vals}"
+            )
+
+    @staticmethod
+    def _expand_path(path: Path) -> List[Path]:
+        """Convert a path to a list of files it contains.
+
+        Args:
+            path (Path): File or directory to expand.
+
+        Raises:
+            ValidationException: If the path doesn't exist.
+
+        Returns:
+            List[Path]: If path is a file or empty directory, just return it.
+                        Otherwise, return the files contained by the directory.
+        """
+        if not path.exists():
+            raise ValidationException(f"{path} not found")
+        if path.is_dir():
+            contents = list(path.rglob("*"))
+            if contents:
+                return contents
+        return [path]
+
+
+class Spec(Config):
+    """Load and access spec file properties.
+
+    Example:
+        name: my-asset
+        version: 1
+    """
+
+    def __init__(self, file_name: str):
+        """Create spec object.
+
+        Args:
+            file_name (str): Spec file to load and validate.
+        """
+        super().__init__(file_name)
+        self._validate()
+
+    def __str__(self) -> str:
+        """Asset name and version."""
+        return f"{self.name} {self.version}"
+
+    def _validate(self):
+        """Validate spec contents.
+
+        Only basic validation is performed. Conformance with an asset's JSON schema is not tested.
+
+        Raises:
+            ValidationException: If validation failed.
+        """
+        Config._validate_exists('name', self.name)
+        Config._validate_exists('version', self.version)
+
+        if self.code_dir and not self.code_dir_with_path.exists():
+            raise ValidationException(f"code directory {self.code_dir} not found")
+
+    @property
+    def name(self) -> str:
+        """Asset name."""
+        return self._yaml.get('name')
+
+    @property
+    def version(self) -> str:
+        """Asset version."""
+        version = self._yaml.get('version')
+        return str(version) if version is not None else None
+
+    @property
+    def description(self) -> str:
+        """Asset description."""
+        return self._yaml.get('description')
+
+    @property
+    def tags(self) -> Dict[str, str]:
+        """Asset tags."""
+        return self._yaml.get('tags')
+
+    @property
+    def image(self) -> str:
+        """Environment image."""
+        return self._yaml.get('image')
+
+    @property
+    def code_dir(self) -> str:
+        """Component code directory."""
+        return self._yaml.get('code')
+
+    @property
+    def code_dir_with_path(self) -> Path:
+        """Component code directory, relative to spec file's parent directory."""
+        dir = self.code_dir
+        return self._append_to_file_path(dir) if dir else None
+
+    @property
+    def release_paths(self) -> List[Path]:
+        """Files that are required to create this asset."""
+        release_paths = super().release_paths
+        code_dir = self.code_dir_with_path
+        if code_dir:
+            release_paths.extend(Config._expand_path(code_dir))
+        return release_paths
+
+
+class ModelType(Enum):
+    MLFLOW = "mlflow_model"
+    CUSTOM = "custom_model"
+    TRITON = "triton_model"
+
+
+class ModelFlavor(Enum):
+    HFTRANSFORMERS = "hftransformers"
+    PYTORCH = "pytorch"
+
+
+class ModelConfig(Config):
+    """
+
+    Example:
+
+    name: bert-base-uncased
+    path: # should contain local_path or should contain package object
+        local_path: "../models/bert-base-uncased" # the local path to the model
+        package:
+            url: https://huggingface.co/bert-base-uncased
+            commit_hash: 5546055f03398095e385d7dc625e636cc8910bf2
+    publish:
+        type: mlflow_model # could be one of (custom_model, mlflow_model, triton_model)
+        flavor: hftransformers # flavor should be specificed only for mlflow_model
+        tags: # tags published to the registry
+            isv : huggingface
+            task_name: fill-mask
+    """
+
+    def __init__(self, file_name: Path):
+        super().__init__(file_name)
+        self._validate()
+
+    def _validate(self):
+        Config._validate_exists("model.name", self.name)
+        Config._validate_enum("model.flavor", self.flavor, ModelFlavor, True)
+        Config._validate_enum("model.type", self.type, ModelType, True)
+
+    @property
+    def name(self) -> str:
+        return self._yaml.get("name")
+
+    @property
+    def _path(self) -> object:
+        return self._yaml.get("path")
+
+    @property
+    def path_local_path(self) -> str:
+        return self._path.get("local_path")
+
+    @property
+    def _path_package(self) -> Dict[str, str]:
+        return self._path.get("package")
+
+    @property
+    def package_commit_hash(self) -> str:
+        return (
+            self._path_package.get("commit_hash")
+            if self._path_package.get("commit_hash")
+            else None
+        )
+
+    @property
+    def package_url(self) -> str:
+        return self._path_package.get("url")
+
+    @property
+    def _publish(self) -> Dict[str, object]:
+        return self._yaml.get("publish")
+
+    @property
+    def _type(self) -> str:
+        return self._publish.get("type")
+
+    @property
+    def type(self) -> ModelType:
+        type = self._type
+        return ModelType(type) if type else None
+
+    @property
+    def _flavor(self) -> str:
+        return self._publish.get("flavor") if self._publish.get("flavor") else None
+
+    @property
+    def flavor(self) -> ModelFlavor:
+        flavor = self._flavor
+        return ModelFlavor(flavor) if flavor else None
+
+    @property
+    def tags(self) -> Dict[str, str]:
+        return self._publish.get("tags") if self._publish.get("tags") else {}
+
+    # task_name can be fill_mask, multiclass, multilabel, ner, question-answering, summarization, text-generation, text-classification
+    @property
+    def task_name(self) -> str:
+        return self.tags.get("task_name") if self.publish.get("task_name") else None
+
+
+DEFAULT_DOCKERFILE = "Dockerfile"
+DEFAULT_TEMPLATE_FILES = [DEFAULT_DOCKERFILE]
+
+
+class Os(Enum):
+    """Operating system types."""
+
+    LINUX = 'linux'
+    WINDOWS = 'windows'
+
+
+class PublishLocation(Enum):
+    """Image publishing locations."""
+
+    MCR = 'mcr'
+
+
+class PublishVisibility(Enum):
+    """Image publishing visibility types."""
+
+    PUBLIC = 'public'
+    INTERNAL = 'internal'
+    STAGING = 'staging'
+    UNLISTED = 'unlisted'
+
+
+# Associates publish locations with their hostnames
+PUBLISH_LOCATION_HOSTNAMES = {PublishLocation.MCR: "mcr.microsoft.com"}
+
+
+class EnvironmentConfig(Config):
+    """Environment config.
+
+    Example:
+        image:
+          # Image name can include registry hostname & template tags
+          name: azureml/curated/tensorflow-2.7-ubuntu20.04-py38-cuda11-gpu
+          os: linux
+          context: # If not specified, image won't be built
+            dir: context
+            dockerfile: Dockerfile
+            pin_version_files:
+            - Dockerfile
+          publish: # If not specified, image won't be published
+            location: mcr
+            visibility: public
+        environment:
+          metadata:
+            os:
+              name: Ubuntu
+              version: "20.04"
+    """
+
+    def __init__(self, file_name: Path):
+        """Create environment config object.
+
+        Args:
+            file_name (Path): Environment config file to load and validate.
+        """
+        super().__init__(file_name)
+        self._validate()
+
+    def _validate(self):
+        """Validate environment config.
+
+        Raises:
+            ValidationException: If validation fails.
+        """
+        Config._validate_exists('image.name', self.image_name)
+        Config._validate_enum('image.os', self._os, Os, True)
+
+        if self._publish:
+            Config._validate_enum(
+                "publish.location", self._publish_location, PublishLocation, True
+            )
+            Config._validate_enum(
+                "publish.visibility", self._publish_visibility, PublishVisibility, True
+            )
+
+        if self.context_dir and not self.context_dir_with_path.exists():
+            raise ValidationException(
+                f"context.dir directory {self.context_dir} not found"
+            )
+
+    @property
+    def _image(self) -> Dict[str, object]:
+        """Raw 'image' value."""
+        return self._yaml.get('image', {})
+
+    @property
+    def image_name(self) -> str:
+        """Image name."""
+        return self._image.get('name')
+
+    def get_image_name_with_tag(self, tag: str) -> str:
+        """Get image name with provided tag.
+
+        Args:
+            tag (str): Tag to append to image name.
+
+        Returns:
+            str: Image name with tag.
+        """
+        return f"{self.image_name}:{tag}"
+
+    def get_full_image_name(self, default_tag: str = None) -> str:
+        """Get fully qualified image name, including registry hostname.
+
+        Args:
+            default_tag (str, optional): Tag to add if there's not already one in the image name. Defaults to None.
+
+        Returns:
+            str: Fully qualified image name.
+        """
+        image = self.image_name
+
+        # Only add tag if there's not already one in image name
+        if default_tag and ":" not in image:
+            image = f"{image}:{default_tag}"
+
+        # Add hostname if publishing, otherwise it should already be in image
+        hostname = self.publish_location_hostname
+        if hostname:
+            image = f"{hostname}/{image}"
+        return image
+
+    def get_image_name_for_promotion(self, tag: str = None) -> str:
+        """Get image name used for promotion to publishing location.
+
+        Args:
+            tag (str, optional): Tag to append. Defaults to None.
+
+        Returns:
+            str: Image name for publishing.
+        """
+        # Only promotion to MCR is supported
+        if self.publish_location != PublishLocation.MCR:
+            return None
+
+        image = f"{self.publish_visibility.value}/{self.image_name}"
+        if tag:
+            image += f":{tag}"
+        return image
+
+    @property
+    def _os(self) -> str:
+        """Raw 'os' value."""
+        return self._image.get('os')
+
+    @property
+    def os(self) -> Os:
+        """Operating system."""
+        return Os(self._os)
+
+    @property
+    def _context(self) -> Dict[str, object]:
+        """Raw 'context' value."""
+        return self._image.get('context', {})
+
+    @property
+    def build_enabled(self) -> bool:
+        """Whether image should be built."""
+        return bool(self._context)
+
+    @property
+    def context_dir(self) -> str:
+        """Raw 'context.dir' value."""
+        return self._context.get('dir')
+
+    @property
+    def context_dir_with_path(self) -> Path:
+        """Context dir appended to environment config's parent directory."""
+        dir = self.context_dir
+        return self._append_to_file_path(dir) if dir else None
+
+    def _append_to_context_path(self, relative_path: Path) -> Path:
+        """Append path to build context directory.
+
+        Args:
+            relative_path (Path): Path to append.
+
+        Returns:
+            Path: New path.
+        """
+        dir = self.context_dir_with_path
+        return dir / relative_path if dir else None
+
+    @property
+    def dockerfile(self) -> str:
+        """Raw 'dockerfile' location.
+
+        Defaults to Dockerfile if not specified in environment config.
+        """
+        return self._context.get('dockerfile', DEFAULT_DOCKERFILE)
+
+    @property
+    def dockerfile_with_path(self) -> Path:
+        """Dockerfile path appended to build context directory."""
+        return self._append_to_context_path(self.dockerfile)
+
+    @property
+    def template_files(self) -> List[str]:
+        """Files containing templates that should be replaced prior to release."""
+        return self._context.get('template_files', DEFAULT_TEMPLATE_FILES)
+
+    @property
+    def template_files_with_path(self) -> List[Path]:
+        """Paths to files containing templates that should be replaced prior to release."""
+        files = [self._append_to_context_path(f) for f in self.template_files]
+        return [f for f in files if f is not None]
+
+    @property
+    def release_paths(self) -> List[Path]:
+        """Files that are required to create this asset."""
+        release_paths = super().release_paths
+        context_dir = self.context_dir_with_path
+        if context_dir:
+            release_paths.extend(Config._expand_path(context_dir))
+        return release_paths
+
+    @property
+    def _publish(self) -> Dict[str, str]:
+        """Raw 'image.publish' value."""
+        return self._image.get('publish', {})
+
+    @property
+    def _publish_location(self) -> str:
+        """Raw 'image.location' value."""
+        return self._publish.get('location')
+
+    @property
+    def publish_location(self) -> PublishLocation:
+        """Image publishing location."""
+        location = self._publish_location
+        return PublishLocation(location) if location else None
+
+    @property
+    def publish_location_hostname(self) -> str:
+        """Hostname of the registry to which an image will be published."""
+        location = self._publish_location
+        return (
+            PUBLISH_LOCATION_HOSTNAMES[PublishLocation(location)] if location else None
+        )
+
+    @property
+    def _publish_visibility(self) -> str:
+        """Raw 'publish.visibility' value."""
+        return self._publish.get('visibility')
+
+    @property
+    def publish_visibility(self) -> PublishVisibility:
+        """Image's publishing visiblity type."""
+        visiblity = self._publish_visibility
+        return PublishVisibility(visiblity) if visiblity else None
+
+    @property
+    def _environment(self) -> Dict[str, object]:
+        """Raw 'environment' value."""
+        return self._yaml.get('environment', {})
+
+    @property
+    def environment_metadata(self) -> Dict[str, object]:
+        """Raw 'metadata' value."""
+        return self._environment.get('metadata')
+
+
+class AssetType(Enum):
+    """Asset type."""
+
+    CODE = 'code'
+    COMPONENT = 'component'
+    ENVIRONMENT = 'environment'
+    MODEL = 'model'
+
+
+DEFAULT_ASSET_FILENAME = "asset.yaml"
+VERSION_AUTO = "auto"
+
+
+class AssetConfig(Config):
+    """Asset config file.
+
+    Example:
+        name: my-asset
+        version: 1 # Can also be set to auto to auto-increment version
+        type: environment
+        spec: spec.yaml
+        extra_config: environment.yaml
+        release_paths: # Additional dirs/files to include in release
+        - ../src
+        - !../src/test # Exclude by ! prefix
+        test:
+          pytest:
+            enabled: true
+            pip_requirements: tests/requirements.txt
+            tests_dir: tests
+    """
+
+    def __init__(self, file_name: Path):
+        """Create asset config object.
+
+        Args:
+            file_name (Path): File to load and validate.
+        """
+        super().__init__(file_name)
+        self._spec = None
+        self._extra_config = None
+        self._validate()
+
+    def __str__(self) -> str:
+        """Asset type, name, and version."""
+        return f"{self.type.value} {self.name} {self.version}"
+
+    def _validate(self):
+        """Validate asset config.
+
+        Raises:
+            ValidationException: If validation fails.
+        """
+        Config._validate_enum('type', self._type, AssetType, True)
+        Config._validate_exists('spec', self.spec)
+        Config._validate_exists('name', self.name)
+        if not self.auto_version:
+            Config._validate_exists("version", self.version)
+        if self.type == AssetType.ENVIRONMENT or self.type == AssetType.MODEL:
+            Config._validate_exists("extra_config", self.extra_config)
+
+        if not self.spec_with_path.exists():
+            raise ValidationException(f"spec file {self.spec} not found")
+
+        if self.extra_config and not self.extra_config_with_path.exists():
+            raise ValidationException(
+                f"extra_config file {self.extra_config} not found"
+            )
+
+        include_paths = self._release_paths_includes_with_path
+        if include_paths:
+            missing = [p for p in include_paths if not p.exists()]
+            if missing:
+                raise ValidationException(f"missing release_paths: {missing}")
+
+    @property
+    def _type(self) -> str:
+        """Raw 'type' value."""
+        return self._yaml.get('type')
+
+    @property
+    def type(self) -> AssetType:
+        """Asset type."""
+        return AssetType(self._type)
+
+    @property
+    def _name(self) -> str:
+        """Raw 'name' value."""
+        return self._yaml.get('name')
+
+    @property
+    def name(self) -> str:
+        """Retrieve the asset's name from its YAML file, falling back to the spec if not set.
+
+        Raises:
+            ValidationException: If the name isn't set in the asset's YAML file and the name from spec includes a
+                template tag.
+
+        Returns:
+            str: The asset's name
+        """
+        name = self._name
+        if not Config._is_set(name):
+            name = self.spec_as_object().name
+            if Config._contains_template(name):
+                raise ValidationException(
+                    f"Tried to read asset name from spec, "
+                    f"but it includes a template tag: {name}"
+                )
+        return name
+
+    @property
+    def _version(self) -> str:
+        """Raw 'version' value."""
+        return self._yaml.get('version')
+
+    @property
+    def version(self) -> str:
+        """Retrieve the asset's version from its YAML file, falling back to the spec if not set.
+
+        Raises:
+            ValidationException: If the version isn't set in the asset's YAML file and the version from spec includes a
+                template tag.
+
+        Returns:
+            str: The asset's version or None if auto-versioning and version from spec includes a template tag.
+        """
+        version = self._version
+        if self.auto_version or not Config._is_set(version):
+            version = self.spec_as_object().version
+            if Config._contains_template(version):
+                if self.auto_version:
+                    version = None
+                else:
+                    raise ValidationException(
+                        f"Tried to read asset version from spec, "
+                        f"but it includes a template tag: {version}"
+                    )
+        return str(version) if version is not None else None
+
+    @property
+    def auto_version(self) -> bool:
+        """Whether auto versioning is enabled."""
+        return self._version == VERSION_AUTO
+
+    @property
+    def spec(self) -> str:
+        """Raw 'spec' value."""
+        return self._yaml.get('spec')
+
+    @property
+    def spec_with_path(self) -> Path:
+        """Asset's spec file."""
+        return self._append_to_file_path(self.spec)
+
+    def spec_as_object(self, force_reload: bool = False) -> Spec:
+        """Retrieve asset's spec file as an object.
+
+        Args:
+            force_reload (bool, optional): If cached, reload the spec file. Defaults to False.
+
+        Returns:
+            Spec: Asset's spec object.
+        """
+        if force_reload or self._spec is None:
+            self._spec = Spec(self.spec_with_path)
+        return self._spec
+
+    @property
+    def extra_config(self) -> str:
+        """Raw 'extra_config' value."""
+        return self._yaml.get('extra_config')
+
+    @property
+    def extra_config_with_path(self) -> Path:
+        """Extra config file appended to asset config file's parent directory."""
+        config = self.extra_config
+        return self._append_to_file_path(config) if config else None
+
+    def extra_config_as_object(self, force_reload: bool = False) -> EnvironmentConfig:
+        """Retrieve extra config file as an object.
+
+        Args:
+            force_reload (bool, optional): If cached, reload the extra config file. Defaults to False.
+
+        Raises:
+            Exception: If loading an extra_config for the asset type is unimplemented.
+
+        Returns:
+            Spec: Extra config object.
+        """
+        if force_reload or self._extra_config is None:
+            extra_config_with_path = self.extra_config_with_path
+            if extra_config_with_path:
+                if self.type == AssetType.ENVIRONMENT:
+                    self._extra_config = EnvironmentConfig(extra_config_with_path)
+                else:
+                    raise Exception(f"extra_config loading for asset type {self.type.value} is unimplemented")
+        return self._extra_config
+
+    @property
+    def _release_paths(self) -> List[str]:
+        """Raw 'release_paths' value."""
+        return self._yaml.get('release_paths', [])
+
+    @property
+    def _release_paths_includes_with_path(self) -> Path:
+        """Files that are required to create this asset, excluding those that start with !."""
+        return [self._append_to_file_path(p) for p in self._release_paths if not p.startswith(EXCLUDE_PREFIX)]
+
+    @property
+    def _release_paths_excludes_with_path(self) -> Path:
+        """Files that are required to create this asset, filtered to those that start with !."""
+        paths = [p[len(EXCLUDE_PREFIX):] for p in self._release_paths if p.startswith(EXCLUDE_PREFIX)]
+        return [self._append_to_file_path(p) for p in paths]
+
+    @property
+    def release_paths(self) -> List[Path]:
+        """Files that are required to create this asset."""
+        release_paths = super().release_paths
+
+        # Collect files from spec
+        release_paths.extend(self.spec_as_object().release_paths)
+
+        # Collect files from extra_config if set
+        extra_config = self.extra_config_as_object()
+        if extra_config:
+            release_paths.extend(extra_config.release_paths)
+
+        # Expand release_paths
+        for include_path in self._release_paths_includes_with_path:
+            release_paths.extend(Config._expand_path(include_path))
+
+        # Handle excludes
+        exclude_paths = self._release_paths_excludes_with_path
+        if exclude_paths:
+            release_paths = [
+                f
+                for f in release_paths
+                if not any(
+                    [
+                        p
+                        for p in exclude_paths
+                        if p.exists() and (p.samefile(f) or p in f.parents)
+                    ]
+                )
+            ]
+
+        return release_paths
+
+    @property
+    def _test(self) -> Dict[str, object]:
+        """Raw 'test' value."""
+        return self._yaml.get('test', {})
+
+    @property
+    def _test_pytest(self) -> Dict[str, object]:
+        """Raw 'test.pytest' value."""
+        return self._test.get('pytest', {})
+
+    @property
+    def pytest_enabled(self) -> bool:
+        """Whether pytests are enabled for the asset."""
+        return self._test_pytest.get('enabled', False)
+
+    @property
+    def pytest_pip_requirements(self) -> Path:
+        """Pip requirements file for pytest."""
+        return self._test_pytest.get('pip_requirements')
+
+    @property
+    def pytest_pip_requirements_with_path(self) -> Path:
+        """Pip requirements file for pytest, appended to parent directory of asset config."""
+        pip_requirements = self.pytest_pip_requirements
+        return self._append_to_file_path(pip_requirements) if pip_requirements else None
+
+    @property
+    def pytest_tests_dir(self) -> Path:
+        """Directory containing pytest scripts."""
+        return self._test_pytest.get('tests_dir', ".") if self.pytest_enabled else None
+
+    @property
+    def pytest_tests_dir_with_path(self) -> Path:
+        """Directory containing pytest scripts, appended to parent directory of asset config."""
+        tests_dir = self.pytest_tests_dir
+        return self._append_to_file_path(tests_dir) if tests_dir else None