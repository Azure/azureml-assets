# Copyright (c) Microsoft Corporation.
# Licensed under the MIT License.

"""Asset config classes."""

import re
import warnings
from enum import Enum
from functools import total_ordering
from pathlib import Path
from setuptools._vendor.packaging import version
from typing import Dict, List, Tuple
from yaml import safe_load

# Ignore setuptools warning about replacing distutils
warnings.filterwarnings("ignore", message="Setuptools is replacing distutils.", category=UserWarning)


class ValidationException(Exception):
    """Validation errors."""


TEMPLATE_CHECK = re.compile(r"\{\{.*\}\}")
EXCLUDE_PREFIX = "!"


class Config:
    """Base class for asset configs."""

    def __init__(self, file_name: Path):
        """Create base config object.

        Args:
            file_name (Path): Location of config file.
        """
        with open(file_name) as f:
            self._yaml = safe_load(f)
        self._file_name_with_path = file_name
        self._file_name = file_name.name
        self._file_path = file_name.parent

    @property
    def file_name(self) -> str:
        """Name of config file."""
        return self._file_name

    @property
    def file_name_with_path(self) -> Path:
        """Location of config file."""
        return self._file_name_with_path

    @property
    def file_path(self) -> Path:
        """Directory containing config file."""
        return self._file_path

    @property
    def release_paths(self) -> List[Path]:
        """Files that are required to create this asset."""
        return [self.file_name_with_path]

    def _append_to_file_path(self, relative_path: Path) -> Path:
        """Append a relative path to the directory containing the config file.

        Args:
            relative_path (Path): Path to append.

        Returns:
            Path: New path, relative to the directory containing the config file.
        """
        return self.file_path / relative_path

    @staticmethod
    def _is_set(value: object):
        """Determine whether an object is not None.

        Args:
            value (object): Object to test.

        Returns:
            _type_: True if not None, otherwise False.
        """
        return value is not None

    @staticmethod
    def _contains_template(value: str):
        """Determine whether a string contains any templates.

        Args:
            value (str): String to test.

        Returns:
            _type_: True if a template is found, otherwise False.
        """
        return TEMPLATE_CHECK.search(value) is not None

    @staticmethod
    def _validate_exists(property_name: str, property_value: object):
        """Ensure a property is set.

        Args:
            property_name (str): Property name, used only in exception message.
            property_value (object): Property value.

        Raises:
            ValidationException: If the property value isn't set.
        """
        if not Config._is_set(property_value):
            raise ValidationException(f"Missing {property_name} property")

    @staticmethod
    def _validate_enum(property_name: str, property_value: object, enum: Enum, required=False):
        """Ensure an enum value is set and is expected.

        Args:
            property_name (str): Property name, used only in exception message.
            property_value (object): Property value.
            enum (Enum): Enum object to test against.
            required (bool, optional): True if property_value must be set. Defaults to False.

        Raises:
            ValidationException: If required and not set, or if value is unexpected.
        """
        # Ensure property exists
        if required:
            Config._validate_exists(property_name, property_value)
        elif not Config._is_set(property_value):
            return

        # Validate value is expected
        enum_vals = [i.value for i in list(enum)]
        if property_value not in enum_vals:
            raise ValidationException(f"Invalid {property_name} property: {property_value}"
                                      f" is not one of {enum_vals}")

    @staticmethod
    def _expand_path(path: Path) -> List[Path]:
        """Convert a path to a list of files it contains.

        Args:
            path (Path): File or directory to expand.

        Raises:
            ValidationException: If the path doesn't exist.

        Returns:
            List[Path]: If path is a file or empty directory, just return it.
                        Otherwise, return the files contained by the directory.
        """
        if not path.exists():
            raise ValidationException(f"{path} not found")
        if path.is_dir():
            contents = list(path.rglob("*"))
            if contents:
                return contents
        return [path]


class ComponentType(Enum):
    """Enum for component types."""

<<<<<<< HEAD
    PIPELINE = "pipeline"  # A pipeline component which allows multi-stage jobs.
    PARALLEL = "parallel"  # A parallel component, aka PRSv2.
    COMMAND = "command"  # A command component.
    AUTOML = 'automl'  # Am Automl component.
=======
    PIPELINE = 'pipeline'  # A pipeline component which allows multi-stage jobs.
    PARALLEL = 'parallel'  # A parallel component, aka PRSv2.
    COMMAND = 'command'  # A command component.
    AUTOML = 'automl'  # An AutoML component.
>>>>>>> c0630041
    SWEEP = 'sweep'  # A sweep component.


class Spec(Config):
    """Load and access spec file properties.

    Example:
        name: my-asset
        version: 1
    """

    def __init__(self, file_name: str):
        """Create spec object.

        Args:
            file_name (str): Spec file to load and validate.
        """
        super().__init__(file_name)
        self._validate()

    def __str__(self) -> str:
        """Asset name and version."""
        return f"{self.name} {self.version}"

    def _validate(self):
        """Validate spec contents.

        Only basic validation is performed. Conformance with an asset's JSON schema is not tested.

        Raises:
            ValidationException: If validation failed.
        """
        Config._validate_exists('name', self.name)
        Config._validate_exists('version', self.version)

        if self.code_dir and not self.code_dir_with_path.exists():
            raise ValidationException(f"code directory {self.code_dir} not found")

    @property
    def name(self) -> str:
        """Asset name."""
        return self._yaml.get('name')

    @property
    def version(self) -> str:
        """Asset version."""
        version = self._yaml.get('version')
        return str(version) if version is not None else None

    @property
    def description(self) -> str:
        """Asset description."""
        return self._yaml.get('description')

    @property
    def tags(self) -> Dict[str, str]:
        """Asset tags."""
        return self._yaml.get('tags')

    @property
    def image(self) -> str:
        """Environment image."""
        return self._yaml.get('image')

    @property
    def type(self) -> str:
        """Type of a particular asset.

        For eg:
            `custom_model` or `mlflow_model` for a model asset.
            `command`, `pipeline` etc. for a component asset.
        """
<<<<<<< HEAD
        return self._yaml.get("type", "command")
=======
        return self._yaml.get('type')
>>>>>>> c0630041

    @property
    def code_dir(self) -> str:
        """Component code directory."""
        if self.type == ComponentType.PARALLEL.value:
            task = self._yaml.get('task')
            return None if task is None else task.get('code')
        return self._yaml.get('code')

    @property
    def code_dir_with_path(self) -> Path:
        """Component code directory, relative to spec file's parent directory."""
        dir = self.code_dir
        return self._append_to_file_path(dir) if dir else None

    @property
    def release_paths(self) -> List[Path]:
        """Files that are required to create this asset."""
        release_paths = super().release_paths
        code_dir = self.code_dir_with_path
        if code_dir:
            release_paths.extend(Config._expand_path(code_dir))
        return release_paths


class ModelType(Enum):
    """Enum for the Model Types accepted in ModelConfig."""

    MLFLOW = 'mlflow_model'
    CUSTOM = 'custom_model'
    TRITON = 'triton_model'


class ModelFlavor(Enum):
    """Enum for the Flavors accepted in ModelConfig."""

    HFTRANSFORMERS = 'hftransformers'
    PYTORCH = 'pytorch'


class ModelTaskName(Enum):
    """Enum for the Task names accepted in ModelConfig."""

    FILL_MASK = 'fill_mask'
    MULTICLASS = 'multiclass'
    MULTILABEL = 'multilabel'
    NER = 'ner'
    QUESTION_ANSWERING = 'question-answering'
    SUMMARIZATION = 'summarization'
    TEXT_GENERATION = 'text-generation'
    TEXT_CLASSIFICATION = 'text-classification'


class PathType(Enum):
    """Enum for path types supported for model publishing."""

    LOCAL = "local"  # Path to model files present locally.
    GIT = "git"      # Model hosted on a public GIT repo and can be cloned by GIT LFS.
    FTP = "ftp"      # <UNSUPPORTED> Model files hosted on a FTP endpoint.
    HTTP = "http"    # <UNSUPPORTED> Model files hosted on a HTTP endpoint.
    AZUREBLOB = "azureblob"  # Model files hosted on an AZUREBLOB blobstore with public read access.


class AssetPath:
    """Asset path."""

    def __init__(self, asset_type: str, uri: str):
        """Initialize asset path.

        :param asset_type: path type. Valid values are [local, git, ftp, http, azure]
        :type: str
        :param uri: a valid URI to local or remote resource
        :type: str
        """
        self._uri = uri
        self._type = asset_type

    @property
    def uri(self) -> str:
        """Asset URI."""
        return self._uri

    @property
    def type(self) -> str:
        """Asset type."""
        return self._type


class LocalAssetPath(AssetPath):
    """Local asset path."""

    def __init__(self, uri: str):
        """Create a Local path of asset.

        :param uri: Path to local model relative to asset.yaml
        :type uri: str
        """
        super().__init__(PathType.LOCAL, uri=uri)


class AzureBlobstoreAssetPath(AssetPath):
    """Azure Blobstore asset path."""

    BLOBSTORE_URI = "https://{}.blob.core.windows.net/{}/{}"

    def __init__(self, storage_name: str, container_name: str, container_path: str):
        """Create a Blobstore path.

        :param storage_name: Blob container storage name
        :type storage_name: str
        :param container_name: Blob container name
        :type container_name: str
        :param container_path: Relative path of assets in blob container
        :type container_path: str
        """
        self._storage_name = storage_name
        self._container_name = container_name
        self._container_path = container_path
        uri = AzureBlobstoreAssetPath.BLOBSTORE_URI.format(storage_name, container_name, container_path)
        super().__init__(PathType.AZUREBLOB, uri)


class GitAssetPath(AssetPath):
    """GIT asset path."""

    def __init__(self, branch: str, uri: str):
        """Create a GIT repo path.

        :param branch: Git branch to checkout from
        :type branch: str
        :param uri: git clonable url of repo
        :type uri: str
        """
        self._branch = branch
        super().__init__(PathType.GIT, uri)


class ModelConfig(Config):
    """Model Config class."""

    """
    Example:

    path: # should contain local_path or should contain package object
        ##Local path example
        type: local
        uri: "../models/bert-base-uncased" # the local path to the model

        ## GIT path example
        type: git
        uri: https://huggingface.co/bert-base-uncased
        branch: main

        ## Azure Blobstore example
        type: azureblob
        storage_name: my_storage
        container_name: my_container
        container_path: foo/bar
    publish:
        description: model_card.md
        type: mlflow_model
    """

    def __init__(self, file_name: Path):
        """Initialize object for the Model Properties extracted from extra_config model.yaml."""
        super().__init__(file_name)
        self._path = None
        self._validate()

    def _validate(self):
        """Validate the yaml file."""
        Config._validate_exists('model.path', self.path)
        Config._validate_enum('model.path.type', self.path.type.value, PathType, True)
        Config._validate_exists('model.publish', self._publish)
        Config._validate_exists('model.description', self.description)
        Config._validate_enum('model.type', self._type, ModelType, True)

    @property
    def path(self) -> AssetPath:
        """Model Path."""
        if self._path:
            return self._path
        path = self._yaml.get('path', {})
        if path and path.get('type'):
            path_type = path.get('type')
            if path_type == PathType.AZUREBLOB.value:
                self._path = AzureBlobstoreAssetPath(
                    storage_name=path['storage_name'],
                    container_name=path['container_name'],
                    container_path=path['container_path'],
                )
            elif path_type == PathType.GIT.value:
                self._path = GitAssetPath(branch=path['branch'], uri=path['uri'])
            elif path_type == PathType.LOCAL.value:
                self._path = LocalAssetPath(local_path=path['uri'])
            elif path_type == PathType.HTTP.value or path_type == PathType.FTP.value:
                raise NotImplementedError("Support for HTTP and FTP is being added.")
        else:
            raise Exception("path parameters are invalid")
        return self._path

    @property
    def _publish(self) -> Dict[str, object]:
        """Model publish properties."""
        return self._yaml.get('publish')

    @property
    def description(self) -> Dict[str, object]:
        """Model description."""
        return self._publish.get('description')

    @property
    def _type(self) -> str:
        """Model Type."""
        return self._publish.get('type')

    @property
    def type(self) -> ModelType:
        """Model Type Enum."""
        type = self._type
        return ModelType(type) if type else None


DEFAULT_DOCKERFILE = "Dockerfile"
DEFAULT_TEMPLATE_FILES = [DEFAULT_DOCKERFILE]


class Os(Enum):
    """Operating system types."""

    LINUX = 'linux'
    WINDOWS = 'windows'


class PublishLocation(Enum):
    """Image publishing locations."""

    MCR = 'mcr'


class PublishVisibility(Enum):
    """Image publishing visibility types."""

    PUBLIC = 'public'
    INTERNAL = 'internal'
    STAGING = 'staging'
    UNLISTED = 'unlisted'


# Associates publish locations with their hostnames
PUBLISH_LOCATION_HOSTNAMES = {
    PublishLocation.MCR: 'mcr.microsoft.com'
}


class EnvironmentConfig(Config):
    """Environment config.

    Example:
        image:
          # Image name can include registry hostname & template tags
          name: azureml/curated/tensorflow-2.7-ubuntu20.04-py38-cuda11-gpu
          os: linux
          context: # If not specified, image won't be built
            dir: context
            dockerfile: Dockerfile
            pin_version_files:
            - Dockerfile
          publish: # If not specified, image won't be published
            location: mcr
            visibility: public
    """

    def __init__(self, file_name: Path):
        """Create environment config object.

        Args:
            file_name (Path): Environment config file to load and validate.
        """
        super().__init__(file_name)
        self._validate()

    def _validate(self):
        """Validate environment config.

        Raises:
            ValidationException: If validation fails.
        """
        Config._validate_exists('image.name', self.image_name)
        Config._validate_enum('image.os', self._os, Os, True)

        if self._publish:
            Config._validate_enum('publish.location', self._publish_location, PublishLocation, True)
            Config._validate_enum('publish.visibility', self._publish_visibility, PublishVisibility, True)

        if self.context_dir and not self.context_dir_with_path.exists():
            raise ValidationException(f"context.dir directory {self.context_dir} not found")

    @property
    def _image(self) -> Dict[str, object]:
        """Raw 'image' value."""
        return self._yaml.get('image', {})

    @property
    def image_name(self) -> str:
        """Image name."""
        return self._image.get('name')

    def get_image_name_with_tag(self, tag: str) -> str:
        """Get image name with provided tag.

        Args:
            tag (str): Tag to append to image name.

        Returns:
            str: Image name with tag.
        """
        return f"{self.image_name}:{tag}"

    def get_full_image_name(self, default_tag: str = None) -> str:
        """Get fully qualified image name, including registry hostname.

        Args:
            default_tag (str, optional): Tag to add if there's not already one in the image name. Defaults to None.

        Returns:
            str: Fully qualified image name.
        """
        image = self.image_name

        # Only add tag if there's not already one in image name
        if default_tag and ":" not in image:
            image = f"{image}:{default_tag}"

        # Add hostname if publishing, otherwise it should already be in image
        hostname = self.publish_location_hostname
        if hostname:
            image = f"{hostname}/{image}"
        return image

    def get_image_name_for_promotion(self, tag: str = None) -> str:
        """Get image name used for promotion to publishing location.

        Args:
            tag (str, optional): Tag to append. Defaults to None.

        Returns:
            str: Image name for publishing.
        """
        # Only promotion to MCR is supported
        if self.publish_location != PublishLocation.MCR:
            return None

        image = f"{self.publish_visibility.value}/{self.image_name}"
        if tag:
            image += f":{tag}"
        return image

    @property
    def _os(self) -> str:
        """Raw 'os' value."""
        return self._image.get('os')

    @property
    def os(self) -> Os:
        """Operating system."""
        return Os(self._os)

    @property
    def _context(self) -> Dict[str, object]:
        """Raw 'context' value."""
        return self._image.get('context', {})

    @property
    def build_enabled(self) -> bool:
        """Whether image should be built."""
        return bool(self._context)

    @property
    def context_dir(self) -> str:
        """Raw 'context.dir' value."""
        return self._context.get('dir')

    @property
    def context_dir_with_path(self) -> Path:
        """Context dir appended to environment config's parent directory."""
        dir = self.context_dir
        return self._append_to_file_path(dir) if dir else None

    def _append_to_context_path(self, relative_path: Path) -> Path:
        """Append path to build context directory.

        Args:
            relative_path (Path): Path to append.

        Returns:
            Path: New path.
        """
        dir = self.context_dir_with_path
        return dir / relative_path if dir else None

    @property
    def dockerfile(self) -> str:
        """Raw 'dockerfile' location.

        Defaults to Dockerfile if not specified in environment config.
        """
        return self._context.get('dockerfile', DEFAULT_DOCKERFILE)

    @property
    def dockerfile_with_path(self) -> Path:
        """Dockerfile path appended to build context directory."""
        return self._append_to_context_path(self.dockerfile)

    @property
    def template_files(self) -> List[str]:
        """Files containing templates that should be replaced prior to release."""
        return self._context.get('template_files', DEFAULT_TEMPLATE_FILES)

    @property
    def template_files_with_path(self) -> List[Path]:
        """Paths to files containing templates that should be replaced prior to release."""
        files = [self._append_to_context_path(f) for f in self.template_files]
        return [f for f in files if f is not None]

    @property
    def release_paths(self) -> List[Path]:
        """Files that are required to create this asset."""
        release_paths = super().release_paths
        context_dir = self.context_dir_with_path
        if context_dir:
            release_paths.extend(Config._expand_path(context_dir))
        return release_paths

    @property
    def _publish(self) -> Dict[str, str]:
        """Raw 'image.publish' value."""
        return self._image.get('publish', {})

    @property
    def publish_enabled(self) -> bool:
        """Whether image should be published."""
        return bool(self._publish)

    @property
    def _publish_location(self) -> str:
        """Raw 'image.location' value."""
        return self._publish.get('location')

    @property
    def publish_location(self) -> PublishLocation:
        """Image publishing location."""
        location = self._publish_location
        return PublishLocation(location) if location else None

    @property
    def publish_location_hostname(self) -> str:
        """Hostname of the registry to which an image will be published."""
        location = self._publish_location
        return PUBLISH_LOCATION_HOSTNAMES[PublishLocation(location)] if location else None

    @property
    def _publish_visibility(self) -> str:
        """Raw 'publish.visibility' value."""
        return self._publish.get('visibility')

    @property
    def publish_visibility(self) -> PublishVisibility:
        """Image's publishing visiblity type."""
        visiblity = self._publish_visibility
        return PublishVisibility(visiblity) if visiblity else None


class AssetType(Enum):
    """Asset type."""

    COMPONENT = 'component'
    DATA = 'data'
    ENVIRONMENT = 'environment'
    MODEL = 'model'


DEFAULT_ASSET_FILENAME = "asset.yaml"
VERSION_AUTO = "auto"
FULL_ASSET_NAME_TEMPLATE = "{type}/{name}/{version}"
FULL_ASSET_NAME_DELIMITER = "/"


@total_ordering
class AssetConfig(Config):
    """Asset config file.

    Example:
        name: my-asset
        version: 1 # Can also be set to auto to auto-increment version
        type: environment
        spec: spec.yaml
        extra_config: environment.yaml
        release_paths: # Additional dirs/files to include in release
        - ../src
        - !../src/test # Exclude by ! prefix
        test:
          pytest:
            enabled: true
            pip_requirements: tests/requirements.txt
            tests_dir: tests
    """

    def __init__(self, file_name: Path):
        """Create asset config object.

        Args:
            file_name (Path): File to load and validate.
        """
        super().__init__(file_name)
        self._spec = None
        self._extra_config = None
        self._validate()

    def __str__(self) -> str:
        """Asset type, name, and version."""
        return f"{self.type.value} {self.name} {self.version}"

    def __eq__(self, other) -> bool:
        """Determine whether two AssetConfig objects are equal."""
        if not isinstance(other, AssetConfig):
            return NotImplemented

        return (self.type.value, self.name, self.version) == (other.type.value, other.name, other.version)

    def __lt__(self, other) -> bool:
        """Determine whether an AssetConfig objects is less than another."""
        if not isinstance(other, AssetConfig):
            return NotImplemented

        # Compare the easy ones first
        if self.type.value != other.type.value:
            return self.type.value < other.type.value
        if self.name != other.name:
            return self.name < other.name

        # Reject auto-versioned assets
        if self.version is None or other.version is None:
            raise ValueError("Cannot compare auto-versioned assets")

        # Compare versions using packaging's version object
        return version.parse(self.version) < version.parse(other.version)

    def _validate(self):
        """Validate asset config.

        Raises:
            ValidationException: If validation fails.
        """
        Config._validate_enum('type', self._type, AssetType, True)
        Config._validate_exists('spec', self.spec)
        Config._validate_exists('name', self.name)
        if not self.auto_version:
            Config._validate_exists('version', self.version)
        if self.type == AssetType.ENVIRONMENT:
            Config._validate_exists('extra_config', self.extra_config)

        if not self.spec_with_path.exists():
            raise ValidationException(f"spec file {self.spec} not found")

        if self.extra_config and not self.extra_config_with_path.exists():
            raise ValidationException(f"extra_config file {self.extra_config} not found")

        include_paths = self._release_paths_includes_with_path
        if include_paths:
            missing = [p for p in include_paths if not p.exists()]
            if missing:
                raise ValidationException(f"missing release_paths: {missing}")

    @property
    def _type(self) -> str:
        """Raw 'type' value."""
        return self._yaml.get('type')

    @property
    def type(self) -> AssetType:
        """Asset type."""
        return AssetType(self._type)

    @property
    def _name(self) -> str:
        """Raw 'name' value."""
        return self._yaml.get('name')

    @property
    def name(self) -> str:
        """Retrieve the asset's name from its YAML file, falling back to the spec if not set.

        Raises:
            ValidationException: If the name isn't set in the asset's YAML file and the name from spec includes a
                template tag.

        Returns:
            str: The asset's name
        """
        name = self._name
        if not Config._is_set(name):
            name = self.spec_as_object().name
            if Config._contains_template(name):
                raise ValidationException(f"Tried to read asset name from spec, "
                                          f"but it includes a template tag: {name}")
        return name

    @property
    def full_name(self) -> str:
        """Full asset name, including type and version."""
        return FULL_ASSET_NAME_TEMPLATE.format(type=self.type.value, name=self.name, version=self.version)

    @staticmethod
    def parse_full_name(full_name: str) -> Tuple[AssetType, str, str]:
        """Parse a full name into its asset type, name, and version.

        Args:
            full_name (str): Full name to parse

        Returns:
            Tuple[assets.AssetType, str, str]: Asset type, name, and version
        """
        tag_parts = full_name.split(FULL_ASSET_NAME_DELIMITER)
        if len(tag_parts) != 3:
            raise ValueError(f"Invalid full name: {full_name}")

        return AssetType(tag_parts[0]), tag_parts[1], tag_parts[2]

    @property
    def _version(self) -> str:
        """Raw 'version' value."""
        return self._yaml.get('version')

    @property
    def version(self) -> str:
        """Retrieve the asset's version from its YAML file, falling back to the spec if not set.

        Raises:
            ValidationException: If the version isn't set in the asset's YAML file and the version from spec includes a
                template tag.

        Returns:
            str: The asset's version or None if auto-versioning and version from spec includes a template tag.
        """
        version = self._version
        if self.auto_version or not Config._is_set(version):
            version = self.spec_as_object().version
            if Config._contains_template(version):
                if self.auto_version:
                    version = None
                else:
                    raise ValidationException(f"Tried to read asset version from spec, "
                                              f"but it includes a template tag: {version}")
        return str(version) if version is not None else None

    @property
    def auto_version(self) -> bool:
        """Whether auto versioning is enabled."""
        return self._version == VERSION_AUTO

    @property
    def spec(self) -> str:
        """Raw 'spec' value."""
        return self._yaml.get('spec')

    @property
    def spec_with_path(self) -> Path:
        """Asset's spec file."""
        return self._append_to_file_path(self.spec)

    def spec_as_object(self, force_reload: bool = False) -> Spec:
        """Retrieve asset's spec file as an object.

        Args:
            force_reload (bool, optional): If cached, reload the spec file. Defaults to False.

        Returns:
            Spec: Asset's spec object.
        """
        if force_reload or self._spec is None:
            self._spec = Spec(self.spec_with_path)
        return self._spec

    @property
    def extra_config(self) -> str:
        """Raw 'extra_config' value."""
        return self._yaml.get('extra_config')

    @property
    def extra_config_with_path(self) -> Path:
        """Extra config file appended to asset config file's parent directory."""
        config = self.extra_config
        return self._append_to_file_path(config) if config else None

    def extra_config_as_object(self, force_reload: bool = False) -> EnvironmentConfig:
        """Retrieve extra config file as an object.

        Args:
            force_reload (bool, optional): If cached, reload the extra config file. Defaults to False.

        Raises:
            Exception: If loading an extra_config for the asset type is unimplemented.

        Returns:
            Spec: Extra config object.
        """
        if force_reload or self._extra_config is None:
            extra_config_with_path = self.extra_config_with_path
            if extra_config_with_path:
                if self.type == AssetType.ENVIRONMENT:
                    self._extra_config = EnvironmentConfig(extra_config_with_path)
                elif self.type == AssetType.MODEL:
                    self._extra_config = ModelConfig(extra_config_with_path)
                else:
                    raise Exception(f"extra_config loading for asset type {self.type.value} is unimplemented")
        return self._extra_config

    @property
    def _release_paths(self) -> List[str]:
        """Raw 'release_paths' value."""
        return self._yaml.get('release_paths', [])

    @property
    def _release_paths_includes_with_path(self) -> Path:
        """Files that are required to create this asset, excluding those that start with !."""
        return [self._append_to_file_path(p) for p in self._release_paths if not p.startswith(EXCLUDE_PREFIX)]

    @property
    def _release_paths_excludes_with_path(self) -> Path:
        """Files that are required to create this asset, filtered to those that start with !."""
        paths = [p[len(EXCLUDE_PREFIX):] for p in self._release_paths if p.startswith(EXCLUDE_PREFIX)]
        return [self._append_to_file_path(p) for p in paths]

    @property
    def release_paths(self) -> List[Path]:
        """Files that are required to create this asset."""
        release_paths = super().release_paths

        # Collect files from spec
        release_paths.extend(self.spec_as_object().release_paths)

        # Collect files from extra_config if set
        extra_config = self.extra_config_as_object()
        if extra_config:
            release_paths.extend(extra_config.release_paths)

        # Expand release_paths
        for include_path in self._release_paths_includes_with_path:
            release_paths.extend(Config._expand_path(include_path))

        # Handle excludes
        exclude_paths = self._release_paths_excludes_with_path
        if exclude_paths:
            release_paths = [f for f in release_paths if not any(
                             [p for p in exclude_paths if p.exists() and (p.samefile(f) or p in f.parents)])]

        return release_paths

    @property
    def _test(self) -> Dict[str, object]:
        """Raw 'test' value."""
        return self._yaml.get('test', {})

    @property
    def _test_pytest(self) -> Dict[str, object]:
        """Raw 'test.pytest' value."""
        return self._test.get('pytest', {})

    @property
    def pytest_enabled(self) -> bool:
        """Whether pytests are enabled for the asset."""
        return self._test_pytest.get('enabled', False)

    @property
    def pytest_pip_requirements(self) -> Path:
        """Pip requirements file for pytest."""
        return self._test_pytest.get('pip_requirements')

    @property
    def pytest_pip_requirements_with_path(self) -> Path:
        """Pip requirements file for pytest, appended to parent directory of asset config."""
        pip_requirements = self.pytest_pip_requirements
        return self._append_to_file_path(pip_requirements) if pip_requirements else None

    @property
    def pytest_tests_dir(self) -> Path:
        """Directory containing pytest scripts."""
        return self._test_pytest.get('tests_dir', ".") if self.pytest_enabled else None

    @property
    def pytest_tests_dir_with_path(self) -> Path:
        """Directory containing pytest scripts, appended to parent directory of asset config."""
        tests_dir = self.pytest_tests_dir
        return self._append_to_file_path(tests_dir) if tests_dir else None
<|MERGE_RESOLUTION|>--- conflicted
+++ resolved
@@ -1,1044 +1,1033 @@
-# Copyright (c) Microsoft Corporation.
-# Licensed under the MIT License.
-
-"""Asset config classes."""
-
-import re
-import warnings
-from enum import Enum
-from functools import total_ordering
-from pathlib import Path
-from setuptools._vendor.packaging import version
-from typing import Dict, List, Tuple
-from yaml import safe_load
-
-# Ignore setuptools warning about replacing distutils
-warnings.filterwarnings("ignore", message="Setuptools is replacing distutils.", category=UserWarning)
-
-
-class ValidationException(Exception):
-    """Validation errors."""
-
-
-TEMPLATE_CHECK = re.compile(r"\{\{.*\}\}")
-EXCLUDE_PREFIX = "!"
-
-
-class Config:
-    """Base class for asset configs."""
-
-    def __init__(self, file_name: Path):
-        """Create base config object.
-
-        Args:
-            file_name (Path): Location of config file.
-        """
-        with open(file_name) as f:
-            self._yaml = safe_load(f)
-        self._file_name_with_path = file_name
-        self._file_name = file_name.name
-        self._file_path = file_name.parent
-
-    @property
-    def file_name(self) -> str:
-        """Name of config file."""
-        return self._file_name
-
-    @property
-    def file_name_with_path(self) -> Path:
-        """Location of config file."""
-        return self._file_name_with_path
-
-    @property
-    def file_path(self) -> Path:
-        """Directory containing config file."""
-        return self._file_path
-
-    @property
-    def release_paths(self) -> List[Path]:
-        """Files that are required to create this asset."""
-        return [self.file_name_with_path]
-
-    def _append_to_file_path(self, relative_path: Path) -> Path:
-        """Append a relative path to the directory containing the config file.
-
-        Args:
-            relative_path (Path): Path to append.
-
-        Returns:
-            Path: New path, relative to the directory containing the config file.
-        """
-        return self.file_path / relative_path
-
-    @staticmethod
-    def _is_set(value: object):
-        """Determine whether an object is not None.
-
-        Args:
-            value (object): Object to test.
-
-        Returns:
-            _type_: True if not None, otherwise False.
-        """
-        return value is not None
-
-    @staticmethod
-    def _contains_template(value: str):
-        """Determine whether a string contains any templates.
-
-        Args:
-            value (str): String to test.
-
-        Returns:
-            _type_: True if a template is found, otherwise False.
-        """
-        return TEMPLATE_CHECK.search(value) is not None
-
-    @staticmethod
-    def _validate_exists(property_name: str, property_value: object):
-        """Ensure a property is set.
-
-        Args:
-            property_name (str): Property name, used only in exception message.
-            property_value (object): Property value.
-
-        Raises:
-            ValidationException: If the property value isn't set.
-        """
-        if not Config._is_set(property_value):
-            raise ValidationException(f"Missing {property_name} property")
-
-    @staticmethod
-    def _validate_enum(property_name: str, property_value: object, enum: Enum, required=False):
-        """Ensure an enum value is set and is expected.
-
-        Args:
-            property_name (str): Property name, used only in exception message.
-            property_value (object): Property value.
-            enum (Enum): Enum object to test against.
-            required (bool, optional): True if property_value must be set. Defaults to False.
-
-        Raises:
-            ValidationException: If required and not set, or if value is unexpected.
-        """
-        # Ensure property exists
-        if required:
-            Config._validate_exists(property_name, property_value)
-        elif not Config._is_set(property_value):
-            return
-
-        # Validate value is expected
-        enum_vals = [i.value for i in list(enum)]
-        if property_value not in enum_vals:
-            raise ValidationException(f"Invalid {property_name} property: {property_value}"
-                                      f" is not one of {enum_vals}")
-
-    @staticmethod
-    def _expand_path(path: Path) -> List[Path]:
-        """Convert a path to a list of files it contains.
-
-        Args:
-            path (Path): File or directory to expand.
-
-        Raises:
-            ValidationException: If the path doesn't exist.
-
-        Returns:
-            List[Path]: If path is a file or empty directory, just return it.
-                        Otherwise, return the files contained by the directory.
-        """
-        if not path.exists():
-            raise ValidationException(f"{path} not found")
-        if path.is_dir():
-            contents = list(path.rglob("*"))
-            if contents:
-                return contents
-        return [path]
-
-
-class ComponentType(Enum):
-    """Enum for component types."""
-
-<<<<<<< HEAD
-    PIPELINE = "pipeline"  # A pipeline component which allows multi-stage jobs.
-    PARALLEL = "parallel"  # A parallel component, aka PRSv2.
-    COMMAND = "command"  # A command component.
-    AUTOML = 'automl'  # Am Automl component.
-=======
-    PIPELINE = 'pipeline'  # A pipeline component which allows multi-stage jobs.
-    PARALLEL = 'parallel'  # A parallel component, aka PRSv2.
-    COMMAND = 'command'  # A command component.
-    AUTOML = 'automl'  # An AutoML component.
->>>>>>> c0630041
-    SWEEP = 'sweep'  # A sweep component.
-
-
-class Spec(Config):
-    """Load and access spec file properties.
-
-    Example:
-        name: my-asset
-        version: 1
-    """
-
-    def __init__(self, file_name: str):
-        """Create spec object.
-
-        Args:
-            file_name (str): Spec file to load and validate.
-        """
-        super().__init__(file_name)
-        self._validate()
-
-    def __str__(self) -> str:
-        """Asset name and version."""
-        return f"{self.name} {self.version}"
-
-    def _validate(self):
-        """Validate spec contents.
-
-        Only basic validation is performed. Conformance with an asset's JSON schema is not tested.
-
-        Raises:
-            ValidationException: If validation failed.
-        """
-        Config._validate_exists('name', self.name)
-        Config._validate_exists('version', self.version)
-
-        if self.code_dir and not self.code_dir_with_path.exists():
-            raise ValidationException(f"code directory {self.code_dir} not found")
-
-    @property
-    def name(self) -> str:
-        """Asset name."""
-        return self._yaml.get('name')
-
-    @property
-    def version(self) -> str:
-        """Asset version."""
-        version = self._yaml.get('version')
-        return str(version) if version is not None else None
-
-    @property
-    def description(self) -> str:
-        """Asset description."""
-        return self._yaml.get('description')
-
-    @property
-    def tags(self) -> Dict[str, str]:
-        """Asset tags."""
-        return self._yaml.get('tags')
-
-    @property
-    def image(self) -> str:
-        """Environment image."""
-        return self._yaml.get('image')
-
-    @property
-    def type(self) -> str:
-        """Type of a particular asset.
-
-        For eg:
-            `custom_model` or `mlflow_model` for a model asset.
-            `command`, `pipeline` etc. for a component asset.
-        """
-<<<<<<< HEAD
-        return self._yaml.get("type", "command")
-=======
-        return self._yaml.get('type')
->>>>>>> c0630041
-
-    @property
-    def code_dir(self) -> str:
-        """Component code directory."""
-        if self.type == ComponentType.PARALLEL.value:
-            task = self._yaml.get('task')
-            return None if task is None else task.get('code')
-        return self._yaml.get('code')
-
-    @property
-    def code_dir_with_path(self) -> Path:
-        """Component code directory, relative to spec file's parent directory."""
-        dir = self.code_dir
-        return self._append_to_file_path(dir) if dir else None
-
-    @property
-    def release_paths(self) -> List[Path]:
-        """Files that are required to create this asset."""
-        release_paths = super().release_paths
-        code_dir = self.code_dir_with_path
-        if code_dir:
-            release_paths.extend(Config._expand_path(code_dir))
-        return release_paths
-
-
-class ModelType(Enum):
-    """Enum for the Model Types accepted in ModelConfig."""
-
-    MLFLOW = 'mlflow_model'
-    CUSTOM = 'custom_model'
-    TRITON = 'triton_model'
-
-
-class ModelFlavor(Enum):
-    """Enum for the Flavors accepted in ModelConfig."""
-
-    HFTRANSFORMERS = 'hftransformers'
-    PYTORCH = 'pytorch'
-
-
-class ModelTaskName(Enum):
-    """Enum for the Task names accepted in ModelConfig."""
-
-    FILL_MASK = 'fill_mask'
-    MULTICLASS = 'multiclass'
-    MULTILABEL = 'multilabel'
-    NER = 'ner'
-    QUESTION_ANSWERING = 'question-answering'
-    SUMMARIZATION = 'summarization'
-    TEXT_GENERATION = 'text-generation'
-    TEXT_CLASSIFICATION = 'text-classification'
-
-
-class PathType(Enum):
-    """Enum for path types supported for model publishing."""
-
-    LOCAL = "local"  # Path to model files present locally.
-    GIT = "git"      # Model hosted on a public GIT repo and can be cloned by GIT LFS.
-    FTP = "ftp"      # <UNSUPPORTED> Model files hosted on a FTP endpoint.
-    HTTP = "http"    # <UNSUPPORTED> Model files hosted on a HTTP endpoint.
-    AZUREBLOB = "azureblob"  # Model files hosted on an AZUREBLOB blobstore with public read access.
-
-
-class AssetPath:
-    """Asset path."""
-
-    def __init__(self, asset_type: str, uri: str):
-        """Initialize asset path.
-
-        :param asset_type: path type. Valid values are [local, git, ftp, http, azure]
-        :type: str
-        :param uri: a valid URI to local or remote resource
-        :type: str
-        """
-        self._uri = uri
-        self._type = asset_type
-
-    @property
-    def uri(self) -> str:
-        """Asset URI."""
-        return self._uri
-
-    @property
-    def type(self) -> str:
-        """Asset type."""
-        return self._type
-
-
-class LocalAssetPath(AssetPath):
-    """Local asset path."""
-
-    def __init__(self, uri: str):
-        """Create a Local path of asset.
-
-        :param uri: Path to local model relative to asset.yaml
-        :type uri: str
-        """
-        super().__init__(PathType.LOCAL, uri=uri)
-
-
-class AzureBlobstoreAssetPath(AssetPath):
-    """Azure Blobstore asset path."""
-
-    BLOBSTORE_URI = "https://{}.blob.core.windows.net/{}/{}"
-
-    def __init__(self, storage_name: str, container_name: str, container_path: str):
-        """Create a Blobstore path.
-
-        :param storage_name: Blob container storage name
-        :type storage_name: str
-        :param container_name: Blob container name
-        :type container_name: str
-        :param container_path: Relative path of assets in blob container
-        :type container_path: str
-        """
-        self._storage_name = storage_name
-        self._container_name = container_name
-        self._container_path = container_path
-        uri = AzureBlobstoreAssetPath.BLOBSTORE_URI.format(storage_name, container_name, container_path)
-        super().__init__(PathType.AZUREBLOB, uri)
-
-
-class GitAssetPath(AssetPath):
-    """GIT asset path."""
-
-    def __init__(self, branch: str, uri: str):
-        """Create a GIT repo path.
-
-        :param branch: Git branch to checkout from
-        :type branch: str
-        :param uri: git clonable url of repo
-        :type uri: str
-        """
-        self._branch = branch
-        super().__init__(PathType.GIT, uri)
-
-
-class ModelConfig(Config):
-    """Model Config class."""
-
-    """
-    Example:
-
-    path: # should contain local_path or should contain package object
-        ##Local path example
-        type: local
-        uri: "../models/bert-base-uncased" # the local path to the model
-
-        ## GIT path example
-        type: git
-        uri: https://huggingface.co/bert-base-uncased
-        branch: main
-
-        ## Azure Blobstore example
-        type: azureblob
-        storage_name: my_storage
-        container_name: my_container
-        container_path: foo/bar
-    publish:
-        description: model_card.md
-        type: mlflow_model
-    """
-
-    def __init__(self, file_name: Path):
-        """Initialize object for the Model Properties extracted from extra_config model.yaml."""
-        super().__init__(file_name)
-        self._path = None
-        self._validate()
-
-    def _validate(self):
-        """Validate the yaml file."""
-        Config._validate_exists('model.path', self.path)
-        Config._validate_enum('model.path.type', self.path.type.value, PathType, True)
-        Config._validate_exists('model.publish', self._publish)
-        Config._validate_exists('model.description', self.description)
-        Config._validate_enum('model.type', self._type, ModelType, True)
-
-    @property
-    def path(self) -> AssetPath:
-        """Model Path."""
-        if self._path:
-            return self._path
-        path = self._yaml.get('path', {})
-        if path and path.get('type'):
-            path_type = path.get('type')
-            if path_type == PathType.AZUREBLOB.value:
-                self._path = AzureBlobstoreAssetPath(
-                    storage_name=path['storage_name'],
-                    container_name=path['container_name'],
-                    container_path=path['container_path'],
-                )
-            elif path_type == PathType.GIT.value:
-                self._path = GitAssetPath(branch=path['branch'], uri=path['uri'])
-            elif path_type == PathType.LOCAL.value:
-                self._path = LocalAssetPath(local_path=path['uri'])
-            elif path_type == PathType.HTTP.value or path_type == PathType.FTP.value:
-                raise NotImplementedError("Support for HTTP and FTP is being added.")
-        else:
-            raise Exception("path parameters are invalid")
-        return self._path
-
-    @property
-    def _publish(self) -> Dict[str, object]:
-        """Model publish properties."""
-        return self._yaml.get('publish')
-
-    @property
-    def description(self) -> Dict[str, object]:
-        """Model description."""
-        return self._publish.get('description')
-
-    @property
-    def _type(self) -> str:
-        """Model Type."""
-        return self._publish.get('type')
-
-    @property
-    def type(self) -> ModelType:
-        """Model Type Enum."""
-        type = self._type
-        return ModelType(type) if type else None
-
-
-DEFAULT_DOCKERFILE = "Dockerfile"
-DEFAULT_TEMPLATE_FILES = [DEFAULT_DOCKERFILE]
-
-
-class Os(Enum):
-    """Operating system types."""
-
-    LINUX = 'linux'
-    WINDOWS = 'windows'
-
-
-class PublishLocation(Enum):
-    """Image publishing locations."""
-
-    MCR = 'mcr'
-
-
-class PublishVisibility(Enum):
-    """Image publishing visibility types."""
-
-    PUBLIC = 'public'
-    INTERNAL = 'internal'
-    STAGING = 'staging'
-    UNLISTED = 'unlisted'
-
-
-# Associates publish locations with their hostnames
-PUBLISH_LOCATION_HOSTNAMES = {
-    PublishLocation.MCR: 'mcr.microsoft.com'
-}
-
-
-class EnvironmentConfig(Config):
-    """Environment config.
-
-    Example:
-        image:
-          # Image name can include registry hostname & template tags
-          name: azureml/curated/tensorflow-2.7-ubuntu20.04-py38-cuda11-gpu
-          os: linux
-          context: # If not specified, image won't be built
-            dir: context
-            dockerfile: Dockerfile
-            pin_version_files:
-            - Dockerfile
-          publish: # If not specified, image won't be published
-            location: mcr
-            visibility: public
-    """
-
-    def __init__(self, file_name: Path):
-        """Create environment config object.
-
-        Args:
-            file_name (Path): Environment config file to load and validate.
-        """
-        super().__init__(file_name)
-        self._validate()
-
-    def _validate(self):
-        """Validate environment config.
-
-        Raises:
-            ValidationException: If validation fails.
-        """
-        Config._validate_exists('image.name', self.image_name)
-        Config._validate_enum('image.os', self._os, Os, True)
-
-        if self._publish:
-            Config._validate_enum('publish.location', self._publish_location, PublishLocation, True)
-            Config._validate_enum('publish.visibility', self._publish_visibility, PublishVisibility, True)
-
-        if self.context_dir and not self.context_dir_with_path.exists():
-            raise ValidationException(f"context.dir directory {self.context_dir} not found")
-
-    @property
-    def _image(self) -> Dict[str, object]:
-        """Raw 'image' value."""
-        return self._yaml.get('image', {})
-
-    @property
-    def image_name(self) -> str:
-        """Image name."""
-        return self._image.get('name')
-
-    def get_image_name_with_tag(self, tag: str) -> str:
-        """Get image name with provided tag.
-
-        Args:
-            tag (str): Tag to append to image name.
-
-        Returns:
-            str: Image name with tag.
-        """
-        return f"{self.image_name}:{tag}"
-
-    def get_full_image_name(self, default_tag: str = None) -> str:
-        """Get fully qualified image name, including registry hostname.
-
-        Args:
-            default_tag (str, optional): Tag to add if there's not already one in the image name. Defaults to None.
-
-        Returns:
-            str: Fully qualified image name.
-        """
-        image = self.image_name
-
-        # Only add tag if there's not already one in image name
-        if default_tag and ":" not in image:
-            image = f"{image}:{default_tag}"
-
-        # Add hostname if publishing, otherwise it should already be in image
-        hostname = self.publish_location_hostname
-        if hostname:
-            image = f"{hostname}/{image}"
-        return image
-
-    def get_image_name_for_promotion(self, tag: str = None) -> str:
-        """Get image name used for promotion to publishing location.
-
-        Args:
-            tag (str, optional): Tag to append. Defaults to None.
-
-        Returns:
-            str: Image name for publishing.
-        """
-        # Only promotion to MCR is supported
-        if self.publish_location != PublishLocation.MCR:
-            return None
-
-        image = f"{self.publish_visibility.value}/{self.image_name}"
-        if tag:
-            image += f":{tag}"
-        return image
-
-    @property
-    def _os(self) -> str:
-        """Raw 'os' value."""
-        return self._image.get('os')
-
-    @property
-    def os(self) -> Os:
-        """Operating system."""
-        return Os(self._os)
-
-    @property
-    def _context(self) -> Dict[str, object]:
-        """Raw 'context' value."""
-        return self._image.get('context', {})
-
-    @property
-    def build_enabled(self) -> bool:
-        """Whether image should be built."""
-        return bool(self._context)
-
-    @property
-    def context_dir(self) -> str:
-        """Raw 'context.dir' value."""
-        return self._context.get('dir')
-
-    @property
-    def context_dir_with_path(self) -> Path:
-        """Context dir appended to environment config's parent directory."""
-        dir = self.context_dir
-        return self._append_to_file_path(dir) if dir else None
-
-    def _append_to_context_path(self, relative_path: Path) -> Path:
-        """Append path to build context directory.
-
-        Args:
-            relative_path (Path): Path to append.
-
-        Returns:
-            Path: New path.
-        """
-        dir = self.context_dir_with_path
-        return dir / relative_path if dir else None
-
-    @property
-    def dockerfile(self) -> str:
-        """Raw 'dockerfile' location.
-
-        Defaults to Dockerfile if not specified in environment config.
-        """
-        return self._context.get('dockerfile', DEFAULT_DOCKERFILE)
-
-    @property
-    def dockerfile_with_path(self) -> Path:
-        """Dockerfile path appended to build context directory."""
-        return self._append_to_context_path(self.dockerfile)
-
-    @property
-    def template_files(self) -> List[str]:
-        """Files containing templates that should be replaced prior to release."""
-        return self._context.get('template_files', DEFAULT_TEMPLATE_FILES)
-
-    @property
-    def template_files_with_path(self) -> List[Path]:
-        """Paths to files containing templates that should be replaced prior to release."""
-        files = [self._append_to_context_path(f) for f in self.template_files]
-        return [f for f in files if f is not None]
-
-    @property
-    def release_paths(self) -> List[Path]:
-        """Files that are required to create this asset."""
-        release_paths = super().release_paths
-        context_dir = self.context_dir_with_path
-        if context_dir:
-            release_paths.extend(Config._expand_path(context_dir))
-        return release_paths
-
-    @property
-    def _publish(self) -> Dict[str, str]:
-        """Raw 'image.publish' value."""
-        return self._image.get('publish', {})
-
-    @property
-    def publish_enabled(self) -> bool:
-        """Whether image should be published."""
-        return bool(self._publish)
-
-    @property
-    def _publish_location(self) -> str:
-        """Raw 'image.location' value."""
-        return self._publish.get('location')
-
-    @property
-    def publish_location(self) -> PublishLocation:
-        """Image publishing location."""
-        location = self._publish_location
-        return PublishLocation(location) if location else None
-
-    @property
-    def publish_location_hostname(self) -> str:
-        """Hostname of the registry to which an image will be published."""
-        location = self._publish_location
-        return PUBLISH_LOCATION_HOSTNAMES[PublishLocation(location)] if location else None
-
-    @property
-    def _publish_visibility(self) -> str:
-        """Raw 'publish.visibility' value."""
-        return self._publish.get('visibility')
-
-    @property
-    def publish_visibility(self) -> PublishVisibility:
-        """Image's publishing visiblity type."""
-        visiblity = self._publish_visibility
-        return PublishVisibility(visiblity) if visiblity else None
-
-
-class AssetType(Enum):
-    """Asset type."""
-
-    COMPONENT = 'component'
-    DATA = 'data'
-    ENVIRONMENT = 'environment'
-    MODEL = 'model'
-
-
-DEFAULT_ASSET_FILENAME = "asset.yaml"
-VERSION_AUTO = "auto"
-FULL_ASSET_NAME_TEMPLATE = "{type}/{name}/{version}"
-FULL_ASSET_NAME_DELIMITER = "/"
-
-
-@total_ordering
-class AssetConfig(Config):
-    """Asset config file.
-
-    Example:
-        name: my-asset
-        version: 1 # Can also be set to auto to auto-increment version
-        type: environment
-        spec: spec.yaml
-        extra_config: environment.yaml
-        release_paths: # Additional dirs/files to include in release
-        - ../src
-        - !../src/test # Exclude by ! prefix
-        test:
-          pytest:
-            enabled: true
-            pip_requirements: tests/requirements.txt
-            tests_dir: tests
-    """
-
-    def __init__(self, file_name: Path):
-        """Create asset config object.
-
-        Args:
-            file_name (Path): File to load and validate.
-        """
-        super().__init__(file_name)
-        self._spec = None
-        self._extra_config = None
-        self._validate()
-
-    def __str__(self) -> str:
-        """Asset type, name, and version."""
-        return f"{self.type.value} {self.name} {self.version}"
-
-    def __eq__(self, other) -> bool:
-        """Determine whether two AssetConfig objects are equal."""
-        if not isinstance(other, AssetConfig):
-            return NotImplemented
-
-        return (self.type.value, self.name, self.version) == (other.type.value, other.name, other.version)
-
-    def __lt__(self, other) -> bool:
-        """Determine whether an AssetConfig objects is less than another."""
-        if not isinstance(other, AssetConfig):
-            return NotImplemented
-
-        # Compare the easy ones first
-        if self.type.value != other.type.value:
-            return self.type.value < other.type.value
-        if self.name != other.name:
-            return self.name < other.name
-
-        # Reject auto-versioned assets
-        if self.version is None or other.version is None:
-            raise ValueError("Cannot compare auto-versioned assets")
-
-        # Compare versions using packaging's version object
-        return version.parse(self.version) < version.parse(other.version)
-
-    def _validate(self):
-        """Validate asset config.
-
-        Raises:
-            ValidationException: If validation fails.
-        """
-        Config._validate_enum('type', self._type, AssetType, True)
-        Config._validate_exists('spec', self.spec)
-        Config._validate_exists('name', self.name)
-        if not self.auto_version:
-            Config._validate_exists('version', self.version)
-        if self.type == AssetType.ENVIRONMENT:
-            Config._validate_exists('extra_config', self.extra_config)
-
-        if not self.spec_with_path.exists():
-            raise ValidationException(f"spec file {self.spec} not found")
-
-        if self.extra_config and not self.extra_config_with_path.exists():
-            raise ValidationException(f"extra_config file {self.extra_config} not found")
-
-        include_paths = self._release_paths_includes_with_path
-        if include_paths:
-            missing = [p for p in include_paths if not p.exists()]
-            if missing:
-                raise ValidationException(f"missing release_paths: {missing}")
-
-    @property
-    def _type(self) -> str:
-        """Raw 'type' value."""
-        return self._yaml.get('type')
-
-    @property
-    def type(self) -> AssetType:
-        """Asset type."""
-        return AssetType(self._type)
-
-    @property
-    def _name(self) -> str:
-        """Raw 'name' value."""
-        return self._yaml.get('name')
-
-    @property
-    def name(self) -> str:
-        """Retrieve the asset's name from its YAML file, falling back to the spec if not set.
-
-        Raises:
-            ValidationException: If the name isn't set in the asset's YAML file and the name from spec includes a
-                template tag.
-
-        Returns:
-            str: The asset's name
-        """
-        name = self._name
-        if not Config._is_set(name):
-            name = self.spec_as_object().name
-            if Config._contains_template(name):
-                raise ValidationException(f"Tried to read asset name from spec, "
-                                          f"but it includes a template tag: {name}")
-        return name
-
-    @property
-    def full_name(self) -> str:
-        """Full asset name, including type and version."""
-        return FULL_ASSET_NAME_TEMPLATE.format(type=self.type.value, name=self.name, version=self.version)
-
-    @staticmethod
-    def parse_full_name(full_name: str) -> Tuple[AssetType, str, str]:
-        """Parse a full name into its asset type, name, and version.
-
-        Args:
-            full_name (str): Full name to parse
-
-        Returns:
-            Tuple[assets.AssetType, str, str]: Asset type, name, and version
-        """
-        tag_parts = full_name.split(FULL_ASSET_NAME_DELIMITER)
-        if len(tag_parts) != 3:
-            raise ValueError(f"Invalid full name: {full_name}")
-
-        return AssetType(tag_parts[0]), tag_parts[1], tag_parts[2]
-
-    @property
-    def _version(self) -> str:
-        """Raw 'version' value."""
-        return self._yaml.get('version')
-
-    @property
-    def version(self) -> str:
-        """Retrieve the asset's version from its YAML file, falling back to the spec if not set.
-
-        Raises:
-            ValidationException: If the version isn't set in the asset's YAML file and the version from spec includes a
-                template tag.
-
-        Returns:
-            str: The asset's version or None if auto-versioning and version from spec includes a template tag.
-        """
-        version = self._version
-        if self.auto_version or not Config._is_set(version):
-            version = self.spec_as_object().version
-            if Config._contains_template(version):
-                if self.auto_version:
-                    version = None
-                else:
-                    raise ValidationException(f"Tried to read asset version from spec, "
-                                              f"but it includes a template tag: {version}")
-        return str(version) if version is not None else None
-
-    @property
-    def auto_version(self) -> bool:
-        """Whether auto versioning is enabled."""
-        return self._version == VERSION_AUTO
-
-    @property
-    def spec(self) -> str:
-        """Raw 'spec' value."""
-        return self._yaml.get('spec')
-
-    @property
-    def spec_with_path(self) -> Path:
-        """Asset's spec file."""
-        return self._append_to_file_path(self.spec)
-
-    def spec_as_object(self, force_reload: bool = False) -> Spec:
-        """Retrieve asset's spec file as an object.
-
-        Args:
-            force_reload (bool, optional): If cached, reload the spec file. Defaults to False.
-
-        Returns:
-            Spec: Asset's spec object.
-        """
-        if force_reload or self._spec is None:
-            self._spec = Spec(self.spec_with_path)
-        return self._spec
-
-    @property
-    def extra_config(self) -> str:
-        """Raw 'extra_config' value."""
-        return self._yaml.get('extra_config')
-
-    @property
-    def extra_config_with_path(self) -> Path:
-        """Extra config file appended to asset config file's parent directory."""
-        config = self.extra_config
-        return self._append_to_file_path(config) if config else None
-
-    def extra_config_as_object(self, force_reload: bool = False) -> EnvironmentConfig:
-        """Retrieve extra config file as an object.
-
-        Args:
-            force_reload (bool, optional): If cached, reload the extra config file. Defaults to False.
-
-        Raises:
-            Exception: If loading an extra_config for the asset type is unimplemented.
-
-        Returns:
-            Spec: Extra config object.
-        """
-        if force_reload or self._extra_config is None:
-            extra_config_with_path = self.extra_config_with_path
-            if extra_config_with_path:
-                if self.type == AssetType.ENVIRONMENT:
-                    self._extra_config = EnvironmentConfig(extra_config_with_path)
-                elif self.type == AssetType.MODEL:
-                    self._extra_config = ModelConfig(extra_config_with_path)
-                else:
-                    raise Exception(f"extra_config loading for asset type {self.type.value} is unimplemented")
-        return self._extra_config
-
-    @property
-    def _release_paths(self) -> List[str]:
-        """Raw 'release_paths' value."""
-        return self._yaml.get('release_paths', [])
-
-    @property
-    def _release_paths_includes_with_path(self) -> Path:
-        """Files that are required to create this asset, excluding those that start with !."""
-        return [self._append_to_file_path(p) for p in self._release_paths if not p.startswith(EXCLUDE_PREFIX)]
-
-    @property
-    def _release_paths_excludes_with_path(self) -> Path:
-        """Files that are required to create this asset, filtered to those that start with !."""
-        paths = [p[len(EXCLUDE_PREFIX):] for p in self._release_paths if p.startswith(EXCLUDE_PREFIX)]
-        return [self._append_to_file_path(p) for p in paths]
-
-    @property
-    def release_paths(self) -> List[Path]:
-        """Files that are required to create this asset."""
-        release_paths = super().release_paths
-
-        # Collect files from spec
-        release_paths.extend(self.spec_as_object().release_paths)
-
-        # Collect files from extra_config if set
-        extra_config = self.extra_config_as_object()
-        if extra_config:
-            release_paths.extend(extra_config.release_paths)
-
-        # Expand release_paths
-        for include_path in self._release_paths_includes_with_path:
-            release_paths.extend(Config._expand_path(include_path))
-
-        # Handle excludes
-        exclude_paths = self._release_paths_excludes_with_path
-        if exclude_paths:
-            release_paths = [f for f in release_paths if not any(
-                             [p for p in exclude_paths if p.exists() and (p.samefile(f) or p in f.parents)])]
-
-        return release_paths
-
-    @property
-    def _test(self) -> Dict[str, object]:
-        """Raw 'test' value."""
-        return self._yaml.get('test', {})
-
-    @property
-    def _test_pytest(self) -> Dict[str, object]:
-        """Raw 'test.pytest' value."""
-        return self._test.get('pytest', {})
-
-    @property
-    def pytest_enabled(self) -> bool:
-        """Whether pytests are enabled for the asset."""
-        return self._test_pytest.get('enabled', False)
-
-    @property
-    def pytest_pip_requirements(self) -> Path:
-        """Pip requirements file for pytest."""
-        return self._test_pytest.get('pip_requirements')
-
-    @property
-    def pytest_pip_requirements_with_path(self) -> Path:
-        """Pip requirements file for pytest, appended to parent directory of asset config."""
-        pip_requirements = self.pytest_pip_requirements
-        return self._append_to_file_path(pip_requirements) if pip_requirements else None
-
-    @property
-    def pytest_tests_dir(self) -> Path:
-        """Directory containing pytest scripts."""
-        return self._test_pytest.get('tests_dir', ".") if self.pytest_enabled else None
-
-    @property
-    def pytest_tests_dir_with_path(self) -> Path:
-        """Directory containing pytest scripts, appended to parent directory of asset config."""
-        tests_dir = self.pytest_tests_dir
-        return self._append_to_file_path(tests_dir) if tests_dir else None
+# Copyright (c) Microsoft Corporation.
+# Licensed under the MIT License.
+
+"""Asset config classes."""
+
+import re
+import warnings
+from enum import Enum
+from functools import total_ordering
+from pathlib import Path
+from setuptools._vendor.packaging import version
+from typing import Dict, List, Tuple
+from yaml import safe_load
+
+# Ignore setuptools warning about replacing distutils
+warnings.filterwarnings("ignore", message="Setuptools is replacing distutils.", category=UserWarning)
+
+
+class ValidationException(Exception):
+    """Validation errors."""
+
+
+TEMPLATE_CHECK = re.compile(r"\{\{.*\}\}")
+EXCLUDE_PREFIX = "!"
+
+
+class Config:
+    """Base class for asset configs."""
+
+    def __init__(self, file_name: Path):
+        """Create base config object.
+
+        Args:
+            file_name (Path): Location of config file.
+        """
+        with open(file_name) as f:
+            self._yaml = safe_load(f)
+        self._file_name_with_path = file_name
+        self._file_name = file_name.name
+        self._file_path = file_name.parent
+
+    @property
+    def file_name(self) -> str:
+        """Name of config file."""
+        return self._file_name
+
+    @property
+    def file_name_with_path(self) -> Path:
+        """Location of config file."""
+        return self._file_name_with_path
+
+    @property
+    def file_path(self) -> Path:
+        """Directory containing config file."""
+        return self._file_path
+
+    @property
+    def release_paths(self) -> List[Path]:
+        """Files that are required to create this asset."""
+        return [self.file_name_with_path]
+
+    def _append_to_file_path(self, relative_path: Path) -> Path:
+        """Append a relative path to the directory containing the config file.
+
+        Args:
+            relative_path (Path): Path to append.
+
+        Returns:
+            Path: New path, relative to the directory containing the config file.
+        """
+        return self.file_path / relative_path
+
+    @staticmethod
+    def _is_set(value: object):
+        """Determine whether an object is not None.
+
+        Args:
+            value (object): Object to test.
+
+        Returns:
+            _type_: True if not None, otherwise False.
+        """
+        return value is not None
+
+    @staticmethod
+    def _contains_template(value: str):
+        """Determine whether a string contains any templates.
+
+        Args:
+            value (str): String to test.
+
+        Returns:
+            _type_: True if a template is found, otherwise False.
+        """
+        return TEMPLATE_CHECK.search(value) is not None
+
+    @staticmethod
+    def _validate_exists(property_name: str, property_value: object):
+        """Ensure a property is set.
+
+        Args:
+            property_name (str): Property name, used only in exception message.
+            property_value (object): Property value.
+
+        Raises:
+            ValidationException: If the property value isn't set.
+        """
+        if not Config._is_set(property_value):
+            raise ValidationException(f"Missing {property_name} property")
+
+    @staticmethod
+    def _validate_enum(property_name: str, property_value: object, enum: Enum, required=False):
+        """Ensure an enum value is set and is expected.
+
+        Args:
+            property_name (str): Property name, used only in exception message.
+            property_value (object): Property value.
+            enum (Enum): Enum object to test against.
+            required (bool, optional): True if property_value must be set. Defaults to False.
+
+        Raises:
+            ValidationException: If required and not set, or if value is unexpected.
+        """
+        # Ensure property exists
+        if required:
+            Config._validate_exists(property_name, property_value)
+        elif not Config._is_set(property_value):
+            return
+
+        # Validate value is expected
+        enum_vals = [i.value for i in list(enum)]
+        if property_value not in enum_vals:
+            raise ValidationException(f"Invalid {property_name} property: {property_value}"
+                                      f" is not one of {enum_vals}")
+
+    @staticmethod
+    def _expand_path(path: Path) -> List[Path]:
+        """Convert a path to a list of files it contains.
+
+        Args:
+            path (Path): File or directory to expand.
+
+        Raises:
+            ValidationException: If the path doesn't exist.
+
+        Returns:
+            List[Path]: If path is a file or empty directory, just return it.
+                        Otherwise, return the files contained by the directory.
+        """
+        if not path.exists():
+            raise ValidationException(f"{path} not found")
+        if path.is_dir():
+            contents = list(path.rglob("*"))
+            if contents:
+                return contents
+        return [path]
+
+
+class ComponentType(Enum):
+    """Enum for component types."""
+
+    PIPELINE = 'pipeline'  # A pipeline component which allows multi-stage jobs.
+    PARALLEL = 'parallel'  # A parallel component, aka PRSv2.
+    COMMAND = 'command'  # A command component.
+    AUTOML = 'automl'  # An AutoML component.
+    SWEEP = 'sweep'  # A sweep component.
+
+
+class Spec(Config):
+    """Load and access spec file properties.
+
+    Example:
+        name: my-asset
+        version: 1
+    """
+
+    def __init__(self, file_name: str):
+        """Create spec object.
+
+        Args:
+            file_name (str): Spec file to load and validate.
+        """
+        super().__init__(file_name)
+        self._validate()
+
+    def __str__(self) -> str:
+        """Asset name and version."""
+        return f"{self.name} {self.version}"
+
+    def _validate(self):
+        """Validate spec contents.
+
+        Only basic validation is performed. Conformance with an asset's JSON schema is not tested.
+
+        Raises:
+            ValidationException: If validation failed.
+        """
+        Config._validate_exists('name', self.name)
+        Config._validate_exists('version', self.version)
+
+        if self.code_dir and not self.code_dir_with_path.exists():
+            raise ValidationException(f"code directory {self.code_dir} not found")
+
+    @property
+    def name(self) -> str:
+        """Asset name."""
+        return self._yaml.get('name')
+
+    @property
+    def version(self) -> str:
+        """Asset version."""
+        version = self._yaml.get('version')
+        return str(version) if version is not None else None
+
+    @property
+    def description(self) -> str:
+        """Asset description."""
+        return self._yaml.get('description')
+
+    @property
+    def tags(self) -> Dict[str, str]:
+        """Asset tags."""
+        return self._yaml.get('tags')
+
+    @property
+    def image(self) -> str:
+        """Environment image."""
+        return self._yaml.get('image')
+
+    @property
+    def type(self) -> str:
+        """Type of a particular asset.
+
+        For eg:
+            `custom_model` or `mlflow_model` for a model asset.
+            `command`, `pipeline` etc. for a component asset.
+        """
+        return self._yaml.get('type')
+
+    @property
+    def code_dir(self) -> str:
+        """Component code directory."""
+        if self.type == ComponentType.PARALLEL.value:
+            task = self._yaml.get('task')
+            return None if task is None else task.get('code')
+        return self._yaml.get('code')
+
+    @property
+    def code_dir_with_path(self) -> Path:
+        """Component code directory, relative to spec file's parent directory."""
+        dir = self.code_dir
+        return self._append_to_file_path(dir) if dir else None
+
+    @property
+    def release_paths(self) -> List[Path]:
+        """Files that are required to create this asset."""
+        release_paths = super().release_paths
+        code_dir = self.code_dir_with_path
+        if code_dir:
+            release_paths.extend(Config._expand_path(code_dir))
+        return release_paths
+
+
+class ModelType(Enum):
+    """Enum for the Model Types accepted in ModelConfig."""
+
+    MLFLOW = 'mlflow_model'
+    CUSTOM = 'custom_model'
+    TRITON = 'triton_model'
+
+
+class ModelFlavor(Enum):
+    """Enum for the Flavors accepted in ModelConfig."""
+
+    HFTRANSFORMERS = 'hftransformers'
+    PYTORCH = 'pytorch'
+
+
+class ModelTaskName(Enum):
+    """Enum for the Task names accepted in ModelConfig."""
+
+    FILL_MASK = 'fill_mask'
+    MULTICLASS = 'multiclass'
+    MULTILABEL = 'multilabel'
+    NER = 'ner'
+    QUESTION_ANSWERING = 'question-answering'
+    SUMMARIZATION = 'summarization'
+    TEXT_GENERATION = 'text-generation'
+    TEXT_CLASSIFICATION = 'text-classification'
+
+
+class PathType(Enum):
+    """Enum for path types supported for model publishing."""
+
+    LOCAL = "local"  # Path to model files present locally.
+    GIT = "git"      # Model hosted on a public GIT repo and can be cloned by GIT LFS.
+    FTP = "ftp"      # <UNSUPPORTED> Model files hosted on a FTP endpoint.
+    HTTP = "http"    # <UNSUPPORTED> Model files hosted on a HTTP endpoint.
+    AZUREBLOB = "azureblob"  # Model files hosted on an AZUREBLOB blobstore with public read access.
+
+
+class AssetPath:
+    """Asset path."""
+
+    def __init__(self, asset_type: str, uri: str):
+        """Initialize asset path.
+
+        :param asset_type: path type. Valid values are [local, git, ftp, http, azure]
+        :type: str
+        :param uri: a valid URI to local or remote resource
+        :type: str
+        """
+        self._uri = uri
+        self._type = asset_type
+
+    @property
+    def uri(self) -> str:
+        """Asset URI."""
+        return self._uri
+
+    @property
+    def type(self) -> str:
+        """Asset type."""
+        return self._type
+
+
+class LocalAssetPath(AssetPath):
+    """Local asset path."""
+
+    def __init__(self, uri: str):
+        """Create a Local path of asset.
+
+        :param uri: Path to local model relative to asset.yaml
+        :type uri: str
+        """
+        super().__init__(PathType.LOCAL, uri=uri)
+
+
+class AzureBlobstoreAssetPath(AssetPath):
+    """Azure Blobstore asset path."""
+
+    BLOBSTORE_URI = "https://{}.blob.core.windows.net/{}/{}"
+
+    def __init__(self, storage_name: str, container_name: str, container_path: str):
+        """Create a Blobstore path.
+
+        :param storage_name: Blob container storage name
+        :type storage_name: str
+        :param container_name: Blob container name
+        :type container_name: str
+        :param container_path: Relative path of assets in blob container
+        :type container_path: str
+        """
+        self._storage_name = storage_name
+        self._container_name = container_name
+        self._container_path = container_path
+        uri = AzureBlobstoreAssetPath.BLOBSTORE_URI.format(storage_name, container_name, container_path)
+        super().__init__(PathType.AZUREBLOB, uri)
+
+
+class GitAssetPath(AssetPath):
+    """GIT asset path."""
+
+    def __init__(self, branch: str, uri: str):
+        """Create a GIT repo path.
+
+        :param branch: Git branch to checkout from
+        :type branch: str
+        :param uri: git clonable url of repo
+        :type uri: str
+        """
+        self._branch = branch
+        super().__init__(PathType.GIT, uri)
+
+
+class ModelConfig(Config):
+    """Model Config class."""
+
+    """
+    Example:
+
+    path: # should contain local_path or should contain package object
+        ##Local path example
+        type: local
+        uri: "../models/bert-base-uncased" # the local path to the model
+
+        ## GIT path example
+        type: git
+        uri: https://huggingface.co/bert-base-uncased
+        branch: main
+
+        ## Azure Blobstore example
+        type: azureblob
+        storage_name: my_storage
+        container_name: my_container
+        container_path: foo/bar
+    publish:
+        description: model_card.md
+        type: mlflow_model
+    """
+
+    def __init__(self, file_name: Path):
+        """Initialize object for the Model Properties extracted from extra_config model.yaml."""
+        super().__init__(file_name)
+        self._path = None
+        self._validate()
+
+    def _validate(self):
+        """Validate the yaml file."""
+        Config._validate_exists('model.path', self.path)
+        Config._validate_enum('model.path.type', self.path.type.value, PathType, True)
+        Config._validate_exists('model.publish', self._publish)
+        Config._validate_exists('model.description', self.description)
+        Config._validate_enum('model.type', self._type, ModelType, True)
+
+    @property
+    def path(self) -> AssetPath:
+        """Model Path."""
+        if self._path:
+            return self._path
+        path = self._yaml.get('path', {})
+        if path and path.get('type'):
+            path_type = path.get('type')
+            if path_type == PathType.AZUREBLOB.value:
+                self._path = AzureBlobstoreAssetPath(
+                    storage_name=path['storage_name'],
+                    container_name=path['container_name'],
+                    container_path=path['container_path'],
+                )
+            elif path_type == PathType.GIT.value:
+                self._path = GitAssetPath(branch=path['branch'], uri=path['uri'])
+            elif path_type == PathType.LOCAL.value:
+                self._path = LocalAssetPath(local_path=path['uri'])
+            elif path_type == PathType.HTTP.value or path_type == PathType.FTP.value:
+                raise NotImplementedError("Support for HTTP and FTP is being added.")
+        else:
+            raise Exception("path parameters are invalid")
+        return self._path
+
+    @property
+    def _publish(self) -> Dict[str, object]:
+        """Model publish properties."""
+        return self._yaml.get('publish')
+
+    @property
+    def description(self) -> Dict[str, object]:
+        """Model description."""
+        return self._publish.get('description')
+
+    @property
+    def _type(self) -> str:
+        """Model Type."""
+        return self._publish.get('type')
+
+    @property
+    def type(self) -> ModelType:
+        """Model Type Enum."""
+        type = self._type
+        return ModelType(type) if type else None
+
+
+DEFAULT_DOCKERFILE = "Dockerfile"
+DEFAULT_TEMPLATE_FILES = [DEFAULT_DOCKERFILE]
+
+
+class Os(Enum):
+    """Operating system types."""
+
+    LINUX = 'linux'
+    WINDOWS = 'windows'
+
+
+class PublishLocation(Enum):
+    """Image publishing locations."""
+
+    MCR = 'mcr'
+
+
+class PublishVisibility(Enum):
+    """Image publishing visibility types."""
+
+    PUBLIC = 'public'
+    INTERNAL = 'internal'
+    STAGING = 'staging'
+    UNLISTED = 'unlisted'
+
+
+# Associates publish locations with their hostnames
+PUBLISH_LOCATION_HOSTNAMES = {
+    PublishLocation.MCR: 'mcr.microsoft.com'
+}
+
+
+class EnvironmentConfig(Config):
+    """Environment config.
+
+    Example:
+        image:
+          # Image name can include registry hostname & template tags
+          name: azureml/curated/tensorflow-2.7-ubuntu20.04-py38-cuda11-gpu
+          os: linux
+          context: # If not specified, image won't be built
+            dir: context
+            dockerfile: Dockerfile
+            pin_version_files:
+            - Dockerfile
+          publish: # If not specified, image won't be published
+            location: mcr
+            visibility: public
+    """
+
+    def __init__(self, file_name: Path):
+        """Create environment config object.
+
+        Args:
+            file_name (Path): Environment config file to load and validate.
+        """
+        super().__init__(file_name)
+        self._validate()
+
+    def _validate(self):
+        """Validate environment config.
+
+        Raises:
+            ValidationException: If validation fails.
+        """
+        Config._validate_exists('image.name', self.image_name)
+        Config._validate_enum('image.os', self._os, Os, True)
+
+        if self._publish:
+            Config._validate_enum('publish.location', self._publish_location, PublishLocation, True)
+            Config._validate_enum('publish.visibility', self._publish_visibility, PublishVisibility, True)
+
+        if self.context_dir and not self.context_dir_with_path.exists():
+            raise ValidationException(f"context.dir directory {self.context_dir} not found")
+
+    @property
+    def _image(self) -> Dict[str, object]:
+        """Raw 'image' value."""
+        return self._yaml.get('image', {})
+
+    @property
+    def image_name(self) -> str:
+        """Image name."""
+        return self._image.get('name')
+
+    def get_image_name_with_tag(self, tag: str) -> str:
+        """Get image name with provided tag.
+
+        Args:
+            tag (str): Tag to append to image name.
+
+        Returns:
+            str: Image name with tag.
+        """
+        return f"{self.image_name}:{tag}"
+
+    def get_full_image_name(self, default_tag: str = None) -> str:
+        """Get fully qualified image name, including registry hostname.
+
+        Args:
+            default_tag (str, optional): Tag to add if there's not already one in the image name. Defaults to None.
+
+        Returns:
+            str: Fully qualified image name.
+        """
+        image = self.image_name
+
+        # Only add tag if there's not already one in image name
+        if default_tag and ":" not in image:
+            image = f"{image}:{default_tag}"
+
+        # Add hostname if publishing, otherwise it should already be in image
+        hostname = self.publish_location_hostname
+        if hostname:
+            image = f"{hostname}/{image}"
+        return image
+
+    def get_image_name_for_promotion(self, tag: str = None) -> str:
+        """Get image name used for promotion to publishing location.
+
+        Args:
+            tag (str, optional): Tag to append. Defaults to None.
+
+        Returns:
+            str: Image name for publishing.
+        """
+        # Only promotion to MCR is supported
+        if self.publish_location != PublishLocation.MCR:
+            return None
+
+        image = f"{self.publish_visibility.value}/{self.image_name}"
+        if tag:
+            image += f":{tag}"
+        return image
+
+    @property
+    def _os(self) -> str:
+        """Raw 'os' value."""
+        return self._image.get('os')
+
+    @property
+    def os(self) -> Os:
+        """Operating system."""
+        return Os(self._os)
+
+    @property
+    def _context(self) -> Dict[str, object]:
+        """Raw 'context' value."""
+        return self._image.get('context', {})
+
+    @property
+    def build_enabled(self) -> bool:
+        """Whether image should be built."""
+        return bool(self._context)
+
+    @property
+    def context_dir(self) -> str:
+        """Raw 'context.dir' value."""
+        return self._context.get('dir')
+
+    @property
+    def context_dir_with_path(self) -> Path:
+        """Context dir appended to environment config's parent directory."""
+        dir = self.context_dir
+        return self._append_to_file_path(dir) if dir else None
+
+    def _append_to_context_path(self, relative_path: Path) -> Path:
+        """Append path to build context directory.
+
+        Args:
+            relative_path (Path): Path to append.
+
+        Returns:
+            Path: New path.
+        """
+        dir = self.context_dir_with_path
+        return dir / relative_path if dir else None
+
+    @property
+    def dockerfile(self) -> str:
+        """Raw 'dockerfile' location.
+
+        Defaults to Dockerfile if not specified in environment config.
+        """
+        return self._context.get('dockerfile', DEFAULT_DOCKERFILE)
+
+    @property
+    def dockerfile_with_path(self) -> Path:
+        """Dockerfile path appended to build context directory."""
+        return self._append_to_context_path(self.dockerfile)
+
+    @property
+    def template_files(self) -> List[str]:
+        """Files containing templates that should be replaced prior to release."""
+        return self._context.get('template_files', DEFAULT_TEMPLATE_FILES)
+
+    @property
+    def template_files_with_path(self) -> List[Path]:
+        """Paths to files containing templates that should be replaced prior to release."""
+        files = [self._append_to_context_path(f) for f in self.template_files]
+        return [f for f in files if f is not None]
+
+    @property
+    def release_paths(self) -> List[Path]:
+        """Files that are required to create this asset."""
+        release_paths = super().release_paths
+        context_dir = self.context_dir_with_path
+        if context_dir:
+            release_paths.extend(Config._expand_path(context_dir))
+        return release_paths
+
+    @property
+    def _publish(self) -> Dict[str, str]:
+        """Raw 'image.publish' value."""
+        return self._image.get('publish', {})
+
+    @property
+    def publish_enabled(self) -> bool:
+        """Whether image should be published."""
+        return bool(self._publish)
+
+    @property
+    def _publish_location(self) -> str:
+        """Raw 'image.location' value."""
+        return self._publish.get('location')
+
+    @property
+    def publish_location(self) -> PublishLocation:
+        """Image publishing location."""
+        location = self._publish_location
+        return PublishLocation(location) if location else None
+
+    @property
+    def publish_location_hostname(self) -> str:
+        """Hostname of the registry to which an image will be published."""
+        location = self._publish_location
+        return PUBLISH_LOCATION_HOSTNAMES[PublishLocation(location)] if location else None
+
+    @property
+    def _publish_visibility(self) -> str:
+        """Raw 'publish.visibility' value."""
+        return self._publish.get('visibility')
+
+    @property
+    def publish_visibility(self) -> PublishVisibility:
+        """Image's publishing visiblity type."""
+        visiblity = self._publish_visibility
+        return PublishVisibility(visiblity) if visiblity else None
+
+
+class AssetType(Enum):
+    """Asset type."""
+
+    COMPONENT = 'component'
+    DATA = 'data'
+    ENVIRONMENT = 'environment'
+    MODEL = 'model'
+
+
+DEFAULT_ASSET_FILENAME = "asset.yaml"
+VERSION_AUTO = "auto"
+FULL_ASSET_NAME_TEMPLATE = "{type}/{name}/{version}"
+FULL_ASSET_NAME_DELIMITER = "/"
+
+
+@total_ordering
+class AssetConfig(Config):
+    """Asset config file.
+
+    Example:
+        name: my-asset
+        version: 1 # Can also be set to auto to auto-increment version
+        type: environment
+        spec: spec.yaml
+        extra_config: environment.yaml
+        release_paths: # Additional dirs/files to include in release
+        - ../src
+        - !../src/test # Exclude by ! prefix
+        test:
+          pytest:
+            enabled: true
+            pip_requirements: tests/requirements.txt
+            tests_dir: tests
+    """
+
+    def __init__(self, file_name: Path):
+        """Create asset config object.
+
+        Args:
+            file_name (Path): File to load and validate.
+        """
+        super().__init__(file_name)
+        self._spec = None
+        self._extra_config = None
+        self._validate()
+
+    def __str__(self) -> str:
+        """Asset type, name, and version."""
+        return f"{self.type.value} {self.name} {self.version}"
+
+    def __eq__(self, other) -> bool:
+        """Determine whether two AssetConfig objects are equal."""
+        if not isinstance(other, AssetConfig):
+            return NotImplemented
+
+        return (self.type.value, self.name, self.version) == (other.type.value, other.name, other.version)
+
+    def __lt__(self, other) -> bool:
+        """Determine whether an AssetConfig objects is less than another."""
+        if not isinstance(other, AssetConfig):
+            return NotImplemented
+
+        # Compare the easy ones first
+        if self.type.value != other.type.value:
+            return self.type.value < other.type.value
+        if self.name != other.name:
+            return self.name < other.name
+
+        # Reject auto-versioned assets
+        if self.version is None or other.version is None:
+            raise ValueError("Cannot compare auto-versioned assets")
+
+        # Compare versions using packaging's version object
+        return version.parse(self.version) < version.parse(other.version)
+
+    def _validate(self):
+        """Validate asset config.
+
+        Raises:
+            ValidationException: If validation fails.
+        """
+        Config._validate_enum('type', self._type, AssetType, True)
+        Config._validate_exists('spec', self.spec)
+        Config._validate_exists('name', self.name)
+        if not self.auto_version:
+            Config._validate_exists('version', self.version)
+        if self.type == AssetType.ENVIRONMENT:
+            Config._validate_exists('extra_config', self.extra_config)
+
+        if not self.spec_with_path.exists():
+            raise ValidationException(f"spec file {self.spec} not found")
+
+        if self.extra_config and not self.extra_config_with_path.exists():
+            raise ValidationException(f"extra_config file {self.extra_config} not found")
+
+        include_paths = self._release_paths_includes_with_path
+        if include_paths:
+            missing = [p for p in include_paths if not p.exists()]
+            if missing:
+                raise ValidationException(f"missing release_paths: {missing}")
+
+    @property
+    def _type(self) -> str:
+        """Raw 'type' value."""
+        return self._yaml.get('type')
+
+    @property
+    def type(self) -> AssetType:
+        """Asset type."""
+        return AssetType(self._type)
+
+    @property
+    def _name(self) -> str:
+        """Raw 'name' value."""
+        return self._yaml.get('name')
+
+    @property
+    def name(self) -> str:
+        """Retrieve the asset's name from its YAML file, falling back to the spec if not set.
+
+        Raises:
+            ValidationException: If the name isn't set in the asset's YAML file and the name from spec includes a
+                template tag.
+
+        Returns:
+            str: The asset's name
+        """
+        name = self._name
+        if not Config._is_set(name):
+            name = self.spec_as_object().name
+            if Config._contains_template(name):
+                raise ValidationException(f"Tried to read asset name from spec, "
+                                          f"but it includes a template tag: {name}")
+        return name
+
+    @property
+    def full_name(self) -> str:
+        """Full asset name, including type and version."""
+        return FULL_ASSET_NAME_TEMPLATE.format(type=self.type.value, name=self.name, version=self.version)
+
+    @staticmethod
+    def parse_full_name(full_name: str) -> Tuple[AssetType, str, str]:
+        """Parse a full name into its asset type, name, and version.
+
+        Args:
+            full_name (str): Full name to parse
+
+        Returns:
+            Tuple[assets.AssetType, str, str]: Asset type, name, and version
+        """
+        tag_parts = full_name.split(FULL_ASSET_NAME_DELIMITER)
+        if len(tag_parts) != 3:
+            raise ValueError(f"Invalid full name: {full_name}")
+
+        return AssetType(tag_parts[0]), tag_parts[1], tag_parts[2]
+
+    @property
+    def _version(self) -> str:
+        """Raw 'version' value."""
+        return self._yaml.get('version')
+
+    @property
+    def version(self) -> str:
+        """Retrieve the asset's version from its YAML file, falling back to the spec if not set.
+
+        Raises:
+            ValidationException: If the version isn't set in the asset's YAML file and the version from spec includes a
+                template tag.
+
+        Returns:
+            str: The asset's version or None if auto-versioning and version from spec includes a template tag.
+        """
+        version = self._version
+        if self.auto_version or not Config._is_set(version):
+            version = self.spec_as_object().version
+            if Config._contains_template(version):
+                if self.auto_version:
+                    version = None
+                else:
+                    raise ValidationException(f"Tried to read asset version from spec, "
+                                              f"but it includes a template tag: {version}")
+        return str(version) if version is not None else None
+
+    @property
+    def auto_version(self) -> bool:
+        """Whether auto versioning is enabled."""
+        return self._version == VERSION_AUTO
+
+    @property
+    def spec(self) -> str:
+        """Raw 'spec' value."""
+        return self._yaml.get('spec')
+
+    @property
+    def spec_with_path(self) -> Path:
+        """Asset's spec file."""
+        return self._append_to_file_path(self.spec)
+
+    def spec_as_object(self, force_reload: bool = False) -> Spec:
+        """Retrieve asset's spec file as an object.
+
+        Args:
+            force_reload (bool, optional): If cached, reload the spec file. Defaults to False.
+
+        Returns:
+            Spec: Asset's spec object.
+        """
+        if force_reload or self._spec is None:
+            self._spec = Spec(self.spec_with_path)
+        return self._spec
+
+    @property
+    def extra_config(self) -> str:
+        """Raw 'extra_config' value."""
+        return self._yaml.get('extra_config')
+
+    @property
+    def extra_config_with_path(self) -> Path:
+        """Extra config file appended to asset config file's parent directory."""
+        config = self.extra_config
+        return self._append_to_file_path(config) if config else None
+
+    def extra_config_as_object(self, force_reload: bool = False) -> EnvironmentConfig:
+        """Retrieve extra config file as an object.
+
+        Args:
+            force_reload (bool, optional): If cached, reload the extra config file. Defaults to False.
+
+        Raises:
+            Exception: If loading an extra_config for the asset type is unimplemented.
+
+        Returns:
+            Spec: Extra config object.
+        """
+        if force_reload or self._extra_config is None:
+            extra_config_with_path = self.extra_config_with_path
+            if extra_config_with_path:
+                if self.type == AssetType.ENVIRONMENT:
+                    self._extra_config = EnvironmentConfig(extra_config_with_path)
+                elif self.type == AssetType.MODEL:
+                    self._extra_config = ModelConfig(extra_config_with_path)
+                else:
+                    raise Exception(f"extra_config loading for asset type {self.type.value} is unimplemented")
+        return self._extra_config
+
+    @property
+    def _release_paths(self) -> List[str]:
+        """Raw 'release_paths' value."""
+        return self._yaml.get('release_paths', [])
+
+    @property
+    def _release_paths_includes_with_path(self) -> Path:
+        """Files that are required to create this asset, excluding those that start with !."""
+        return [self._append_to_file_path(p) for p in self._release_paths if not p.startswith(EXCLUDE_PREFIX)]
+
+    @property
+    def _release_paths_excludes_with_path(self) -> Path:
+        """Files that are required to create this asset, filtered to those that start with !."""
+        paths = [p[len(EXCLUDE_PREFIX):] for p in self._release_paths if p.startswith(EXCLUDE_PREFIX)]
+        return [self._append_to_file_path(p) for p in paths]
+
+    @property
+    def release_paths(self) -> List[Path]:
+        """Files that are required to create this asset."""
+        release_paths = super().release_paths
+
+        # Collect files from spec
+        release_paths.extend(self.spec_as_object().release_paths)
+
+        # Collect files from extra_config if set
+        extra_config = self.extra_config_as_object()
+        if extra_config:
+            release_paths.extend(extra_config.release_paths)
+
+        # Expand release_paths
+        for include_path in self._release_paths_includes_with_path:
+            release_paths.extend(Config._expand_path(include_path))
+
+        # Handle excludes
+        exclude_paths = self._release_paths_excludes_with_path
+        if exclude_paths:
+            release_paths = [f for f in release_paths if not any(
+                             [p for p in exclude_paths if p.exists() and (p.samefile(f) or p in f.parents)])]
+
+        return release_paths
+
+    @property
+    def _test(self) -> Dict[str, object]:
+        """Raw 'test' value."""
+        return self._yaml.get('test', {})
+
+    @property
+    def _test_pytest(self) -> Dict[str, object]:
+        """Raw 'test.pytest' value."""
+        return self._test.get('pytest', {})
+
+    @property
+    def pytest_enabled(self) -> bool:
+        """Whether pytests are enabled for the asset."""
+        return self._test_pytest.get('enabled', False)
+
+    @property
+    def pytest_pip_requirements(self) -> Path:
+        """Pip requirements file for pytest."""
+        return self._test_pytest.get('pip_requirements')
+
+    @property
+    def pytest_pip_requirements_with_path(self) -> Path:
+        """Pip requirements file for pytest, appended to parent directory of asset config."""
+        pip_requirements = self.pytest_pip_requirements
+        return self._append_to_file_path(pip_requirements) if pip_requirements else None
+
+    @property
+    def pytest_tests_dir(self) -> Path:
+        """Directory containing pytest scripts."""
+        return self._test_pytest.get('tests_dir', ".") if self.pytest_enabled else None
+
+    @property
+    def pytest_tests_dir_with_path(self) -> Path:
+        """Directory containing pytest scripts, appended to parent directory of asset config."""
+        tests_dir = self.pytest_tests_dir
+        return self._append_to_file_path(tests_dir) if tests_dir else None