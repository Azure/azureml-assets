--- conflicted
+++ resolved
@@ -18,12 +18,8 @@
     parser.add_argument("-r", "--resource-group", required=True, type=str, help="Resource group name")
     parser.add_argument("-w", "--workspace-name", required=True, type=str, help="Workspace name")
     parser.add_argument("-c", "--coverage-report", required=False, type=Path, help="Path of coverage report yaml")
-<<<<<<< HEAD
-    parser.add_argument("-v", "--version-suffix", required=False, type=str, help="version-suffix")
-=======
     parser.add_argument("-v", "--version-suffix", required=False, type=str,
                         help="version suffix which will be used to identify the asset id in tests")
->>>>>>> f51398bb
     args = parser.parse_args()
     tests_dir = args.input_dir
     subscription_id = args.subscription
