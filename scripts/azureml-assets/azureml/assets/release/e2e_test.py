--- conflicted
+++ resolved
@@ -1,12 +1,5 @@
-<<<<<<< HEAD
-# ---------------------------------------------------------
-# Copyright (c) Microsoft Corporation. All rights reserved.
-# ---------------------------------------------------------
-"""Python script used to run the end to end test jobs."""
-=======
 # Copyright (c) Microsoft Corporation.
 # Licensed under the MIT License.
->>>>>>> 8de43481
 import argparse
 from pathlib import Path
 import sys
