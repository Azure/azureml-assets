<<<<<<< HEAD
# ---------------------------------------------------------
# Copyright (c) Microsoft Corporation. All rights reserved.
# ---------------------------------------------------------
"""Python scripts for test files converting in GitHub Actions."""
=======
# Copyright (c) Microsoft Corporation.
# Licensed under the MIT License.
>>>>>>> 8de43481
from pathlib import Path
import yaml
import shutil
import argparse
import azureml.assets as assets
import azureml.assets.util as util
from azureml.assets.util import logger


def copy_replace_dir(source: Path, dest: Path):
    """Copy and replace the source dir to dest dir."""
    if dest.exists():
        shutil.rmtree(dest)
    # Copy source to destination directory
    shutil.copytree(source, dest)


def process_test_files(src_yaml: Path, assets_name_list: list):
    """Process the test files and replace the local reference to the asset with the asset name for later use."""
    covered_assets = []
    with open(src_yaml) as fp:
        data = yaml.load(fp, Loader=yaml.FullLoader)
        for test_group in data.values():
            for test_job in test_group['jobs'].values():
                test_job_path = src_yaml.parent / test_job['job']
                with open(test_job_path) as tj:
                    tj_yaml = yaml.load(tj, Loader=yaml.FullLoader)
                    for job_name, job in tj_yaml["jobs"].items():
                        if job["component"].split(":")[0] == 'file':
                        # only process the local file asset
                            original_asset = job["component"].split(":")[1]
                            asset_folder = test_job_path.parent / Path(original_asset).parent
                            local_assets = util.find_assets(
                                input_dirs=asset_folder,
                                asset_config_filename=assets.DEFAULT_ASSET_FILENAME)    
                            if len(local_assets) > 0 and local_assets[0].name in assets_name_list:
                                job["component"] = local_assets[0].name
                                covered_assets.append(local_assets[0].name)
                                logger.print(f"for job {job_name}, find Asset name: {job['component']}")
                with open(test_job_path, "w") as file:
                    yaml.dump(
                        tj_yaml,
                        file,
                        default_flow_style=False,
                        sort_keys=False)
    return covered_assets


if __name__ == '__main__':
    # Handle command-line args
    parser = argparse.ArgumentParser()
    parser.add_argument("-i", "--input-dir", required=True, type=Path,
                        help="dir path of tests.yml")
    parser.add_argument("-a", "--test-area", required=True, type=str,
                        help="the test area name")
    parser.add_argument(
        "-r",
        "--release-directory",
        required=True,
        type=Path,
        help="Directory to which the release branch has been cloned")
    args = parser.parse_args()
    yaml_name = "tests.yml"
    # supported asset types could be extended in the future
    supported_asset_types = [assets.AssetType.COMPONENT]
    tests_folder = args.release_directory / "tests" / args.test_area
    Path.mkdir(tests_folder, parents=True, exist_ok=True)
    src_dir = args.input_dir
    assets_list = util.find_assets(src_dir, assets.DEFAULT_ASSET_FILENAME)
    assets_names = [asset.name for asset in assets_list if asset.type in supported_asset_types]
    src_yaml = src_dir / yaml_name
    covered_assets = process_test_files(src_yaml, assets_names)
    uncovered_assets = [asset for asset in assets_names if asset not in covered_assets]
    if len(uncovered_assets) > 0:
        logger.log_warning(f"The following assets are not covered by the test: {uncovered_assets}")
    shutil.copy(src_yaml, tests_folder / yaml_name)

    with open(src_yaml) as fp:
        data = yaml.load(fp, Loader=yaml.FullLoader)
        for test_group in data:
            for include_file in data[test_group].get('includes', []):
                target_path = tests_folder / include_file
                src_path = src_dir / include_file
                if (src_path).is_dir():
                    logger.print(f"copying folder: {include_file}")
                    copy_replace_dir(src_path, target_path)
                else:
                    logger.print(f"copying file: {include_file}")
                    Path.mkdir(
                        target_path.parent,
                        parents=True,
                        exist_ok=True)
                    shutil.copy(src_path, target_path)<|MERGE_RESOLUTION|>--- conflicted
+++ resolved
@@ -1,12 +1,5 @@
-<<<<<<< HEAD
-# ---------------------------------------------------------
-# Copyright (c) Microsoft Corporation. All rights reserved.
-# ---------------------------------------------------------
-"""Python scripts for test files converting in GitHub Actions."""
-=======
 # Copyright (c) Microsoft Corporation.
 # Licensed under the MIT License.
->>>>>>> 8de43481
 from pathlib import Path
 import yaml
 import shutil
