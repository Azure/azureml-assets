--- conflicted
+++ resolved
@@ -1,1144 +1,1132 @@
-# Copyright (c) Microsoft Corporation.
-# Licensed under the MIT License.
-
-"""Validate assets."""
-
-import os
-import argparse
-import json
-import re
-import sys
-from collections import defaultdict
-from pathlib import Path
-from ruamel.yaml import YAML
-from typing import List
-
-from azure.ai.ml import load_model
-from azure.ai.ml.entities import Model
-from azure.ai.ml.operations._run_history_constants import JobStatus
-from azure.identity import AzureCliCredential
-
-import azureml.assets as assets
-import azureml.assets.util as util
-from azureml.assets import PublishLocation, PublishVisibility
-from azureml.assets.config import ValidationException
-from azureml.assets.util import logger
-from azureml.assets.util.sku_utils import get_all_sku_details
-
-ERROR_TEMPLATE = "Validation of {file} failed: {error}"
-WARNING_TEMPLATE = "Warning during validation of {file}: {warning}"
-
-# Common naming convention
-NAMING_CONVENTION_URL = "https://github.com/Azure/azureml-assets/wiki/Asset-naming-convention"
-INVALID_STRINGS = [["azureml", "azure"], "aml"]  # Disallow these in any asset name
-NON_MODEL_INVALID_STRINGS = ["microsoft"]  # Allow these in model names
-NON_MODEL_NAME_PATTERN = re.compile(r"^[a-z][a-z0-9_.-]{0,254}$")
-
-# Asset config convention
-ASSET_CONFIG_URL = "https://github.com/Azure/azureml-assets/wiki/Assets#assetyaml"
-
-# Model naming convention
-MODEL_NAME_PATTERN = re.compile(r"^[A-Za-z][A-Za-z0-9_.-]{0,254}$")
-
-# model validations
-MODEL_VALIDATION_RESULTS_FOLDER = "validation_results"
-VALIDATION_SUMMARY = "results.json"
-SUPPORTED_INFERENCE_SKU_FILE_NAME = "config/supported_inference_skus.json"
-SUPPORTED_INFERENCE_SKU_FILE_PATH = Path(__file__).parent / SUPPORTED_INFERENCE_SKU_FILE_NAME
-
-# credential and mlcient initialization
-# credential might not always be present
-# check in try-except block
-credential = None
-try:
-    credential = AzureCliCredential()
-except Exception as e:
-    logger.log_warning(f"exception in creating credential. {e}")
-
-
-class MLFlowModelProperties:
-    """Commonly defined model properties."""
-
-    EVALUATION_RECOMMENDED_SKU = "evaluation-recommended-sku"
-    EVALUATION_MIN_SKU_SPEC = "evaluation-min-sku-spec"
-    FINETUNE_RECOMMENDED_SKU = "finetune-recommended-sku"
-    FINETUNE_MIN_SKU_SPEC = "finetune-min-sku-spec"
-    INFERENCE_RECOMMENDED_SKU = "inference-recommended-sku"
-    INFERENCE_MIN_SKU_SPEC = "inference-min-sku-spec"
-
-    FINETUNING_TASKS = "finetuning-tasks"
-    SHARED_COMPUTE_CAPACITY = "SharedComputeCapacityEnabled"
-
-
-class MLFlowModelTags:
-    """Commonly defined model tags."""
-
-    TASK = "task"
-    LICENSE = "license"
-    AUTHOR = "author"
-
-    EVALUATION_COMPUTE_ALLOWLIST = "evaluation_compute_allow_list"
-    FINETUNE_COMPUTE_ALLOWLIST = "finetune_compute_allow_list"
-    FINETUNING_DEFAULTS = "model_specific_defaults"
-    INFERENCE_COMPUTE_ALLOWLIST = "inference_compute_allow_list"
-    INFERENCE_SUPPORTED_ENVS = "inference_supported_envs"
-
-    # This enables model to use shared quota for deployment
-    SHARED_COMPUTE_CAPACITY = "SharedComputeCapacityEnabled"
-
-
-class ModelValidationState:
-    """Enums for storing validation results state.
-
-    Keeping it consistent with Job state enums. Only the essential ones would be used here.
-    """
-
-    NOT_STARTED = JobStatus.NOT_STARTED
-    COMPLETED = JobStatus.COMPLETED
-    FAILED = JobStatus.FAILED
-
-
-class ModelValidationOverallSummary:
-    """Enum to capture status of all validations."""
-
-    BATCH_DEPLOYMENT = "BatchDeployment"
-    ONLINE_DEPLOYMENT = "OnlineDeployment"
-    VALIDATION_RUN = "ValidationRun"
-
-    @staticmethod
-    def get_default_summary():
-        """Return model validation default summary."""
-        return {
-            ModelValidationOverallSummary.BATCH_DEPLOYMENT: ModelValidationState.NOT_STARTED,
-            ModelValidationOverallSummary.BATCH_ONLINE_DEPLOYMENTDEPLOYMENT: ModelValidationState.NOT_STARTED,
-            ModelValidationOverallSummary.VALIDATION_RUN: ModelValidationState.NOT_STARTED,
-        }
-
-
-# Environment naming convention
-ENVIRONMENT_NAME_PATTERN = re.compile(r"^[a-z][a-z0-9.-]{0,254}$")
-COMMON_VERSION = r"[0-9]+(?:\.[0-9]+)?(?=-|$)"
-FRAMEWORKS = ["pytorch", "sklearn", "tensorflow"]
-FRAMEWORK_VERSION = f"(?:{'|'.join(FRAMEWORKS)})-{COMMON_VERSION}"
-FRAMEWORK_VERSION_PATTERN = re.compile(FRAMEWORK_VERSION)
-INVALID_ENVIRONMENT_STRINGS = ["ubuntu", "cpu"]
-OPERATING_SYSTEMS = ["centos", "debian", "win"]
-OPERATING_SYSTEM_PATTERN = re.compile(r"(?:centos|debian|\bwin\b)")
-OPERATING_SYSTEM_VERSION = f"(?:{'|'.join(OPERATING_SYSTEMS)}){COMMON_VERSION}"
-OPERATING_SYSTEM_VERSION_PATTERN = re.compile(OPERATING_SYSTEM_VERSION)
-PYTHON_VERSION = r"py3(?:8|9|1[0-9]+)"
-PYTHON_VERSION_PATTERN = re.compile(PYTHON_VERSION)
-GPU_DRIVERS = ["cuda", "nccl"]
-GPU_DRIVER_VERSION = f"(?:{'|'.join(GPU_DRIVERS)}){COMMON_VERSION}"
-GPU_DRIVER_VERSION_PATTERN = re.compile(GPU_DRIVER_VERSION)
-ENVIRONMENT_NAME_FULL_PATTERN = re.compile("".join([
-    FRAMEWORK_VERSION,
-    f"(?:-{OPERATING_SYSTEM_VERSION})?",
-    f"(?:-{PYTHON_VERSION})?",
-    f"(?:-(?:{GPU_DRIVER_VERSION}|gpu))?",
-]))
-
-# Dockerfile convention
-DOCKERFILE_IMAGE_PATTERN = re.compile(r"^FROM\s+mcr\.microsoft\.com/azureml/curated/", re.IGNORECASE | re.MULTILINE)
-
-# Image naming convention
-IMAGE_NAME_PATTERN = re.compile(r"^azureml/curated/(.+)")
-
-# Docker build context stuff to not allow
-BUILD_CONTEXT_DISALLOWED_PATTERNS = [
-    re.compile(r"extra-index-url", re.IGNORECASE),
-]
-
-# Directory path for config files related to asset validation, relative to the current source path
-CONFIG_DIRECTORY = "config"
-
-
-def _log_error(file: Path, error: str) -> None:
-    """Log error.
-
-    Args:
-        file (Path): File with an issue.
-        error (str): Error message.
-    """
-    logger.log_error(ERROR_TEMPLATE.format(
-        file=file.as_posix(),
-        error=error
-    ))
-
-
-def _log_warning(file: Path, warning: str) -> None:
-    """Log warning.
-
-    Args:
-        file (Path): File with an issue.
-        warning (str): Warning message.
-    """
-    logger.log_warning(WARNING_TEMPLATE.format(
-        file=file.as_posix(),
-        warning=warning
-    ))
-
-
-def validate_environment_name(asset_config: assets.AssetConfig) -> int:
-    """Validate environment name.
-
-    Args:
-        asset_config (AssetConfig): Asset config.
-
-    Returns:
-        int: Number of errors.
-    """
-    error_count = 0
-    asset_name = asset_config.name
-
-    # Check for invalid characters
-    if not ENVIRONMENT_NAME_PATTERN.match(asset_name):
-        _log_error(asset_config.file_name_with_path, "Name contains invalid characters")
-        error_count += 1
-
-    # Check for invalid strings
-    for invalid_string in INVALID_ENVIRONMENT_STRINGS:
-        if invalid_string in asset_name:
-            _log_error(asset_config.file_name_with_path,
-                       f"Name '{asset_name}' contains invalid string '{invalid_string}'")
-            error_count += 1
-
-    # Check for missing frameworks and version
-    frameworks_found = [f for f in FRAMEWORKS if f in asset_name]
-    if len(frameworks_found) == 0:
-        _log_warning(asset_config.file_name_with_path, f"Name '{asset_name}' is missing framework")
-    else:
-        # Check framework version
-        if not FRAMEWORK_VERSION_PATTERN.search(asset_name):
-            _log_error(asset_config.file_name_with_path, f"Name '{asset_name}' is missing framework version")
-            error_count += 1
-
-    # Check operating system and version
-    if (OPERATING_SYSTEM_PATTERN.search(asset_name) and
-            not OPERATING_SYSTEM_VERSION_PATTERN.search(asset_name)):
-        _log_error(asset_config.file_name_with_path,
-                   f"Name '{asset_name}' is missing operating system version")
-        error_count += 1
-
-    # Check python version
-    if PYTHON_VERSION_PATTERN.search(asset_name):
-        _log_warning(asset_config.file_name_with_path,
-                     f"Name '{asset_name}' should only contain Python version if absolutely necessary")
-
-    # Check GPU driver and version
-    gpu_drivers_found = [f for f in GPU_DRIVERS if f in asset_name]
-    if gpu_drivers_found:
-        if not GPU_DRIVER_VERSION_PATTERN.search(asset_name):
-            _log_error(asset_config.file_name_with_path, f"Name '{asset_name}' is missing GPU driver version")
-            error_count += 1
-        if "gpu" in asset_name:
-            _log_error(asset_config.file_name_with_path,
-                       f"Name '{asset_name}' should not contain both GPU driver and 'gpu'")
-            error_count += 1
-
-    # Check for ordering
-    if frameworks_found and not ENVIRONMENT_NAME_FULL_PATTERN.search(asset_name):
-        _log_error(asset_config.file_name_with_path, f"Name '{asset_name}' elements are out of order")
-        error_count += 1
-
-    return error_count
-
-
-def validate_environment_version(asset_config: assets.AssetConfig) -> int:
-    """Validate environment version.
-
-    Args:
-        asset_config (AssetConfig): Asset config.
-
-    Returns:
-        int: Number of errors.
-    """
-    if not asset_config.auto_version:
-        _log_error(asset_config.file_name_with_path,
-                   f"Environment version must be auto but is {asset_config.version}")
-        return 1
-
-    return 0
-
-
-def validate_dockerfile(environment_config: assets.EnvironmentConfig) -> int:
-    """Validate Dockerfile.
-
-    Args:
-        environment_config (EnvironmentConfig): Environment config.
-
-    Returns:
-        int: Number of errors.
-    """
-    error_count = 0
-    dockerfile = environment_config.get_dockerfile_contents()
-    dockerfile = dockerfile.replace("\r\n", "\n")
-
-    if DOCKERFILE_IMAGE_PATTERN.search(dockerfile):
-        _log_error(environment_config.dockerfile_with_path,
-                   "Referencing curated environment images in Dockerfile is not allowed")
-        error_count += 1
-
-    return error_count
-
-
-def validate_build_context(environment_config: assets.EnvironmentConfig) -> int:
-    """Validate environment build context.
-
-    Args:
-        environment_config (EnvironmentConfig): Environment config.
-
-    Returns:
-        int: Number of errors.
-    """
-    error_count = 0
-    # Iterate over all files in the build context
-    for file_path in environment_config.release_paths:
-        with open(file_path) as f:
-            # Read file into memory, normalize EOL characters
-            contents = f.read()
-            contents = contents.replace("\r\n", "\n")
-
-            # Check disallowed pattersn
-            for pattern in BUILD_CONTEXT_DISALLOWED_PATTERNS:
-                if pattern.search(contents):
-                    _log_error(file_path, f"Found disallowed pattern '{pattern.pattern}'")
-                    error_count += 1
-
-    return error_count
-
-
-def validate_image_publishing(asset_config: assets.AssetConfig,
-                              environment_config: assets.EnvironmentConfig = None) -> int:
-    """Validate environment image publishing info.
-
-    Args:
-        asset_config (AssetConfig): Asset config.
-        environment_config (EnvironmentConfig, optional): Environment config. Defaults to None.
-
-    Returns:
-        int: Number of errors.
-    """
-    error_count = 0
-    asset_name = asset_config.name
-    environment_config = environment_config or asset_config.extra_config_as_object()
-
-    # Check image name
-    if (match := IMAGE_NAME_PATTERN.match(environment_config.image_name)) is not None:
-        # Ensure image name matches environment name
-        if match.group(1) != asset_name:
-            _log_error(environment_config.file_name_with_path,
-                       f"Image name '{environment_config.image_name}' should be 'azureml/curated/{asset_name}'")
-            error_count += 1
-    else:
-        _log_error(environment_config.file_name_with_path,
-                   f"Image name '{environment_config.image_name}' should match pattern azureml/curated/<env_name>")
-        error_count += 1
-
-    # Check build context
-    if not environment_config.context_dir_with_path.exists():
-        _log_error(environment_config.file_name_with_path,
-                   f"Build context directory '{environment_config.context_dir}' not found")
-        error_count += 1
-    if not environment_config.dockerfile_with_path.exists():
-        _log_error(environment_config.file_name_with_path,
-                   f"Dockerfile '{environment_config.dockerfile}' not found")
-        error_count += 1
-
-    # Check publishing info
-    if not environment_config.publish_enabled:
-        _log_error(environment_config.file_name_with_path, "Image publishing information is not specified")
-        error_count += 1
-
-    # Check publishing details
-    if environment_config.publish_location != PublishLocation.MCR:
-        _log_error(environment_config.file_name_with_path, "Image publishing location should be 'mcr'")
-        error_count += 1
-    if environment_config.publish_visibility != PublishVisibility.PUBLIC:
-        _log_warning(environment_config.file_name_with_path, "Image publishing visibility should be 'public'")
-
-    return error_count
-
-
-def validate_name(asset_config: assets.AssetConfig) -> int:
-    """Validate asset name.
-
-    Args:
-        asset_config (AssetConfig): Asset config.
-
-    Returns:
-        int: Number of errors.
-    """
-    error_count = 0
-    asset_name = asset_config.name
-
-    # Check against generic naming pattern
-    if not ((asset_config.type is assets.AssetType.MODEL and MODEL_NAME_PATTERN.match(asset_name))
-            or NON_MODEL_NAME_PATTERN.match(asset_name)):
-        _log_error(asset_config.file_name_with_path, f"Name '{asset_name}' contains invalid characters")
-        error_count += 1
-
-    # Check for invalid strings
-    invalid_strings = INVALID_STRINGS + [asset_config.type.value]
-    if asset_config.type is not assets.AssetType.MODEL:
-        invalid_strings += [NON_MODEL_INVALID_STRINGS]
-    asset_name_lowercase = asset_name.lower()
-    for string_group in invalid_strings:
-        # Coerce into a list
-        string_group_list = string_group if isinstance(string_group, list) else [string_group]
-
-        for invalid_string in string_group_list:
-            if invalid_string in asset_name_lowercase:
-                # Complain only about the first matching string
-                _log_error(asset_config.file_name_with_path,
-                           f"Name '{asset_name}' contains invalid string '{invalid_string}'")
-                error_count += 1
-                break
-
-    # Validate environment name
-    if asset_config.type == assets.AssetType.ENVIRONMENT:
-        error_count += validate_environment_name(asset_config)
-
-    return error_count
-
-
-def validate_tests(asset_config: assets.AssetConfig) -> int:
-    """Validate pytest information.
-
-    Args:
-        asset_config (assets.AssetConfig): Asset config.
-
-    Returns:
-        int: Number of errors.
-    """
-    error_count = 0
-
-    # Bail early if pytest is not enabled
-    if not asset_config.pytest_enabled:
-        return error_count
-
-    # Check file/dir references
-    if not asset_config.pytest_tests_dir_with_path.exists():
-        _log_error(asset_config.file_name_with_path,
-                   f"pytest.tests_dir directory '{asset_config.pytest_tests_dir}' not found")
-        error_count += 1
-    if asset_config.pytest_conda_environment and not asset_config.pytest_conda_environment_with_path.exists():
-        _log_error(asset_config.file_name_with_path,
-                   f"pytest.conda_environment file '{asset_config.pytest_conda_environment}' not found")
-        error_count += 1
-    if asset_config.pytest_pip_requirements and not asset_config.pytest_pip_requirements_with_path.exists():
-        _log_error(asset_config.file_name_with_path,
-                   f"pytest.pip_requirements file '{asset_config.pytest_pip_requirements}' not found")
-        error_count += 1
-
-    return error_count
-
-
-def validate_categories(asset_config: assets.AssetConfig) -> int:
-    """Validate asset categories.
-
-    Args:
-        asset_config (AssetConfig): Asset config.
-
-    Returns:
-        int: Number of errors.
-    """
-    if not asset_config.categories:
-        _log_error(asset_config.file_name_with_path, "Categories not found")
-        return 1
-    return 0
-
-
-def validate_tags(asset_config: assets.AssetConfig, valid_tags_filename: str) -> int:
-    """Validate proper tags for an asset.
-
-    Args:
-        asset_config (AssetConfig): Asset config.
-        valid_tags_filename (str): Yaml filename in the config directory defining valid tags for the asset.
-
-    Returns:
-        int: Number of errors.
-    """
-    error_count = 0
-
-    with open(Path(__file__).parent / CONFIG_DIRECTORY / valid_tags_filename) as f:
-        valid_tags = YAML().load(f)
-
-    asset_spec = asset_config._spec._yaml
-    asset_tags = asset_spec.get('tags')
-
-    for tag in valid_tags:
-        tag_info = valid_tags[tag]
-        if tag_info.get('required') and (not asset_tags or tag not in asset_tags):
-            _log_error(asset_config.file_name_with_path,
-                       f"Asset '{asset_config.name}' is missing required tag '{tag}'")
-            error_count += 1
-            continue
-
-        if not asset_tags or tag not in asset_tags:
-            continue
-
-        tag_value = asset_tags[tag]
-        if not isinstance(tag_value, str):
-            _log_error(asset_config.file_name_with_path,
-                       f"Asset '{asset_config.name}' has non-string '{type(tag_value)}' for tag '{tag}'")
-            error_count += 1
-            continue
-
-        valid_tag_values = tag_info.get('values')
-        if valid_tag_values:
-            if tag_info.get('allow_multiple'):
-                tag_values = tag_value.split(',')
-                for single_tag_value in tag_values:
-                    if single_tag_value not in valid_tag_values:
-                        _log_error(asset_config.file_name_with_path,
-                                   f"Asset '{asset_config.name}' has invalid value '{single_tag_value}' for tag '{tag}'. Valid values are {valid_tag_values}")  # noqa: E501
-                        error_count += 1
-                        continue
-            else:
-                if tag_value not in valid_tag_values:
-                    _log_error(asset_config.file_name_with_path,
-                               f"Asset '{asset_config.name}' has invalid value '{tag_value}' for tag '{tag}'. Valid values are {valid_tag_values}")  # noqa: E501
-                    error_count += 1
-                    continue
-
-    return error_count
-
-
-def confirm_model_validation_results(
-    latest_asset_config: assets.AssetConfig,
-    validated_asset_config: assets.AssetConfig
-) -> int:
-    """Compare latest model with validation results.
-
-    Args:
-        latest_asset_config (assets.AssetConfig): asset config for latest model
-        validated_asset_config (assets.AssetConfig): asset cofig for validated model
-
-    Returns:
-        int: Number of errors.
-
-    """
-    error_count = 0
-    try:
-        latest_model_config: assets.ModelConfig = latest_asset_config.extra_config_as_object()
-        if latest_model_config.type != assets.config.ModelType.MLFLOW:
-            logger.print(
-                f"Bypass validation for {latest_asset_config.name} as model type is: {latest_model_config.type.value}"
-            )
-            return 0
-
-        if not validated_asset_config:
-            logger.log_error(f"Validated asset config is None for {latest_asset_config.name}")
-            return 1
-
-        validated_model_config: assets.ModelConfig = validated_asset_config.extra_config_as_object()
-        logger.print(f"Comparing validated and latest model asset files for {latest_asset_config.name}")
-
-        latest_model_path_uri = latest_model_config.path.uri
-        if (latest_model_config.path.type == assets.PathType.AZUREBLOB):
-            latest_model_path_uri = latest_model_config.path.uri.split("?")[0]
-
-        validated_model_path_uri = validated_model_config.path.uri
-        if (latest_model_config.path.type == assets.PathType.AZUREBLOB):
-            validated_model_path_uri = validated_model_config.path.uri.split("?")[0]
-
-        if not (
-            latest_model_config.path.type == validated_model_config.path.type and
-            latest_model_path_uri == validated_model_path_uri and
-            latest_model_config.description == validated_model_config.description and
-            latest_model_config.type == validated_model_config.type
-        ):
-            logger.log_error(
-                "Validated model config does not match with latest model. "
-                "Either last validation run for model had failed or its still running."
-            )
-
-            if latest_model_config.type != validated_model_config.type:
-                logger.log_warning(
-                    f"latest_model_config_type: [{latest_model_config.type}] and "
-                    f"validated_model_config_type: [{validated_model_config.type}] does not match."
-                )
-                error_count += 1
-
-            if latest_model_config.path.type != validated_model_config.path.type:
-                logger.log_warning(
-                    f"latest_model_config_path_type: [{latest_model_config.path.type}] and "
-                    f"validated_model_config_path_type: [{validated_model_config.path.type}] does not match."
-                )
-                error_count += 1
-
-            if latest_model_path_uri != validated_model_path_uri:
-                logger.log_warning(
-                    f"latest_model_config_path_uri: [{latest_model_path_uri}] and "
-                    f"validated_model_config_path_uri: [{validated_model_path_uri}] does not match."
-                )
-                error_count += 1
-
-            if latest_model_config.description != validated_model_config.description:
-                logger.log_warning("Description does not match, for latest and validated asset")
-                error_count += 1
-
-        # check if spec has changes
-        latest_model = load_model(latest_asset_config.spec_with_path)
-        validated_model = load_model(validated_asset_config.spec_with_path)
-
-        if latest_model.version != validated_model.version:
-            logger.log_error("version mismatch")
-            logger.log_warning(f"latest_model tags: [[{latest_model.version}]]")
-            logger.log_warning(f"validated_model: [[{validated_model.version}]]")
-            error_count += 1
-
-        if latest_model.tags != validated_model.tags:
-            logger.log_error("tags mismatch")
-            logger.log_warning(f"latest_model tags: [{latest_model.tags}]")
-            logger.log_warning(f"validated_model: [{validated_model.tags}]")
-            error_count += 1
-
-        if latest_model.properties != validated_model.properties:
-            logger.log_error("properties mismatch")
-            logger.log_warning(f"latest_model properties: [{latest_model.properties}]")
-            logger.log_warning(f"validated_model properties: [{validated_model.properties}]")
-            error_count += 1
-
-        if latest_model.description != validated_model.description:
-            logger.log_error("description mismatch")
-            logger.log_warning(f"latest_model description: [{latest_model.description}]")
-            logger.log_warning(f"validated_model description: [{validated_model.description}]")
-            error_count += 1
-
-        # check validation results now
-        validation_results_dir = validated_asset_config.file_path / MODEL_VALIDATION_RESULTS_FOLDER
-        validation_job_details_path = validation_results_dir / VALIDATION_SUMMARY
-        if not validation_job_details_path.exists():
-            logger.log_error(
-                f"{VALIDATION_SUMMARY} missing for model {latest_asset_config.name}. "
-                "Either last validation run for model had failed or its still running."
-            )
-            error_count += 1
-
-        with open(validation_job_details_path) as f:
-            overall_summary = json.load(f)
-            validation_run_status = overall_summary.get(
-                ModelValidationOverallSummary.VALIDATION_RUN, ModelValidationState.NOT_STARTED)
-            batch_deployment_status = overall_summary.get(
-                ModelValidationOverallSummary.BATCH_DEPLOYMENT, ModelValidationState.NOT_STARTED)
-            online_deployment_status = overall_summary.get(
-                ModelValidationOverallSummary.ONLINE_DEPLOYMENT, ModelValidationState.NOT_STARTED)
-
-            if validation_run_status != ModelValidationState.COMPLETED:
-                logger.log_error(
-                    f"run status for model {latest_asset_config.name} is {validation_run_status}. "
-                    "Please ensure that there is a completed model validation job."
-                )
-                error_count += 1
-
-            # check is batch supported?
-            supports_batch_str = latest_model.tags.get("disable-batch", "true")
-            supports_batch = True if supports_batch_str.lower() == "true" else False
-
-            if supports_batch and batch_deployment_status != ModelValidationState.COMPLETED:
-                logger.log_error(
-                    f"batch deployment is supported for {latest_model.name}. "
-                    f"But its status is {batch_deployment_status}. "
-                    "Please ensure that that batch is validated for the model."
-                )
-                error_count += 1
-
-            # check if online inference is supported
-            supports_inference = (
-                True
-                if latest_model.tags.get(MLFlowModelTags.INFERENCE_COMPUTE_ALLOWLIST, None)
-                or latest_model.properties.get(MLFlowModelProperties.INFERENCE_RECOMMENDED_SKU)
-                else False
-            )
-
-            if supports_inference and online_deployment_status != ModelValidationState.COMPLETED:
-                logger.log_error(
-                    f"Online deployment is supported for {latest_model.name}. "
-                    f"But its status is {online_deployment_status}. "
-                    "Please ensure that that online inference is validated for the model."
-                )
-                error_count += 1
-
-        return error_count
-    except Exception as e:
-        logger.log_error(
-            f"Exception when confirming validation results for model {latest_asset_config.name}. Exception {e}"
-        )
-        return 1
-
-
-def validate_model_scenario(
-    asset_file_name_with_path: Path,
-    model: Model,
-    min_sku_prop_name: str,
-    recommended_skus_prop_name: str,
-    compute_allowlist_tags_name: str,
-) -> int:
-    """Validate model properties, tags for different scenarios.
-
-    Args:
-        asset_file_name_with_path (Path): file path to model asset
-        model (Model): model loaded from spec
-        min_sku_prop_name (str): min sku property name for the scenario
-        recommended_skus_prop_name (str): recommended sku property name for the scenario
-        compute_allowlist_tags_name (str): compute allowlist tag name for the scenario
-
-    Returns:
-        int: Number of errors.
-
-    """
-    error_count = 0
-    min_sku = model.properties.get(min_sku_prop_name, "").strip()
-    recommended_skus = model.properties.get(recommended_skus_prop_name, "").strip()
-    compute_allowlists = set(model.tags.get(compute_allowlist_tags_name, []))
-
-    if not min_sku:
-        _log_error(asset_file_name_with_path, f"{min_sku_prop_name} is missing in model properties")
-        error_count += 1
-
-    if not recommended_skus:
-        _log_error(asset_file_name_with_path, f"{recommended_skus_prop_name} is missing in model properties")
-        error_count += 1
-
-    if not compute_allowlists:
-        _log_error(asset_file_name_with_path, f"{compute_allowlist_tags_name} is missing in model tags")
-        error_count += 1
-
-    recommended_skus = set([sku.strip() for sku in recommended_skus.split(",")])
-    if (recommended_skus != compute_allowlists):
-        a_minus_b = recommended_skus - compute_allowlists
-        b_minus_a = compute_allowlists - recommended_skus
-        _log_error(
-            asset_file_name_with_path,
-            f"{recommended_skus_prop_name} and {compute_allowlist_tags_name} does not match for model.\n"
-            f"skus in recommended sku and not in compute allowlists => {a_minus_b}\n"
-            f"skus in compute allowlists and not in recommended sku => {b_minus_a}\n"
-        )
-        error_count += 1
-
-    # confirm min_sku_spec with list of supported computes
-<<<<<<< HEAD
-    error_count += confirm_sku_spec(asset_file_name_with_path, compute_allowlists, min_sku)
-=======
-    error_count += confirm_min_sku_spec(asset_file_name_with_path, min_sku_prop_name, compute_allowlists, min_sku)
->>>>>>> b0bd5f69
-
-    return error_count
-
-
-<<<<<<< HEAD
-def confirm_sku_spec(asset_file_name_with_path: Path, min_sku_prop_name: str, supported_skus: set, min_sku_spec: str):
-    """Validate min sku is correctly populated.
-
-    Min SKU is represented by #cpus|#gpus|#cpu-memory|#disk-space.
-    All data is represented as GBs.
-=======
-def confirm_min_sku_spec(
-    asset_file_name_with_path: Path,
-    min_sku_prop_name: str,
-    supported_skus: set,
-    min_sku_spec: str
-):
-    """Validate model properties, tags for different scenarios.
->>>>>>> b0bd5f69
-
-    Args:
-        asset_file_name_with_path (Path): file path to model asset
-        min_sku_prop_name (str): min sku property name for the scenario
-        supported_skus (List): supported SKUs for the scenario
-        min_sku_spec (str): Scenario min SKU spec
-
-    Returns:
-        int: Number of errors.
-    """
-    subscription_id = os.getenv("SUBSCRIPTION_ID", None)
-    if not (credential and subscription_id):
-        logger.log_warning("credential or subscription_id missing. Skipping min sku valdn")
-        return 0
-
-    try:
-        all_sku_details = get_all_sku_details(credential, subscription_id)
-        min_disk = min_cpu_mem = min_ngpus = min_ncpus = -1
-        for sku in supported_skus:
-            sku_details = all_sku_details.get(sku)
-            if not sku_details:
-                raise Exception(
-                    f"Caught exception while checking {min_sku_prop_name}."
-                    f" Either invalid sku {sku} or issue with fetching sku details"
-                )
-
-            num_cpus = sku_details["vCPUs"]
-            num_gpus = sku_details["gpus"]
-            cpu_mem = int(sku_details["memoryGB"])
-            disk_space = int(sku_details["maxResourceVolumeMB"] / 1024)
-
-            min_ncpus = min(num_cpus, min_ncpus) if min_ncpus > 0 else num_cpus
-            min_ngpus = min(num_gpus, min_ngpus) if min_ngpus >= 0 else num_gpus
-            min_cpu_mem = min(cpu_mem, min_cpu_mem) if min_cpu_mem > 0 else cpu_mem
-            min_disk = min(disk_space, min_disk) if min_disk > 0 else disk_space
-
-        ncpus, ngpus, mem, disk = min_sku_spec.split("|")
-        if ncpus != min_ncpus or ngpus != min_ngpus or mem != min_cpu_mem or disk != min_disk:
-            _log_error(
-                asset_file_name_with_path,
-                f"for {min_sku_prop_name} => "
-                f"{ncpus}|{ngpus}|{mem}|{disk} != {min_ncpus}|{min_ngpus}|{min_cpu_mem}|{min_disk}"
-            )
-            return 1
-    except Exception as e:
-        _log_error(asset_file_name_with_path, f"Exception in fetching SKU details => {e}")
-        return 1
-    return 0
-
-
-def validate_model_spec(asset_config: assets.AssetConfig) -> int:
-    """Validate model spec.
-
-    Args:
-        asset_config (assets.AssetConfig): asset config for model spec
-
-    Returns:
-        int: error count
-    """
-    error_count = 0
-    model = model_config = None
-
-    try:
-        model = load_model(asset_config.spec_with_path)
-    except Exception:
-        _log_error(asset_config.file_name_with_path, "Invalid spec file")
-        return 1
-
-    try:
-        model_config: assets.ModelConfig = asset_config.extra_config_as_object()
-    except Exception:
-        _log_error(asset_config.file_name_with_path, "Invalid model config")
-        return 1
-
-    if model_config.type != assets.config.ModelType.MLFLOW:
-        logger.print(
-            f"Bypass validation for {asset_config.name} as model type is: {model_config.type.value}"
-        )
-        return 0
-
-    # confirm must have
-    if not model.tags.get(MLFlowModelTags.TASK):
-        _log_error(asset_config.file_name_with_path, f"{MLFlowModelTags.TASK} missing")
-        error_count += 1
-
-    if not model.tags.get(MLFlowModelTags.LICENSE):
-        _log_error(asset_config.file_name_with_path, f"{MLFlowModelTags.LICENSE} missing")
-        error_count += 1
-
-    # shared compute check
-    if MLFlowModelTags.SHARED_COMPUTE_CAPACITY not in model.tags:
-        _log_error(asset_config.file_name_with_path, f"Tag {MLFlowModelTags.SHARED_COMPUTE_CAPACITY} missing")
-        error_count += 1
-
-    if not model.properties.get(MLFlowModelProperties.SHARED_COMPUTE_CAPACITY, False):
-        _log_error(
-            asset_config.file_name_with_path, f"Property {MLFlowModelProperties.SHARED_COMPUTE_CAPACITY} is not set"
-        )
-        error_count += 1
-
-    # if any of the relevant tags or properies is present
-    # assume support as true and then fail in valdn
-    supports_eval = (
-        MLFlowModelTags.EVALUATION_COMPUTE_ALLOWLIST in model.tags
-        or MLFlowModelProperties.EVALUATION_RECOMMENDED_SKU in model.properties
-        or MLFlowModelProperties.EVALUATION_MIN_SKU_SPEC in model.properties
-    )
-
-    # If any of the relevant tags or properies is present
-    # assume support as true and then fail in valdn
-    supports_ft = (
-        MLFlowModelTags.FINETUNE_COMPUTE_ALLOWLIST in model.tags
-        or MLFlowModelProperties.FINETUNE_RECOMMENDED_SKU in model.properties
-        or MLFlowModelProperties.FINETUNE_MIN_SKU_SPEC in model.properties
-        or MLFlowModelProperties.FINETUNING_TASKS in model.properties
-    )
-
-    # validate inference compute req.
-    error_count += validate_model_scenario(
-        asset_config.file_name_with_path,
-        model,
-        MLFlowModelProperties.INFERENCE_MIN_SKU_SPEC,
-        MLFlowModelProperties.INFERENCE_RECOMMENDED_SKU,
-        MLFlowModelTags.INFERENCE_COMPUTE_ALLOWLIST,
-    )
-
-    # check valid computes for inference
-    with open(SUPPORTED_INFERENCE_SKU_FILE_PATH) as f:
-        supported_inference_skus = set(json.load(f))
-        unsupported_skus_in_spec = [
-            sku
-            for sku in model.tags.get(MLFlowModelTags.INFERENCE_COMPUTE_ALLOWLIST, [])
-            if sku not in supported_inference_skus
-        ]
-        if unsupported_skus_in_spec:
-            _log_error(asset_config.file_name_with_path,
-                       f"Unsupported inference SKU in spec: {unsupported_skus_in_spec}")
-            error_count += 1
-
-    if supports_eval:
-        error_count += validate_model_scenario(
-            asset_config.file_name_with_path,
-            model,
-            MLFlowModelProperties.EVALUATION_MIN_SKU_SPEC,
-            MLFlowModelProperties.EVALUATION_RECOMMENDED_SKU,
-            MLFlowModelTags.EVALUATION_COMPUTE_ALLOWLIST,
-        )
-
-    if supports_ft:
-        if not model.properties.get(MLFlowModelProperties.FINETUNING_TASKS):
-            _log_error(
-                asset_config.file_name_with_path,
-                f"{MLFlowModelProperties.FINETUNING_TASKS} not set for supporting finetuning scenario"
-            )
-            error_count += 1
-
-        error_count += validate_model_scenario(
-            asset_config.file_name_with_path,
-            model,
-            MLFlowModelProperties.FINETUNE_MIN_SKU_SPEC,
-            MLFlowModelProperties.FINETUNE_RECOMMENDED_SKU,
-            MLFlowModelTags.FINETUNE_COMPUTE_ALLOWLIST,
-        )
-
-    return error_count
-
-
-def get_validated_models_assets_map(model_validation_results_dir: str):
-    """Return model assets map."""
-    try:
-        if not model_validation_results_dir:
-            logger.log_warning(
-                "Unexpected !!! model_validation_results_dir is None. Model assets might fail in validation."
-            )
-            return {}
-
-        validated_model_assets: List[assets.AssetConfig] = util.find_assets(
-            input_dirs=[Path(model_validation_results_dir)],
-            asset_config_filename=assets.DEFAULT_ASSET_FILENAME,
-            types=[assets.config.AssetType.MODEL]
-        )
-
-        return {model_asset.name: model_asset for model_asset in validated_model_assets}
-    except Exception as e:
-        logger.log_error(f"Error in creating validated model map => {e}")
-        return {}
-
-
-def validate_assets(input_dirs: List[Path],
-                    asset_config_filename: str,
-                    model_validation_results_dir: str = None,
-                    changed_files: List[Path] = None,
-                    check_names: bool = False,
-                    check_names_skip_pattern: re.Pattern = None,
-                    check_images: bool = False,
-                    check_categories: bool = False,
-                    check_build_context: bool = False,
-                    check_tests: bool = False,
-                    check_environment_version: bool = False) -> bool:
-    """Validate assets.
-
-    Args:
-        input_dirs (List[Path]): Directories containing assets.
-        asset_config_filename (str): Asset config filename to search for.
-        model_validation_results_dir (str, optional): Dir containing model validation results
-        changed_files (List[Path], optional): List of changed files, used to filter assets. Defaults to None.
-        check_names (bool, optional): Whether to check asset names. Defaults to False.
-        check_names_skip_pattern (re.Pattern, optional): Regex pattern to skip name validation. Defaults to None.
-        check_images (bool, optional): Whether to check image names. Defaults to False.
-        check_categories (bool, optional): Whether to check asset categories. Defaults to False.
-        check_build_context (bool, optional): Whether to check environment build context. Defaults to False.
-        check_tests (bool, optional): Whether to check test references. Defaults to False.
-        check_environment_version (bool, optional): Whether to check environment version. Defaults to False.
-
-    Raises:
-        ValidationException: If validation fails.
-
-    Returns:
-        bool: True if assets were successfully validated, otherwise False.
-    """
-    # Gather list of just changed assets, for later filtering
-    changed_assets = util.find_asset_config_files(input_dirs, asset_config_filename, changed_files) if changed_files else None  # noqa: E501
-    validated_model_map = get_validated_models_assets_map(model_validation_results_dir)
-
-    # Find assets under input dirs
-    asset_count = 0
-    error_count = 0
-    asset_dirs = defaultdict(list)
-    image_names = defaultdict(list)
-    for asset_config_path in util.find_asset_config_files(input_dirs, asset_config_filename):
-        asset_count += 1
-        # Errors only "count" if changed_files was None or the asset was changed
-        validate_this = changed_assets is None or asset_config_path in changed_assets
-
-        # Load config
-        try:
-            asset_config = assets.AssetConfig(asset_config_path)
-        except Exception as e:
-            if validate_this:
-                _log_error(asset_config_path, e)
-                error_count += 1
-            else:
-                _log_warning(asset_config_path, e)
-            continue
-
-        # Populate dictionary of asset names to asset config paths
-        asset_dirs[f"{asset_config.type.value} {asset_config.name}"].append(asset_config_path)
-
-        # validated_model_map would be empty for non-drop scenario
-        if asset_config.type == assets.AssetType.MODEL:
-            error_count += validate_model_spec(asset_config)
-            # should run during drop creation only
-            if validated_model_map:
-                error_count += confirm_model_validation_results(
-                    asset_config,
-                    validated_model_map.get(asset_config.name, None)
-                )
-
-        # Populate dictionary of image names to asset config paths
-        environment_config = None
-        if asset_config.type == assets.AssetType.ENVIRONMENT:
-            try:
-                environment_config = asset_config.extra_config_as_object()
-
-                # Store fully qualified image name
-                image_name = environment_config.image_name
-                if environment_config.publish_location:
-                    image_name = f"{environment_config.publish_location.value}/{image_name}"
-                image_names[image_name].append(asset_config.file_path)
-            except Exception as e:
-                if validate_this:
-                    _log_error(environment_config.file_name_with_path, e)
-                    error_count += 1
-                else:
-                    _log_warning(environment_config.file_name_with_path, e)
-
-        # Checks for changed assets only, or all assets if changed_files was None
-        if validate_this:
-            # Validate name
-            if check_names:
-                if check_names_skip_pattern is None or not check_names_skip_pattern.fullmatch(asset_config.full_name):
-                    error_count += validate_name(asset_config)
-                else:
-                    logger.log_debug(f"Skipping name validation for {asset_config.full_name}")
-
-            # Validate pytest information
-            if check_tests:
-                error_count += validate_tests(asset_config)
-
-            if asset_config.type == assets.AssetType.ENVIRONMENT:
-                # Validate Dockerfile
-                error_count += validate_dockerfile(asset_config.extra_config_as_object())
-                if check_build_context:
-                    error_count += validate_build_context(asset_config.extra_config_as_object())
-
-                # Validate environment version
-                if check_environment_version:
-                    error_count += validate_environment_version(asset_config)
-
-            if asset_config.type == assets.AssetType.PROMPT or asset_config.type == assets.AssetType.EVALUATIONRESULT:
-                error_count += validate_tags(asset_config, 'tag_values_shared.yaml')
-
-            if asset_config.type == assets.AssetType.PROMPT:
-                error_count += validate_tags(asset_config, 'tag_values_prompt.yaml')
-
-            # Validate categories
-            if check_categories:
-                error_count += validate_categories(asset_config)
-
-            # Validate specific asset types
-            if environment_config is not None:
-                if check_images:
-                    # Check image name
-                    error_count += validate_image_publishing(asset_config, environment_config)
-
-            # Validate spec
-            try:
-                spec = asset_config.spec_as_object()
-
-                # Ensure name and version aren't inconsistent
-                if not assets.Config._contains_template(spec.name) and asset_config.name != spec.name:
-                    raise ValidationException(f"Asset and spec name mismatch: {asset_config.name} != {spec.name}")
-                if not assets.Config._contains_template(spec.version) and asset_config.version != spec.version:
-                    raise ValidationException(f"Asset and spec version mismatch: {asset_config.version} != {spec.version}")  # noqa: E501
-            except Exception as e:
-                _log_error(asset_config.spec_with_path, e)
-                error_count += 1
-
-    # Ensure unique assets
-    for type_and_name, dirs in asset_dirs.items():
-        if len(dirs) > 1:
-            dirs_str = [d.as_posix() for d in dirs]
-            logger.log_error(f"{type_and_name} found in multiple asset YAMLs: {dirs_str}")
-            error_count += 1
-
-    # Ensure unique image names
-    for image_name, dirs in image_names.items():
-        if len(dirs) > 1:
-            dirs_str = [d.as_posix() for d in dirs]
-            logger.log_error(f"{image_name} found in multiple assets: {dirs_str}")
-            error_count += 1
-
-    logger.print(f"Found {error_count} error(s) in {asset_count} asset(s)")
-    return error_count == 0
-
-
-if __name__ == '__main__':
-    # Handle command-line args
-    parser = argparse.ArgumentParser()
-    parser.add_argument("-i", "--input-dirs", required=True,
-                        help="Comma-separated list of directories containing assets")
-    parser.add_argument("-m", "--model-validation-results-dir", required=False,
-                        help="Dir containing model validation results and validated spec.")
-    parser.add_argument("-a", "--asset-config-filename", default=assets.DEFAULT_ASSET_FILENAME,
-                        help="Asset config file name to search for")
-    parser.add_argument("-c", "--changed-files",
-                        help="Comma-separated list of changed files, used to filter assets")
-    parser.add_argument("-n", "--check-names", action="store_true",
-                        help="Check asset names")
-    parser.add_argument("-I", "--check-images", action="store_true",
-                        help="Check environment images")
-    parser.add_argument("-C", "--check-categories", action="store_true",
-                        help="Check asset categories")
-    parser.add_argument("-N", "--check-names-skip-pattern", type=re.compile,
-                        help="Regex pattern to skip name validation, in the format <type>/<name>/<version>")
-    parser.add_argument("-b", "--check-build-context", action="store_true",
-                        help="Check environment build context")
-    parser.add_argument("-t", "--check-tests", action="store_true",
-                        help="Check test references")
-    parser.add_argument("-e", "--check-environment-version", action="store_true",
-                        help="Check environment version")
-    args = parser.parse_args()
-
-    # Convert comma-separated values to lists
-    input_dirs = [Path(d) for d in args.input_dirs.split(",")]
-    changed_files = [Path(f) for f in args.changed_files.split(",")] if args.changed_files else []
-
-    # Share asset naming convention URL
-    if args.check_names:
-        logger.print(f"Asset naming convention: {NAMING_CONVENTION_URL}")
-
-    # Share asset config reference
-    if args.check_categories:
-        logger.print(f"Asset config reference: {ASSET_CONFIG_URL}")
-
-    # Validate assets
-    success = validate_assets(input_dirs=input_dirs,
-                              asset_config_filename=args.asset_config_filename,
-                              changed_files=changed_files,
-                              check_names=args.check_names,
-                              check_names_skip_pattern=args.check_names_skip_pattern,
-                              check_images=args.check_images,
-                              check_categories=args.check_categories,
-                              check_build_context=args.check_build_context,
-                              model_validation_results_dir=args.model_validation_results_dir,
-                              check_tests=args.check_tests,
-                              check_environment_version=args.check_environment_version)
-    if not success:
-        sys.exit(1)
+# Copyright (c) Microsoft Corporation.
+# Licensed under the MIT License.
+
+"""Validate assets."""
+
+import os
+import argparse
+import json
+import re
+import sys
+from collections import defaultdict
+from pathlib import Path
+from ruamel.yaml import YAML
+from typing import List
+
+from azure.ai.ml import load_model
+from azure.ai.ml.entities import Model
+from azure.ai.ml.operations._run_history_constants import JobStatus
+from azure.identity import AzureCliCredential
+
+import azureml.assets as assets
+import azureml.assets.util as util
+from azureml.assets import PublishLocation, PublishVisibility
+from azureml.assets.config import ValidationException
+from azureml.assets.util import logger
+from azureml.assets.util.sku_utils import get_all_sku_details
+
+ERROR_TEMPLATE = "Validation of {file} failed: {error}"
+WARNING_TEMPLATE = "Warning during validation of {file}: {warning}"
+
+# Common naming convention
+NAMING_CONVENTION_URL = "https://github.com/Azure/azureml-assets/wiki/Asset-naming-convention"
+INVALID_STRINGS = [["azureml", "azure"], "aml"]  # Disallow these in any asset name
+NON_MODEL_INVALID_STRINGS = ["microsoft"]  # Allow these in model names
+NON_MODEL_NAME_PATTERN = re.compile(r"^[a-z][a-z0-9_.-]{0,254}$")
+
+# Asset config convention
+ASSET_CONFIG_URL = "https://github.com/Azure/azureml-assets/wiki/Assets#assetyaml"
+
+# Model naming convention
+MODEL_NAME_PATTERN = re.compile(r"^[A-Za-z][A-Za-z0-9_.-]{0,254}$")
+
+# model validations
+MODEL_VALIDATION_RESULTS_FOLDER = "validation_results"
+VALIDATION_SUMMARY = "results.json"
+SUPPORTED_INFERENCE_SKU_FILE_NAME = "config/supported_inference_skus.json"
+SUPPORTED_INFERENCE_SKU_FILE_PATH = Path(__file__).parent / SUPPORTED_INFERENCE_SKU_FILE_NAME
+
+# credential and mlcient initialization
+# credential might not always be present
+# check in try-except block
+credential = None
+try:
+    credential = AzureCliCredential()
+except Exception as e:
+    logger.log_warning(f"exception in creating credential. {e}")
+
+
+class MLFlowModelProperties:
+    """Commonly defined model properties."""
+
+    EVALUATION_RECOMMENDED_SKU = "evaluation-recommended-sku"
+    EVALUATION_MIN_SKU_SPEC = "evaluation-min-sku-spec"
+    FINETUNE_RECOMMENDED_SKU = "finetune-recommended-sku"
+    FINETUNE_MIN_SKU_SPEC = "finetune-min-sku-spec"
+    INFERENCE_RECOMMENDED_SKU = "inference-recommended-sku"
+    INFERENCE_MIN_SKU_SPEC = "inference-min-sku-spec"
+
+    FINETUNING_TASKS = "finetuning-tasks"
+    SHARED_COMPUTE_CAPACITY = "SharedComputeCapacityEnabled"
+
+
+class MLFlowModelTags:
+    """Commonly defined model tags."""
+
+    TASK = "task"
+    LICENSE = "license"
+    AUTHOR = "author"
+
+    EVALUATION_COMPUTE_ALLOWLIST = "evaluation_compute_allow_list"
+    FINETUNE_COMPUTE_ALLOWLIST = "finetune_compute_allow_list"
+    FINETUNING_DEFAULTS = "model_specific_defaults"
+    INFERENCE_COMPUTE_ALLOWLIST = "inference_compute_allow_list"
+    INFERENCE_SUPPORTED_ENVS = "inference_supported_envs"
+
+    # This enables model to use shared quota for deployment
+    SHARED_COMPUTE_CAPACITY = "SharedComputeCapacityEnabled"
+
+
+class ModelValidationState:
+    """Enums for storing validation results state.
+
+    Keeping it consistent with Job state enums. Only the essential ones would be used here.
+    """
+
+    NOT_STARTED = JobStatus.NOT_STARTED
+    COMPLETED = JobStatus.COMPLETED
+    FAILED = JobStatus.FAILED
+
+
+class ModelValidationOverallSummary:
+    """Enum to capture status of all validations."""
+
+    BATCH_DEPLOYMENT = "BatchDeployment"
+    ONLINE_DEPLOYMENT = "OnlineDeployment"
+    VALIDATION_RUN = "ValidationRun"
+
+    @staticmethod
+    def get_default_summary():
+        """Return model validation default summary."""
+        return {
+            ModelValidationOverallSummary.BATCH_DEPLOYMENT: ModelValidationState.NOT_STARTED,
+            ModelValidationOverallSummary.BATCH_ONLINE_DEPLOYMENTDEPLOYMENT: ModelValidationState.NOT_STARTED,
+            ModelValidationOverallSummary.VALIDATION_RUN: ModelValidationState.NOT_STARTED,
+        }
+
+
+# Environment naming convention
+ENVIRONMENT_NAME_PATTERN = re.compile(r"^[a-z][a-z0-9.-]{0,254}$")
+COMMON_VERSION = r"[0-9]+(?:\.[0-9]+)?(?=-|$)"
+FRAMEWORKS = ["pytorch", "sklearn", "tensorflow"]
+FRAMEWORK_VERSION = f"(?:{'|'.join(FRAMEWORKS)})-{COMMON_VERSION}"
+FRAMEWORK_VERSION_PATTERN = re.compile(FRAMEWORK_VERSION)
+INVALID_ENVIRONMENT_STRINGS = ["ubuntu", "cpu"]
+OPERATING_SYSTEMS = ["centos", "debian", "win"]
+OPERATING_SYSTEM_PATTERN = re.compile(r"(?:centos|debian|\bwin\b)")
+OPERATING_SYSTEM_VERSION = f"(?:{'|'.join(OPERATING_SYSTEMS)}){COMMON_VERSION}"
+OPERATING_SYSTEM_VERSION_PATTERN = re.compile(OPERATING_SYSTEM_VERSION)
+PYTHON_VERSION = r"py3(?:8|9|1[0-9]+)"
+PYTHON_VERSION_PATTERN = re.compile(PYTHON_VERSION)
+GPU_DRIVERS = ["cuda", "nccl"]
+GPU_DRIVER_VERSION = f"(?:{'|'.join(GPU_DRIVERS)}){COMMON_VERSION}"
+GPU_DRIVER_VERSION_PATTERN = re.compile(GPU_DRIVER_VERSION)
+ENVIRONMENT_NAME_FULL_PATTERN = re.compile("".join([
+    FRAMEWORK_VERSION,
+    f"(?:-{OPERATING_SYSTEM_VERSION})?",
+    f"(?:-{PYTHON_VERSION})?",
+    f"(?:-(?:{GPU_DRIVER_VERSION}|gpu))?",
+]))
+
+# Dockerfile convention
+DOCKERFILE_IMAGE_PATTERN = re.compile(r"^FROM\s+mcr\.microsoft\.com/azureml/curated/", re.IGNORECASE | re.MULTILINE)
+
+# Image naming convention
+IMAGE_NAME_PATTERN = re.compile(r"^azureml/curated/(.+)")
+
+# Docker build context stuff to not allow
+BUILD_CONTEXT_DISALLOWED_PATTERNS = [
+    re.compile(r"extra-index-url", re.IGNORECASE),
+]
+
+# Directory path for config files related to asset validation, relative to the current source path
+CONFIG_DIRECTORY = "config"
+
+
+def _log_error(file: Path, error: str) -> None:
+    """Log error.
+
+    Args:
+        file (Path): File with an issue.
+        error (str): Error message.
+    """
+    logger.log_error(ERROR_TEMPLATE.format(
+        file=file.as_posix(),
+        error=error
+    ))
+
+
+def _log_warning(file: Path, warning: str) -> None:
+    """Log warning.
+
+    Args:
+        file (Path): File with an issue.
+        warning (str): Warning message.
+    """
+    logger.log_warning(WARNING_TEMPLATE.format(
+        file=file.as_posix(),
+        warning=warning
+    ))
+
+
+def validate_environment_name(asset_config: assets.AssetConfig) -> int:
+    """Validate environment name.
+
+    Args:
+        asset_config (AssetConfig): Asset config.
+
+    Returns:
+        int: Number of errors.
+    """
+    error_count = 0
+    asset_name = asset_config.name
+
+    # Check for invalid characters
+    if not ENVIRONMENT_NAME_PATTERN.match(asset_name):
+        _log_error(asset_config.file_name_with_path, "Name contains invalid characters")
+        error_count += 1
+
+    # Check for invalid strings
+    for invalid_string in INVALID_ENVIRONMENT_STRINGS:
+        if invalid_string in asset_name:
+            _log_error(asset_config.file_name_with_path,
+                       f"Name '{asset_name}' contains invalid string '{invalid_string}'")
+            error_count += 1
+
+    # Check for missing frameworks and version
+    frameworks_found = [f for f in FRAMEWORKS if f in asset_name]
+    if len(frameworks_found) == 0:
+        _log_warning(asset_config.file_name_with_path, f"Name '{asset_name}' is missing framework")
+    else:
+        # Check framework version
+        if not FRAMEWORK_VERSION_PATTERN.search(asset_name):
+            _log_error(asset_config.file_name_with_path, f"Name '{asset_name}' is missing framework version")
+            error_count += 1
+
+    # Check operating system and version
+    if (OPERATING_SYSTEM_PATTERN.search(asset_name) and
+            not OPERATING_SYSTEM_VERSION_PATTERN.search(asset_name)):
+        _log_error(asset_config.file_name_with_path,
+                   f"Name '{asset_name}' is missing operating system version")
+        error_count += 1
+
+    # Check python version
+    if PYTHON_VERSION_PATTERN.search(asset_name):
+        _log_warning(asset_config.file_name_with_path,
+                     f"Name '{asset_name}' should only contain Python version if absolutely necessary")
+
+    # Check GPU driver and version
+    gpu_drivers_found = [f for f in GPU_DRIVERS if f in asset_name]
+    if gpu_drivers_found:
+        if not GPU_DRIVER_VERSION_PATTERN.search(asset_name):
+            _log_error(asset_config.file_name_with_path, f"Name '{asset_name}' is missing GPU driver version")
+            error_count += 1
+        if "gpu" in asset_name:
+            _log_error(asset_config.file_name_with_path,
+                       f"Name '{asset_name}' should not contain both GPU driver and 'gpu'")
+            error_count += 1
+
+    # Check for ordering
+    if frameworks_found and not ENVIRONMENT_NAME_FULL_PATTERN.search(asset_name):
+        _log_error(asset_config.file_name_with_path, f"Name '{asset_name}' elements are out of order")
+        error_count += 1
+
+    return error_count
+
+
+def validate_environment_version(asset_config: assets.AssetConfig) -> int:
+    """Validate environment version.
+
+    Args:
+        asset_config (AssetConfig): Asset config.
+
+    Returns:
+        int: Number of errors.
+    """
+    if not asset_config.auto_version:
+        _log_error(asset_config.file_name_with_path,
+                   f"Environment version must be auto but is {asset_config.version}")
+        return 1
+
+    return 0
+
+
+def validate_dockerfile(environment_config: assets.EnvironmentConfig) -> int:
+    """Validate Dockerfile.
+
+    Args:
+        environment_config (EnvironmentConfig): Environment config.
+
+    Returns:
+        int: Number of errors.
+    """
+    error_count = 0
+    dockerfile = environment_config.get_dockerfile_contents()
+    dockerfile = dockerfile.replace("\r\n", "\n")
+
+    if DOCKERFILE_IMAGE_PATTERN.search(dockerfile):
+        _log_error(environment_config.dockerfile_with_path,
+                   "Referencing curated environment images in Dockerfile is not allowed")
+        error_count += 1
+
+    return error_count
+
+
+def validate_build_context(environment_config: assets.EnvironmentConfig) -> int:
+    """Validate environment build context.
+
+    Args:
+        environment_config (EnvironmentConfig): Environment config.
+
+    Returns:
+        int: Number of errors.
+    """
+    error_count = 0
+    # Iterate over all files in the build context
+    for file_path in environment_config.release_paths:
+        with open(file_path) as f:
+            # Read file into memory, normalize EOL characters
+            contents = f.read()
+            contents = contents.replace("\r\n", "\n")
+
+            # Check disallowed pattersn
+            for pattern in BUILD_CONTEXT_DISALLOWED_PATTERNS:
+                if pattern.search(contents):
+                    _log_error(file_path, f"Found disallowed pattern '{pattern.pattern}'")
+                    error_count += 1
+
+    return error_count
+
+
+def validate_image_publishing(asset_config: assets.AssetConfig,
+                              environment_config: assets.EnvironmentConfig = None) -> int:
+    """Validate environment image publishing info.
+
+    Args:
+        asset_config (AssetConfig): Asset config.
+        environment_config (EnvironmentConfig, optional): Environment config. Defaults to None.
+
+    Returns:
+        int: Number of errors.
+    """
+    error_count = 0
+    asset_name = asset_config.name
+    environment_config = environment_config or asset_config.extra_config_as_object()
+
+    # Check image name
+    if (match := IMAGE_NAME_PATTERN.match(environment_config.image_name)) is not None:
+        # Ensure image name matches environment name
+        if match.group(1) != asset_name:
+            _log_error(environment_config.file_name_with_path,
+                       f"Image name '{environment_config.image_name}' should be 'azureml/curated/{asset_name}'")
+            error_count += 1
+    else:
+        _log_error(environment_config.file_name_with_path,
+                   f"Image name '{environment_config.image_name}' should match pattern azureml/curated/<env_name>")
+        error_count += 1
+
+    # Check build context
+    if not environment_config.context_dir_with_path.exists():
+        _log_error(environment_config.file_name_with_path,
+                   f"Build context directory '{environment_config.context_dir}' not found")
+        error_count += 1
+    if not environment_config.dockerfile_with_path.exists():
+        _log_error(environment_config.file_name_with_path,
+                   f"Dockerfile '{environment_config.dockerfile}' not found")
+        error_count += 1
+
+    # Check publishing info
+    if not environment_config.publish_enabled:
+        _log_error(environment_config.file_name_with_path, "Image publishing information is not specified")
+        error_count += 1
+
+    # Check publishing details
+    if environment_config.publish_location != PublishLocation.MCR:
+        _log_error(environment_config.file_name_with_path, "Image publishing location should be 'mcr'")
+        error_count += 1
+    if environment_config.publish_visibility != PublishVisibility.PUBLIC:
+        _log_warning(environment_config.file_name_with_path, "Image publishing visibility should be 'public'")
+
+    return error_count
+
+
+def validate_name(asset_config: assets.AssetConfig) -> int:
+    """Validate asset name.
+
+    Args:
+        asset_config (AssetConfig): Asset config.
+
+    Returns:
+        int: Number of errors.
+    """
+    error_count = 0
+    asset_name = asset_config.name
+
+    # Check against generic naming pattern
+    if not ((asset_config.type is assets.AssetType.MODEL and MODEL_NAME_PATTERN.match(asset_name))
+            or NON_MODEL_NAME_PATTERN.match(asset_name)):
+        _log_error(asset_config.file_name_with_path, f"Name '{asset_name}' contains invalid characters")
+        error_count += 1
+
+    # Check for invalid strings
+    invalid_strings = INVALID_STRINGS + [asset_config.type.value]
+    if asset_config.type is not assets.AssetType.MODEL:
+        invalid_strings += [NON_MODEL_INVALID_STRINGS]
+    asset_name_lowercase = asset_name.lower()
+    for string_group in invalid_strings:
+        # Coerce into a list
+        string_group_list = string_group if isinstance(string_group, list) else [string_group]
+
+        for invalid_string in string_group_list:
+            if invalid_string in asset_name_lowercase:
+                # Complain only about the first matching string
+                _log_error(asset_config.file_name_with_path,
+                           f"Name '{asset_name}' contains invalid string '{invalid_string}'")
+                error_count += 1
+                break
+
+    # Validate environment name
+    if asset_config.type == assets.AssetType.ENVIRONMENT:
+        error_count += validate_environment_name(asset_config)
+
+    return error_count
+
+
+def validate_tests(asset_config: assets.AssetConfig) -> int:
+    """Validate pytest information.
+
+    Args:
+        asset_config (assets.AssetConfig): Asset config.
+
+    Returns:
+        int: Number of errors.
+    """
+    error_count = 0
+
+    # Bail early if pytest is not enabled
+    if not asset_config.pytest_enabled:
+        return error_count
+
+    # Check file/dir references
+    if not asset_config.pytest_tests_dir_with_path.exists():
+        _log_error(asset_config.file_name_with_path,
+                   f"pytest.tests_dir directory '{asset_config.pytest_tests_dir}' not found")
+        error_count += 1
+    if asset_config.pytest_conda_environment and not asset_config.pytest_conda_environment_with_path.exists():
+        _log_error(asset_config.file_name_with_path,
+                   f"pytest.conda_environment file '{asset_config.pytest_conda_environment}' not found")
+        error_count += 1
+    if asset_config.pytest_pip_requirements and not asset_config.pytest_pip_requirements_with_path.exists():
+        _log_error(asset_config.file_name_with_path,
+                   f"pytest.pip_requirements file '{asset_config.pytest_pip_requirements}' not found")
+        error_count += 1
+
+    return error_count
+
+
+def validate_categories(asset_config: assets.AssetConfig) -> int:
+    """Validate asset categories.
+
+    Args:
+        asset_config (AssetConfig): Asset config.
+
+    Returns:
+        int: Number of errors.
+    """
+    if not asset_config.categories:
+        _log_error(asset_config.file_name_with_path, "Categories not found")
+        return 1
+    return 0
+
+
+def validate_tags(asset_config: assets.AssetConfig, valid_tags_filename: str) -> int:
+    """Validate proper tags for an asset.
+
+    Args:
+        asset_config (AssetConfig): Asset config.
+        valid_tags_filename (str): Yaml filename in the config directory defining valid tags for the asset.
+
+    Returns:
+        int: Number of errors.
+    """
+    error_count = 0
+
+    with open(Path(__file__).parent / CONFIG_DIRECTORY / valid_tags_filename) as f:
+        valid_tags = YAML().load(f)
+
+    asset_spec = asset_config._spec._yaml
+    asset_tags = asset_spec.get('tags')
+
+    for tag in valid_tags:
+        tag_info = valid_tags[tag]
+        if tag_info.get('required') and (not asset_tags or tag not in asset_tags):
+            _log_error(asset_config.file_name_with_path,
+                       f"Asset '{asset_config.name}' is missing required tag '{tag}'")
+            error_count += 1
+            continue
+
+        if not asset_tags or tag not in asset_tags:
+            continue
+
+        tag_value = asset_tags[tag]
+        if not isinstance(tag_value, str):
+            _log_error(asset_config.file_name_with_path,
+                       f"Asset '{asset_config.name}' has non-string '{type(tag_value)}' for tag '{tag}'")
+            error_count += 1
+            continue
+
+        valid_tag_values = tag_info.get('values')
+        if valid_tag_values:
+            if tag_info.get('allow_multiple'):
+                tag_values = tag_value.split(',')
+                for single_tag_value in tag_values:
+                    if single_tag_value not in valid_tag_values:
+                        _log_error(asset_config.file_name_with_path,
+                                   f"Asset '{asset_config.name}' has invalid value '{single_tag_value}' for tag '{tag}'. Valid values are {valid_tag_values}")  # noqa: E501
+                        error_count += 1
+                        continue
+            else:
+                if tag_value not in valid_tag_values:
+                    _log_error(asset_config.file_name_with_path,
+                               f"Asset '{asset_config.name}' has invalid value '{tag_value}' for tag '{tag}'. Valid values are {valid_tag_values}")  # noqa: E501
+                    error_count += 1
+                    continue
+
+    return error_count
+
+
+def confirm_model_validation_results(
+    latest_asset_config: assets.AssetConfig,
+    validated_asset_config: assets.AssetConfig
+) -> int:
+    """Compare latest model with validation results.
+
+    Args:
+        latest_asset_config (assets.AssetConfig): asset config for latest model
+        validated_asset_config (assets.AssetConfig): asset cofig for validated model
+
+    Returns:
+        int: Number of errors.
+
+    """
+    error_count = 0
+    try:
+        latest_model_config: assets.ModelConfig = latest_asset_config.extra_config_as_object()
+        if latest_model_config.type != assets.config.ModelType.MLFLOW:
+            logger.print(
+                f"Bypass validation for {latest_asset_config.name} as model type is: {latest_model_config.type.value}"
+            )
+            return 0
+
+        if not validated_asset_config:
+            logger.log_error(f"Validated asset config is None for {latest_asset_config.name}")
+            return 1
+
+        validated_model_config: assets.ModelConfig = validated_asset_config.extra_config_as_object()
+        logger.print(f"Comparing validated and latest model asset files for {latest_asset_config.name}")
+
+        latest_model_path_uri = latest_model_config.path.uri
+        if (latest_model_config.path.type == assets.PathType.AZUREBLOB):
+            latest_model_path_uri = latest_model_config.path.uri.split("?")[0]
+
+        validated_model_path_uri = validated_model_config.path.uri
+        if (latest_model_config.path.type == assets.PathType.AZUREBLOB):
+            validated_model_path_uri = validated_model_config.path.uri.split("?")[0]
+
+        if not (
+            latest_model_config.path.type == validated_model_config.path.type and
+            latest_model_path_uri == validated_model_path_uri and
+            latest_model_config.description == validated_model_config.description and
+            latest_model_config.type == validated_model_config.type
+        ):
+            logger.log_error(
+                "Validated model config does not match with latest model. "
+                "Either last validation run for model had failed or its still running."
+            )
+
+            if latest_model_config.type != validated_model_config.type:
+                logger.log_warning(
+                    f"latest_model_config_type: [{latest_model_config.type}] and "
+                    f"validated_model_config_type: [{validated_model_config.type}] does not match."
+                )
+                error_count += 1
+
+            if latest_model_config.path.type != validated_model_config.path.type:
+                logger.log_warning(
+                    f"latest_model_config_path_type: [{latest_model_config.path.type}] and "
+                    f"validated_model_config_path_type: [{validated_model_config.path.type}] does not match."
+                )
+                error_count += 1
+
+            if latest_model_path_uri != validated_model_path_uri:
+                logger.log_warning(
+                    f"latest_model_config_path_uri: [{latest_model_path_uri}] and "
+                    f"validated_model_config_path_uri: [{validated_model_path_uri}] does not match."
+                )
+                error_count += 1
+
+            if latest_model_config.description != validated_model_config.description:
+                logger.log_warning("Description does not match, for latest and validated asset")
+                error_count += 1
+
+        # check if spec has changes
+        latest_model = load_model(latest_asset_config.spec_with_path)
+        validated_model = load_model(validated_asset_config.spec_with_path)
+
+        if latest_model.version != validated_model.version:
+            logger.log_error("version mismatch")
+            logger.log_warning(f"latest_model tags: [[{latest_model.version}]]")
+            logger.log_warning(f"validated_model: [[{validated_model.version}]]")
+            error_count += 1
+
+        if latest_model.tags != validated_model.tags:
+            logger.log_error("tags mismatch")
+            logger.log_warning(f"latest_model tags: [{latest_model.tags}]")
+            logger.log_warning(f"validated_model: [{validated_model.tags}]")
+            error_count += 1
+
+        if latest_model.properties != validated_model.properties:
+            logger.log_error("properties mismatch")
+            logger.log_warning(f"latest_model properties: [{latest_model.properties}]")
+            logger.log_warning(f"validated_model properties: [{validated_model.properties}]")
+            error_count += 1
+
+        if latest_model.description != validated_model.description:
+            logger.log_error("description mismatch")
+            logger.log_warning(f"latest_model description: [{latest_model.description}]")
+            logger.log_warning(f"validated_model description: [{validated_model.description}]")
+            error_count += 1
+
+        # check validation results now
+        validation_results_dir = validated_asset_config.file_path / MODEL_VALIDATION_RESULTS_FOLDER
+        validation_job_details_path = validation_results_dir / VALIDATION_SUMMARY
+        if not validation_job_details_path.exists():
+            logger.log_error(
+                f"{VALIDATION_SUMMARY} missing for model {latest_asset_config.name}. "
+                "Either last validation run for model had failed or its still running."
+            )
+            error_count += 1
+
+        with open(validation_job_details_path) as f:
+            overall_summary = json.load(f)
+            validation_run_status = overall_summary.get(
+                ModelValidationOverallSummary.VALIDATION_RUN, ModelValidationState.NOT_STARTED)
+            batch_deployment_status = overall_summary.get(
+                ModelValidationOverallSummary.BATCH_DEPLOYMENT, ModelValidationState.NOT_STARTED)
+            online_deployment_status = overall_summary.get(
+                ModelValidationOverallSummary.ONLINE_DEPLOYMENT, ModelValidationState.NOT_STARTED)
+
+            if validation_run_status != ModelValidationState.COMPLETED:
+                logger.log_error(
+                    f"run status for model {latest_asset_config.name} is {validation_run_status}. "
+                    "Please ensure that there is a completed model validation job."
+                )
+                error_count += 1
+
+            # check is batch supported?
+            supports_batch_str = latest_model.tags.get("disable-batch", "true")
+            supports_batch = True if supports_batch_str.lower() == "true" else False
+
+            if supports_batch and batch_deployment_status != ModelValidationState.COMPLETED:
+                logger.log_error(
+                    f"batch deployment is supported for {latest_model.name}. "
+                    f"But its status is {batch_deployment_status}. "
+                    "Please ensure that that batch is validated for the model."
+                )
+                error_count += 1
+
+            # check if online inference is supported
+            supports_inference = (
+                True
+                if latest_model.tags.get(MLFlowModelTags.INFERENCE_COMPUTE_ALLOWLIST, None)
+                or latest_model.properties.get(MLFlowModelProperties.INFERENCE_RECOMMENDED_SKU)
+                else False
+            )
+
+            if supports_inference and online_deployment_status != ModelValidationState.COMPLETED:
+                logger.log_error(
+                    f"Online deployment is supported for {latest_model.name}. "
+                    f"But its status is {online_deployment_status}. "
+                    "Please ensure that that online inference is validated for the model."
+                )
+                error_count += 1
+
+        return error_count
+    except Exception as e:
+        logger.log_error(
+            f"Exception when confirming validation results for model {latest_asset_config.name}. Exception {e}"
+        )
+        return 1
+
+
+def validate_model_scenario(
+    asset_file_name_with_path: Path,
+    model: Model,
+    min_sku_prop_name: str,
+    recommended_skus_prop_name: str,
+    compute_allowlist_tags_name: str,
+) -> int:
+    """Validate model properties, tags for different scenarios.
+
+    Args:
+        asset_file_name_with_path (Path): file path to model asset
+        model (Model): model loaded from spec
+        min_sku_prop_name (str): min sku property name for the scenario
+        recommended_skus_prop_name (str): recommended sku property name for the scenario
+        compute_allowlist_tags_name (str): compute allowlist tag name for the scenario
+
+    Returns:
+        int: Number of errors.
+
+    """
+    error_count = 0
+    min_sku = model.properties.get(min_sku_prop_name, "").strip()
+    recommended_skus = model.properties.get(recommended_skus_prop_name, "").strip()
+    compute_allowlists = set(model.tags.get(compute_allowlist_tags_name, []))
+
+    if not min_sku:
+        _log_error(asset_file_name_with_path, f"{min_sku_prop_name} is missing in model properties")
+        error_count += 1
+
+    if not recommended_skus:
+        _log_error(asset_file_name_with_path, f"{recommended_skus_prop_name} is missing in model properties")
+        error_count += 1
+
+    if not compute_allowlists:
+        _log_error(asset_file_name_with_path, f"{compute_allowlist_tags_name} is missing in model tags")
+        error_count += 1
+
+    recommended_skus = set([sku.strip() for sku in recommended_skus.split(",")])
+    if (recommended_skus != compute_allowlists):
+        a_minus_b = recommended_skus - compute_allowlists
+        b_minus_a = compute_allowlists - recommended_skus
+        _log_error(
+            asset_file_name_with_path,
+            f"{recommended_skus_prop_name} and {compute_allowlist_tags_name} does not match for model.\n"
+            f"skus in recommended sku and not in compute allowlists => {a_minus_b}\n"
+            f"skus in compute allowlists and not in recommended sku => {b_minus_a}\n"
+        )
+        error_count += 1
+
+    # confirm min_sku_spec with list of supported computes
+    error_count += confirm_min_sku_spec(asset_file_name_with_path, min_sku_prop_name, compute_allowlists, min_sku)
+
+    return error_count
+
+
+def confirm_min_sku_spec(
+    asset_file_name_with_path: Path,
+    min_sku_prop_name: str,
+    supported_skus: set,
+    min_sku_spec: str
+):
+    """Validate model properties, tags for different scenarios.
+
+    Args:
+        asset_file_name_with_path (Path): file path to model asset
+        min_sku_prop_name (str): min sku property name for the scenario
+        supported_skus (List): supported SKUs for the scenario
+        min_sku_spec (str): Scenario min SKU spec
+
+    Returns:
+        int: Number of errors.
+    """
+    subscription_id = os.getenv("SUBSCRIPTION_ID", None)
+    if not (credential and subscription_id):
+        logger.log_warning("credential or subscription_id missing. Skipping min sku valdn")
+        return 0
+
+    try:
+        all_sku_details = get_all_sku_details(credential, subscription_id)
+        min_disk = min_cpu_mem = min_ngpus = min_ncpus = -1
+        for sku in supported_skus:
+            sku_details = all_sku_details.get(sku)
+            if not sku_details:
+                raise Exception(
+                    f"Caught exception while checking {min_sku_prop_name}."
+                    f" Either invalid sku {sku} or issue with fetching sku details"
+                )
+
+            num_cpus = sku_details["vCPUs"]
+            num_gpus = sku_details["gpus"]
+            cpu_mem = int(sku_details["memoryGB"])
+            disk_space = int(sku_details["maxResourceVolumeMB"] / 1024)
+
+            min_ncpus = min(num_cpus, min_ncpus) if min_ncpus > 0 else num_cpus
+            min_ngpus = min(num_gpus, min_ngpus) if min_ngpus >= 0 else num_gpus
+            min_cpu_mem = min(cpu_mem, min_cpu_mem) if min_cpu_mem > 0 else cpu_mem
+            min_disk = min(disk_space, min_disk) if min_disk > 0 else disk_space
+
+        ncpus, ngpus, mem, disk = min_sku_spec.split("|")
+        if ncpus != min_ncpus or ngpus != min_ngpus or mem != min_cpu_mem or disk != min_disk:
+            _log_error(
+                asset_file_name_with_path,
+                f"for {min_sku_prop_name} => "
+                f"{ncpus}|{ngpus}|{mem}|{disk} != {min_ncpus}|{min_ngpus}|{min_cpu_mem}|{min_disk}"
+            )
+            return 1
+    except Exception as e:
+        _log_error(asset_file_name_with_path, f"Exception in fetching SKU details => {e}")
+        return 1
+    return 0
+
+
+def validate_model_spec(asset_config: assets.AssetConfig) -> int:
+    """Validate model spec.
+
+    Args:
+        asset_config (assets.AssetConfig): asset config for model spec
+
+    Returns:
+        int: error count
+    """
+    error_count = 0
+    model = model_config = None
+
+    try:
+        model = load_model(asset_config.spec_with_path)
+    except Exception:
+        _log_error(asset_config.file_name_with_path, "Invalid spec file")
+        return 1
+
+    try:
+        model_config: assets.ModelConfig = asset_config.extra_config_as_object()
+    except Exception:
+        _log_error(asset_config.file_name_with_path, "Invalid model config")
+        return 1
+
+    if model_config.type != assets.config.ModelType.MLFLOW:
+        logger.print(
+            f"Bypass validation for {asset_config.name} as model type is: {model_config.type.value}"
+        )
+        return 0
+
+    # confirm must have
+    if not model.tags.get(MLFlowModelTags.TASK):
+        _log_error(asset_config.file_name_with_path, f"{MLFlowModelTags.TASK} missing")
+        error_count += 1
+
+    if not model.tags.get(MLFlowModelTags.LICENSE):
+        _log_error(asset_config.file_name_with_path, f"{MLFlowModelTags.LICENSE} missing")
+        error_count += 1
+
+    # shared compute check
+    if MLFlowModelTags.SHARED_COMPUTE_CAPACITY not in model.tags:
+        _log_error(asset_config.file_name_with_path, f"Tag {MLFlowModelTags.SHARED_COMPUTE_CAPACITY} missing")
+        error_count += 1
+
+    if not model.properties.get(MLFlowModelProperties.SHARED_COMPUTE_CAPACITY, False):
+        _log_error(
+            asset_config.file_name_with_path, f"Property {MLFlowModelProperties.SHARED_COMPUTE_CAPACITY} is not set"
+        )
+        error_count += 1
+
+    # if any of the relevant tags or properies is present
+    # assume support as true and then fail in valdn
+    supports_eval = (
+        MLFlowModelTags.EVALUATION_COMPUTE_ALLOWLIST in model.tags
+        or MLFlowModelProperties.EVALUATION_RECOMMENDED_SKU in model.properties
+        or MLFlowModelProperties.EVALUATION_MIN_SKU_SPEC in model.properties
+    )
+
+    # If any of the relevant tags or properies is present
+    # assume support as true and then fail in valdn
+    supports_ft = (
+        MLFlowModelTags.FINETUNE_COMPUTE_ALLOWLIST in model.tags
+        or MLFlowModelProperties.FINETUNE_RECOMMENDED_SKU in model.properties
+        or MLFlowModelProperties.FINETUNE_MIN_SKU_SPEC in model.properties
+        or MLFlowModelProperties.FINETUNING_TASKS in model.properties
+    )
+
+    # validate inference compute req.
+    error_count += validate_model_scenario(
+        asset_config.file_name_with_path,
+        model,
+        MLFlowModelProperties.INFERENCE_MIN_SKU_SPEC,
+        MLFlowModelProperties.INFERENCE_RECOMMENDED_SKU,
+        MLFlowModelTags.INFERENCE_COMPUTE_ALLOWLIST,
+    )
+
+    # check valid computes for inference
+    with open(SUPPORTED_INFERENCE_SKU_FILE_PATH) as f:
+        supported_inference_skus = set(json.load(f))
+        unsupported_skus_in_spec = [
+            sku
+            for sku in model.tags.get(MLFlowModelTags.INFERENCE_COMPUTE_ALLOWLIST, [])
+            if sku not in supported_inference_skus
+        ]
+        if unsupported_skus_in_spec:
+            _log_error(asset_config.file_name_with_path,
+                       f"Unsupported inference SKU in spec: {unsupported_skus_in_spec}")
+            error_count += 1
+
+    if supports_eval:
+        error_count += validate_model_scenario(
+            asset_config.file_name_with_path,
+            model,
+            MLFlowModelProperties.EVALUATION_MIN_SKU_SPEC,
+            MLFlowModelProperties.EVALUATION_RECOMMENDED_SKU,
+            MLFlowModelTags.EVALUATION_COMPUTE_ALLOWLIST,
+        )
+
+    if supports_ft:
+        if not model.properties.get(MLFlowModelProperties.FINETUNING_TASKS):
+            _log_error(
+                asset_config.file_name_with_path,
+                f"{MLFlowModelProperties.FINETUNING_TASKS} not set for supporting finetuning scenario"
+            )
+            error_count += 1
+
+        error_count += validate_model_scenario(
+            asset_config.file_name_with_path,
+            model,
+            MLFlowModelProperties.FINETUNE_MIN_SKU_SPEC,
+            MLFlowModelProperties.FINETUNE_RECOMMENDED_SKU,
+            MLFlowModelTags.FINETUNE_COMPUTE_ALLOWLIST,
+        )
+
+    return error_count
+
+
+def get_validated_models_assets_map(model_validation_results_dir: str):
+    """Return model assets map."""
+    try:
+        if not model_validation_results_dir:
+            logger.log_warning(
+                "Unexpected !!! model_validation_results_dir is None. Model assets might fail in validation."
+            )
+            return {}
+
+        validated_model_assets: List[assets.AssetConfig] = util.find_assets(
+            input_dirs=[Path(model_validation_results_dir)],
+            asset_config_filename=assets.DEFAULT_ASSET_FILENAME,
+            types=[assets.config.AssetType.MODEL]
+        )
+
+        return {model_asset.name: model_asset for model_asset in validated_model_assets}
+    except Exception as e:
+        logger.log_error(f"Error in creating validated model map => {e}")
+        return {}
+
+
+def validate_assets(input_dirs: List[Path],
+                    asset_config_filename: str,
+                    model_validation_results_dir: str = None,
+                    changed_files: List[Path] = None,
+                    check_names: bool = False,
+                    check_names_skip_pattern: re.Pattern = None,
+                    check_images: bool = False,
+                    check_categories: bool = False,
+                    check_build_context: bool = False,
+                    check_tests: bool = False,
+                    check_environment_version: bool = False) -> bool:
+    """Validate assets.
+
+    Args:
+        input_dirs (List[Path]): Directories containing assets.
+        asset_config_filename (str): Asset config filename to search for.
+        model_validation_results_dir (str, optional): Dir containing model validation results
+        changed_files (List[Path], optional): List of changed files, used to filter assets. Defaults to None.
+        check_names (bool, optional): Whether to check asset names. Defaults to False.
+        check_names_skip_pattern (re.Pattern, optional): Regex pattern to skip name validation. Defaults to None.
+        check_images (bool, optional): Whether to check image names. Defaults to False.
+        check_categories (bool, optional): Whether to check asset categories. Defaults to False.
+        check_build_context (bool, optional): Whether to check environment build context. Defaults to False.
+        check_tests (bool, optional): Whether to check test references. Defaults to False.
+        check_environment_version (bool, optional): Whether to check environment version. Defaults to False.
+
+    Raises:
+        ValidationException: If validation fails.
+
+    Returns:
+        bool: True if assets were successfully validated, otherwise False.
+    """
+    # Gather list of just changed assets, for later filtering
+    changed_assets = util.find_asset_config_files(input_dirs, asset_config_filename, changed_files) if changed_files else None  # noqa: E501
+    validated_model_map = get_validated_models_assets_map(model_validation_results_dir)
+
+    # Find assets under input dirs
+    asset_count = 0
+    error_count = 0
+    asset_dirs = defaultdict(list)
+    image_names = defaultdict(list)
+    for asset_config_path in util.find_asset_config_files(input_dirs, asset_config_filename):
+        asset_count += 1
+        # Errors only "count" if changed_files was None or the asset was changed
+        validate_this = changed_assets is None or asset_config_path in changed_assets
+
+        # Load config
+        try:
+            asset_config = assets.AssetConfig(asset_config_path)
+        except Exception as e:
+            if validate_this:
+                _log_error(asset_config_path, e)
+                error_count += 1
+            else:
+                _log_warning(asset_config_path, e)
+            continue
+
+        # Populate dictionary of asset names to asset config paths
+        asset_dirs[f"{asset_config.type.value} {asset_config.name}"].append(asset_config_path)
+
+        # validated_model_map would be empty for non-drop scenario
+        if asset_config.type == assets.AssetType.MODEL:
+            error_count += validate_model_spec(asset_config)
+            # should run during drop creation only
+            if validated_model_map:
+                error_count += confirm_model_validation_results(
+                    asset_config,
+                    validated_model_map.get(asset_config.name, None)
+                )
+
+        # Populate dictionary of image names to asset config paths
+        environment_config = None
+        if asset_config.type == assets.AssetType.ENVIRONMENT:
+            try:
+                environment_config = asset_config.extra_config_as_object()
+
+                # Store fully qualified image name
+                image_name = environment_config.image_name
+                if environment_config.publish_location:
+                    image_name = f"{environment_config.publish_location.value}/{image_name}"
+                image_names[image_name].append(asset_config.file_path)
+            except Exception as e:
+                if validate_this:
+                    _log_error(environment_config.file_name_with_path, e)
+                    error_count += 1
+                else:
+                    _log_warning(environment_config.file_name_with_path, e)
+
+        # Checks for changed assets only, or all assets if changed_files was None
+        if validate_this:
+            # Validate name
+            if check_names:
+                if check_names_skip_pattern is None or not check_names_skip_pattern.fullmatch(asset_config.full_name):
+                    error_count += validate_name(asset_config)
+                else:
+                    logger.log_debug(f"Skipping name validation for {asset_config.full_name}")
+
+            # Validate pytest information
+            if check_tests:
+                error_count += validate_tests(asset_config)
+
+            if asset_config.type == assets.AssetType.ENVIRONMENT:
+                # Validate Dockerfile
+                error_count += validate_dockerfile(asset_config.extra_config_as_object())
+                if check_build_context:
+                    error_count += validate_build_context(asset_config.extra_config_as_object())
+
+                # Validate environment version
+                if check_environment_version:
+                    error_count += validate_environment_version(asset_config)
+
+            if asset_config.type == assets.AssetType.PROMPT or asset_config.type == assets.AssetType.EVALUATIONRESULT:
+                error_count += validate_tags(asset_config, 'tag_values_shared.yaml')
+
+            if asset_config.type == assets.AssetType.PROMPT:
+                error_count += validate_tags(asset_config, 'tag_values_prompt.yaml')
+
+            # Validate categories
+            if check_categories:
+                error_count += validate_categories(asset_config)
+
+            # Validate specific asset types
+            if environment_config is not None:
+                if check_images:
+                    # Check image name
+                    error_count += validate_image_publishing(asset_config, environment_config)
+
+            # Validate spec
+            try:
+                spec = asset_config.spec_as_object()
+
+                # Ensure name and version aren't inconsistent
+                if not assets.Config._contains_template(spec.name) and asset_config.name != spec.name:
+                    raise ValidationException(f"Asset and spec name mismatch: {asset_config.name} != {spec.name}")
+                if not assets.Config._contains_template(spec.version) and asset_config.version != spec.version:
+                    raise ValidationException(f"Asset and spec version mismatch: {asset_config.version} != {spec.version}")  # noqa: E501
+            except Exception as e:
+                _log_error(asset_config.spec_with_path, e)
+                error_count += 1
+
+    # Ensure unique assets
+    for type_and_name, dirs in asset_dirs.items():
+        if len(dirs) > 1:
+            dirs_str = [d.as_posix() for d in dirs]
+            logger.log_error(f"{type_and_name} found in multiple asset YAMLs: {dirs_str}")
+            error_count += 1
+
+    # Ensure unique image names
+    for image_name, dirs in image_names.items():
+        if len(dirs) > 1:
+            dirs_str = [d.as_posix() for d in dirs]
+            logger.log_error(f"{image_name} found in multiple assets: {dirs_str}")
+            error_count += 1
+
+    logger.print(f"Found {error_count} error(s) in {asset_count} asset(s)")
+    return error_count == 0
+
+
+if __name__ == '__main__':
+    # Handle command-line args
+    parser = argparse.ArgumentParser()
+    parser.add_argument("-i", "--input-dirs", required=True,
+                        help="Comma-separated list of directories containing assets")
+    parser.add_argument("-m", "--model-validation-results-dir", required=False,
+                        help="Dir containing model validation results and validated spec.")
+    parser.add_argument("-a", "--asset-config-filename", default=assets.DEFAULT_ASSET_FILENAME,
+                        help="Asset config file name to search for")
+    parser.add_argument("-c", "--changed-files",
+                        help="Comma-separated list of changed files, used to filter assets")
+    parser.add_argument("-n", "--check-names", action="store_true",
+                        help="Check asset names")
+    parser.add_argument("-I", "--check-images", action="store_true",
+                        help="Check environment images")
+    parser.add_argument("-C", "--check-categories", action="store_true",
+                        help="Check asset categories")
+    parser.add_argument("-N", "--check-names-skip-pattern", type=re.compile,
+                        help="Regex pattern to skip name validation, in the format <type>/<name>/<version>")
+    parser.add_argument("-b", "--check-build-context", action="store_true",
+                        help="Check environment build context")
+    parser.add_argument("-t", "--check-tests", action="store_true",
+                        help="Check test references")
+    parser.add_argument("-e", "--check-environment-version", action="store_true",
+                        help="Check environment version")
+    args = parser.parse_args()
+
+    # Convert comma-separated values to lists
+    input_dirs = [Path(d) for d in args.input_dirs.split(",")]
+    changed_files = [Path(f) for f in args.changed_files.split(",")] if args.changed_files else []
+
+    # Share asset naming convention URL
+    if args.check_names:
+        logger.print(f"Asset naming convention: {NAMING_CONVENTION_URL}")
+
+    # Share asset config reference
+    if args.check_categories:
+        logger.print(f"Asset config reference: {ASSET_CONFIG_URL}")
+
+    # Validate assets
+    success = validate_assets(input_dirs=input_dirs,
+                              asset_config_filename=args.asset_config_filename,
+                              changed_files=changed_files,
+                              check_names=args.check_names,
+                              check_names_skip_pattern=args.check_names_skip_pattern,
+                              check_images=args.check_images,
+                              check_categories=args.check_categories,
+                              check_build_context=args.check_build_context,
+                              model_validation_results_dir=args.model_validation_results_dir,
+                              check_tests=args.check_tests,
+                              check_environment_version=args.check_environment_version)
+    if not success:
+        sys.exit(1)