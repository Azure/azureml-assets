--- conflicted
+++ resolved
@@ -14,11 +14,6 @@
 tags:
   Featured: ''
   Preview: ''
-<<<<<<< HEAD
   license: mit
-  min_inference_sku: Standard_DS4_v2
-=======
-  license: apache-2.0
->>>>>>> 1f0a1af7
   task: automatic-speech-recognition
 version: 2