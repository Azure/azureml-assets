--- conflicted
+++ resolved
@@ -1,9 +1,4 @@
 extra_config: model.yaml
 spec: spec.yaml
 type: model
-<<<<<<< HEAD
-categories:
-  - text-generation
-=======
-categories: ["Models"]
->>>>>>> 983b160f
+categories: ["Models"]