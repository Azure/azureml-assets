The MiniLM-L12-H384-uncased model is a microsoft language model for extractive question answering in English. It was trained on the SQuAD 2.0 dataset and has been evaluated on the SQuAD 2.0 dev set with the official eval script. The model's performance results were an exact match of 76.13 and F1 score of 79.50. The model can be used with Transformers, FARM, or haystack. The model was developed by Vaishali Pal, Branden Chan, Timo Möller, Malte Pietsch, and Tanay Soni, who are employees of deepset, a company focused on bringing NLP to the industry via open source.

<<<<<<< HEAD

### Model Evaluation

|Task|Use case|Dataset|Python sample (Notebook)|
|---|--|--|--|
|Question Answering||[Squad v2](https://huggingface.co/datasets/squad_v2)|[evaluate-model-question-answering.ipynb](https://aka.ms/azureml-eval-sdk-question-answering)|**
=======
### Inference samples

Inference type|Python sample (Notebook)|CLI with YAML
|--|--|--|
Real time|[sdk-example.ipynb](https://aka.ms/azureml-infer-sdk)|[cli-example.sh](https://aka.ms/azureml-infer-cli)
Batch | todo
>>>>>>> 96719816
<|MERGE_RESOLUTION|>--- conflicted
+++ resolved
@@ -1,17 +1,16 @@
 The MiniLM-L12-H384-uncased model is a microsoft language model for extractive question answering in English. It was trained on the SQuAD 2.0 dataset and has been evaluated on the SQuAD 2.0 dev set with the official eval script. The model's performance results were an exact match of 76.13 and F1 score of 79.50. The model can be used with Transformers, FARM, or haystack. The model was developed by Vaishali Pal, Branden Chan, Timo Möller, Malte Pietsch, and Tanay Soni, who are employees of deepset, a company focused on bringing NLP to the industry via open source.
 
-<<<<<<< HEAD
 
-### Model Evaluation
-
-|Task|Use case|Dataset|Python sample (Notebook)|
-|---|--|--|--|
-|Question Answering||[Squad v2](https://huggingface.co/datasets/squad_v2)|[evaluate-model-question-answering.ipynb](https://aka.ms/azureml-eval-sdk-question-answering)|**
-=======
 ### Inference samples
 
 Inference type|Python sample (Notebook)|CLI with YAML
 |--|--|--|
 Real time|[sdk-example.ipynb](https://aka.ms/azureml-infer-sdk)|[cli-example.sh](https://aka.ms/azureml-infer-cli)
 Batch | todo
->>>>>>> 96719816
+
+
+### Model Evaluation
+
+|Task|Use case|Dataset|Python sample (Notebook)|
+|---|--|--|--|
+|Question Answering||[Squad v2](https://huggingface.co/datasets/squad_v2)|[evaluate-model-question-answering.ipynb](https://aka.ms/azureml-eval-sdk-question-answering)|