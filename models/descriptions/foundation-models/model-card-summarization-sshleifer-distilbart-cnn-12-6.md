--- conflicted
+++ resolved
@@ -1,17 +1,15 @@
 The RoBERTa Large model is a large transformer-based language model that was developed by the Hugging Face team. It is pre-trained on masked language modeling and can be used for tasks such as sequence classification, token classification, or question answering. Its primary usage is as a fine-tuning tool and is case-sensitive. Additionally, there are metrics provided for DistilBART models, including the number of parameters, inference time, speedup, Rouge 2, and Rouge-L. The distilbart-xsum-12-6 model is recommended with 306 million parameters, 137 milliseconds inference time, 1.68 speedup, 22.12 Rouge 2, and 36.99 Rouge-L.
 
-<<<<<<< HEAD
+### Inference samples
+
+Inference type|Python sample (Notebook)|CLI with YAML
+|--|--|--|
+Real time|[sdk-example.ipynb](https://aka.ms/azureml-infer-sdk)|[cli-example.sh](https://aka.ms/azureml-infer-cli)
+Batch | todo
+
 
 ### Model Evaluation
 
 |Task|Use case|Dataset|Python sample (Notebook)|
 |---|--|--|--|
 |Summarization||[cnn_dailymail](https://huggingface.co/datasets/cnn_dailymail)|[evaluate-model-summarization.ipynb](https://aka.ms/azureml-eval-sdk-summarization)|
-=======
-### Inference samples
-
-Inference type|Python sample (Notebook)|CLI with YAML
-|--|--|--|
-Real time|[sdk-example.ipynb](https://aka.ms/azureml-infer-sdk)|[cli-example.sh](https://aka.ms/azureml-infer-cli)
-Batch | todo
->>>>>>> 96719816
