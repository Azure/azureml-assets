--- conflicted
+++ resolved
@@ -26,7 +26,6 @@
     "densenet201": {"input_size": 224, "library": "torchvision"},
     "densenet161": {"input_size": 224, "library": "torchvision"},
 
-<<<<<<< HEAD
     # Swin HuggingFace models
     "microsoft/swin-tiny-patch4-window7-224": {"input_size": 224, "library": "swin"},
     "microsoft/swin-small-patch4-window7-224": {"input_size": 224, "library": "swin"},
@@ -38,10 +37,9 @@
     "microsoft/swin-base-patch4-window12-384-in22k": {"input_size": 384, "library": "swin"},
     "microsoft/swin-large-patch4-window12-384": {"input_size": 384, "library": "swin"},
     "microsoft/swin-large-patch4-window12-384-in22k": {"input_size": 384, "library": "swin"},
-=======
+
     # test model (super small)
     "test": {"input_size": 32, "library": "test"},
->>>>>>> 694035f2
 }
 
 MODEL_ARCH_LIST = list(MODEL_ARCH_MAP.keys())
@@ -63,16 +61,10 @@
         from .torchvision_models import load_torchvision_model
 
         return load_torchvision_model(model_arch, output_dimension, pretrained)
-<<<<<<< HEAD
     if MODEL_ARCH_MAP[model_arch]["library"] == "swin":
         from .swin_models import load_swin_model
 
         return load_swin_model(model_arch, output_dimension, pretrained)
-    else:
-        raise NotImplementedError(
-            f"library {MODEL_ARCH_MAP[model_arch]['library']} is not implemented yet."
-        )
-=======
 
     if MODEL_ARCH_MAP[model_arch]["library"] == "test":
         from .test_model import load_test_model
@@ -81,5 +73,4 @@
 
     raise NotImplementedError(
         f"library {MODEL_ARCH_MAP[model_arch]['library']} is not implemented yet."
-    )
->>>>>>> 694035f2
+    )