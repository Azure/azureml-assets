# Copyright (c) Microsoft Corporation.
# Licensed under the MIT license.

"""
This script implements a Distributed PyTorch training sequence.

IMPORTANT: We have tagged the code with the following expressions to walk you through
the key implementation details.

Using your editor, search for those strings to get an idea of how to implement:
- DISTRIBUTED : how to implement distributed pytorch
- MLFLOW : how to implement mlflow reporting of metrics and artifacts
- PROFILER : how to implement pytorch profiler
"""
import os
import sys
import time
import json
import pickle
import logging
import argparse
import traceback
from tqdm import tqdm
from distutils.util import strtobool

import mlflow

# the long list of torch imports
import torch
import torch.nn as nn
import torch.optim as optim
import torchvision
from torch.optim import lr_scheduler
from torch.utils.data.distributed import DistributedSampler
from torch.utils.data import DataLoader
from torch.profiler import record_function

# add path to here, if necessary
COMPONENT_ROOT = os.path.abspath(
    os.path.join(os.path.dirname(__file__), ".")
)
if COMPONENT_ROOT not in sys.path:
    logging.info(f"Adding {COMPONENT_ROOT} to path")
    sys.path.append(str(COMPONENT_ROOT))

# internal imports
from model import MODEL_ARCH_LIST, get_model_metadata, load_model
from image_io import build_image_datasets
from profiling import PyTorchProfilerHandler


class PyTorchDistributedModelTrainingSequence:
    """Generic class to run the sequence for training a PyTorch model
    using distributed training."""

    def __init__(self):
        """Constructor"""
        self.logger = logging.getLogger(__name__)

        # DATA
        self.training_data_sampler = None
        self.training_data_loader = None
        self.validation_data_loader = None

        # MODEL
        self.model = None
        self.labels = []
        self.model_signature = None

        # DISTRIBUTED CONFIG
        self.world_size = 1
        self.world_rank = 0
        self.local_world_size = 1
        self.local_rank = 0
        self.multinode_available = False
        self.cpu_count = os.cpu_count()
        self.device = None
        # NOTE: if we're running multiple nodes, this indicates if we're on first node
        self.self_is_main_node = True

        # TRAINING CONFIGS
        self.dataloading_config = None
        self.training_config = None

        # PROFILER
        self.profiler = None
        self.profiler_output_tmp_dir = None

    #####################
    ### SETUP METHODS ###
    #####################

    def setup_config(self, args):
        """Sets internal variables using provided CLI arguments (see build_arguments_parser()).
        In particular, sets device(cuda) and multinode parameters."""
        self.dataloading_config = args
        self.training_config = args

        # verify parameter default values
        if self.dataloading_config.num_workers is None:
            self.dataloading_config.num_workers = 0
        if self.dataloading_config.num_workers < 0:
            self.dataloading_config.num_workers = self.cpu_count
        if self.dataloading_config.num_workers == 0:
            self.logger.warning("You specified num_workers=0, forcing prefetch_factor to be discarded.")
            self.dataloading_config.prefetch_factor = None

        # NOTE: strtobool returns an int, converting to bool explicitely
        self.dataloading_config.pin_memory = bool(self.dataloading_config.pin_memory)
        self.dataloading_config.non_blocking = bool(
            self.dataloading_config.non_blocking
        )

        # DISTRIBUTED: detect multinode config
        # depending on the Azure ML distribution.type, different environment variables will be provided
        # to configure DistributedDataParallel
        self.distributed_backend = args.distributed_backend
        if self.distributed_backend == "nccl":
            self.world_size = int(os.environ.get("WORLD_SIZE", "1"))
            self.world_rank = int(os.environ.get("RANK", "0"))
            self.local_world_size = int(os.environ.get("LOCAL_WORLD_SIZE", "1"))
            self.local_rank = int(os.environ.get("LOCAL_RANK", "0"))
            self.multinode_available = self.world_size > 1
            self.self_is_main_node = self.world_rank == 0

        elif self.distributed_backend == "mpi":
            # Note: Distributed pytorch package doesn't have MPI built in.
            # MPI is only included if you build PyTorch from source on a host that has MPI installed.
            self.world_size = int(os.environ.get("OMPI_COMM_WORLD_SIZE", "1"))
            self.world_rank = int(os.environ.get("OMPI_COMM_WORLD_RANK", "0"))
            self.local_world_size = int(os.environ.get("OMPI_COMM_WORLD_LOCAL_SIZE", "1"))
            self.local_rank = int(os.environ.get("OMPI_COMM_WORLD_LOCAL_RANK", "0"))
            self.multinode_available = self.world_size > 1
            self.self_is_main_node = self.world_rank == 0

        else:
            raise NotImplementedError(
                f"distributed_backend={self.distributed_backend} is not implemented yet."
            )

        # Use CUDA if it is available
        if not self.training_config.disable_cuda and torch.cuda.is_available():
            self.logger.info(
                f"Setting up torch.device for CUDA for local gpu:{self.local_rank}"
            )
            self.device = torch.device(self.local_rank)
        else:
            self.logger.info(f"Setting up torch.device for cpu")
            self.device = torch.device("cpu")

        if self.multinode_available:
            self.logger.info(
                f"Running in multinode with backend={self.distributed_backend} local_rank={self.local_rank} rank={self.world_rank} size={self.world_size}"
            )
            # DISTRIBUTED: this is required to initialize the pytorch backend
            torch.distributed.init_process_group(
                self.distributed_backend,
                rank=self.world_rank,
                world_size=self.world_size,
            )
        else:
            self.logger.info(f"Not running in multinode.")

        # DISTRIBUTED: in distributed mode, you want to report parameters
        # only from main process (rank==0) to avoid conflict
        if self.self_is_main_node:
            # MLFLOW: report relevant parameters using mlflow
            logged_params = {
                # log some distribution params
                "nodes": int(os.environ.get("AZUREML_NODE_COUNT", "1")),
                "instance_per_node": self.world_size // int(os.environ.get("AZUREML_NODE_COUNT", "1")),
                "cuda_available": torch.cuda.is_available(),
                "disable_cuda": self.training_config.disable_cuda,
                "distributed": self.multinode_available,
                "distributed_backend": self.distributed_backend,

                # data loading params
                "batch_size": self.dataloading_config.batch_size,
                "num_workers": self.dataloading_config.num_workers,
                "cpu_count": self.cpu_count,
                "prefetch_factor": self.dataloading_config.prefetch_factor,
                "persistent_workers": self.dataloading_config.persistent_workers,
                "pin_memory": self.dataloading_config.pin_memory,
                "non_blocking": self.dataloading_config.non_blocking,

                # training params
                "model_arch": self.training_config.model_arch,
                "model_arch_pretrained": self.training_config.model_arch_pretrained,
                "optimizer.learning_rate": self.training_config.learning_rate,
                "optimizer.momentum": self.training_config.momentum,

                # profiling params
                "enable_profiling": self.training_config.enable_profiling,
            }

            if not self.training_config.disable_cuda and torch.cuda.is_available():
                # add some gpu properties
                logged_params['cuda_device_count'] = torch.cuda.device_count()
                cuda_device_properties = torch.cuda.get_device_properties(self.device)
                logged_params['cuda_device_name'] = cuda_device_properties.name
                logged_params['cuda_device_major'] = cuda_device_properties.major
                logged_params['cuda_device_minor'] = cuda_device_properties.minor
                logged_params['cuda_device_memory'] = cuda_device_properties.total_memory
                logged_params['cuda_device_processor_count'] = cuda_device_properties.multi_processor_count

            mlflow.log_params(logged_params)

    def setup_datasets(
        self,
        training_dataset: torch.utils.data.Dataset,
        validation_dataset: torch.utils.data.Dataset,
        labels: list,
    ):
        """Creates and sets up dataloaders for training/validation datasets."""
        self.labels = labels

        # DISTRIBUTED: you need to use a DistributedSampler that wraps your dataset
        # it will draw a different sample on each node/process to distribute data sampling
        self.training_data_sampler = DistributedSampler(
            training_dataset, num_replicas=self.world_size, rank=self.world_rank
        )

        # setting up DataLoader with the right arguments
        optional_data_loading_kwargs = {}
        
        if self.dataloading_config.num_workers > 0:
            # NOTE: this option _ONLY_ applies if num_workers > 0
            # or else DataLoader will except
            optional_data_loading_kwargs["prefetch_factor"] = self.dataloading_config.prefetch_factor
            optional_data_loading_kwargs["persistent_workers"] = self.dataloading_config.persistent_workers

        self.training_data_loader = DataLoader(
            training_dataset,
            batch_size=self.dataloading_config.batch_size,
            num_workers=self.dataloading_config.num_workers,  # self.cpu_count,
            pin_memory=self.dataloading_config.pin_memory,
            # DISTRIBUTED: the sampler needs to be provided to the DataLoader
            sampler=self.training_data_sampler,
            # all other args
            **optional_data_loading_kwargs
        )

        # DISTRIBUTED: we don't need a sampler for validation set
        # it is used as-is in every node/process
        self.validation_data_loader = DataLoader(
            validation_dataset,
            batch_size=self.dataloading_config.batch_size,
            num_workers=self.dataloading_config.num_workers,  # self.cpu_count,
            pin_memory=self.dataloading_config.pin_memory,
        )

        if self.self_is_main_node:
            # MLFLOW: report relevant parameters using mlflow
            mlflow.log_params({"num_classes": len(labels)})


    def setup_model(self, model):
        """Configures a model for training."""
        self.logger.info(f"Setting up model to use device {self.device}")
        self.model = model.to(self.device)

        # DISTRIBUTED: the model needs to be wrapped in a DistributedDataParallel class
        if self.multinode_available:
            self.logger.info(f"Setting up model to use DistributedDataParallel.")
            self.model = torch.nn.parallel.DistributedDataParallel(self.model)

        # fun: log the number of parameters
        params_count = 0
        for param in model.parameters():
            if param.requires_grad:
                params_count += param.numel()
        self.logger.info("MLFLOW: model_param_count={:.2f} (millions)".format(round(params_count/1e6, 2)))
        if self.self_is_main_node:
            mlflow.log_params({"model_param_count": round(params_count/1e6, 2)})

        return self.model

    ########################
    ### TRAINING METHODS ###
    ########################

    def _epoch_eval(self, epoch, criterion):
        """Called during train() for running the eval phase of one epoch."""
        with torch.no_grad():
            num_correct = 0
            num_total_images = 0
            running_loss = 0.0

            for images, targets in tqdm(self.validation_data_loader):
                with record_function("eval.to_device"):
                    images = images.to(
                        self.device, non_blocking=self.dataloading_config.non_blocking
                    )
                    targets = targets.to(
                            self.device, non_blocking=self.dataloading_config.non_blocking
                    )

                with record_function("eval.forward"):
                    outputs = self.model(images)

                    if isinstance(outputs, torch.Tensor):
                        # if we're training a regular pytorch model (ex: torchvision)
                        loss = criterion(outputs, targets)
                        _, predicted = torch.max(outputs.data, 1)
                        correct = (predicted == targets)
                    elif outputs.__class__.__name__ == "SequenceClassifierOutput":
                        # if we're training a HuggingFace model
                        loss = criterion(outputs.logits, targets)
                        _, predicted = torch.max(outputs.logits.data, 1)
                        correct = (predicted == targets)
                    else:
                        # if anything else, just except
                        raise ValueError(f"outputs from model is type {type(outputs)} which is unknown.")

                    running_loss += loss.item() * images.size(0)

                    num_correct += torch.sum(correct).item()
                    num_total_images += len(images)

        return running_loss, num_correct, num_total_images

    def _epoch_train(self, epoch, optimizer, criterion):
        """Called during train() for running the train phase of one epoch."""
        self.model.train()
        self.training_data_sampler.set_epoch(epoch)

        num_correct = 0
        num_total_images = 0
        running_loss = 0.0

        for images, targets in tqdm(self.training_data_loader):
            # PROFILER: record_function will report to the profiler (if enabled)
            # here a specific wall time for a given block of code
            with record_function("train.to_device"):
                images = images.to(
                    self.device, non_blocking=self.dataloading_config.non_blocking
                )
                targets = targets.to(
                        self.device, non_blocking=self.dataloading_config.non_blocking
                )
                
            with record_function("train.forward"):
                # zero the parameter gradients
                optimizer.zero_grad()

                outputs = self.model(images)

                if isinstance(outputs, torch.Tensor):
                    # if we're training a regular pytorch model (ex: torchvision)
                    loss = criterion(outputs, targets)
                    _, predicted = torch.max(outputs.data, 1)
                    correct = (predicted == targets)
                elif outputs.__class__.__name__ == "SequenceClassifierOutput":
                    # if we're training a HuggingFace model
                    loss = criterion(outputs.logits, targets)
                    _, predicted = torch.max(outputs.logits.data, 1)
                    correct = (predicted == targets)
                else:
                    # if anything else, just except
                    raise ValueError(f"outputs from model is type {type(outputs)} which is unknown.")

                running_loss += loss.item() * images.size(0)
                num_correct += torch.sum(correct).item()
                num_total_images += len(images)

            # PROFILER: record_function will report to the profiler (if enabled)
            # here a specific wall time for a given block of code
            with record_function("train.backward"):
                loss.backward()
                optimizer.step()

        return running_loss, num_correct, num_total_images

    def train(self, epochs:int=None, checkpoints_dir:str=None):
        """Trains the model.

        Args:
            epochs (int, optional): if not provided uses internal config
            checkpoints_dir (str, optional): path to write checkpoints
        """
        if epochs is None:
            epochs = self.training_config.num_epochs

        # Observe that all parameters are being optimized
        optimizer = optim.SGD(
            self.model.parameters(),
            lr=self.training_config.learning_rate,
            momentum=self.training_config.momentum,
            #nesterov=True,
            #weight_decay=1e-4,
        )

        #criterion = nn.BCEWithLogitsLoss()
        criterion = nn.CrossEntropyLoss()

        # Decay LR by a factor of 0.1 every 7 epochs
        scheduler = lr_scheduler.StepLR(optimizer, step_size=7, gamma=0.1)

        # DISTRIBUTED: export checkpoint only from main node
        if self.self_is_main_node and checkpoints_dir is not None:
            # saving checkpoint before training
            self.checkpoint_save(self.model, optimizer, checkpoints_dir, epoch=-1, loss=0.0)

        # DISTRIBUTED: you'll node that this loop has nothing specifically "distributed"
        # that's because most of the changes are in the backend (DistributedDataParallel)
        for epoch in range(epochs):
            self.logger.info(f"Starting epoch={epoch}")

            # start timer for epoch time metric
            epoch_train_start = time.time()

            # TRAIN: loop on training set and return metrics
            running_loss, num_correct, num_samples = self._epoch_train(
                epoch, optimizer, criterion
            )
            epoch_train_loss = running_loss / num_samples
            epoch_train_acc = num_correct / num_samples

            # stop timer
            epoch_train_time = time.time() - epoch_train_start

            # report metric values in stdout
            self.logger.info(
                f"MLFLOW: epoch_train_loss={epoch_train_loss} epoch_train_acc={epoch_train_acc} epoch={epoch}"
            )

            # start timer for epoch time metric
            epoch_eval_start = time.time()

            # MLFLOW / DISTRIBUTED: report metrics only from main node
            if self.self_is_main_node:
                mlflow.log_metric("epoch_train_loss", epoch_train_loss, step=epoch)
                mlflow.log_metric("epoch_train_acc", epoch_train_acc, step=epoch)

            # EVAL: run evaluation on validation set and return metrics
            running_loss, num_correct, num_samples = self._epoch_eval(epoch, criterion)
            epoch_valid_loss = running_loss / num_samples
            epoch_valid_acc = num_correct / num_samples

<<<<<<< HEAD
            # DISTRIBUTED: export checkpoint only from main node
            if self.self_is_main_node and checkpoints_dir is not None:
                self.checkpoint_save(self.model, optimizer, checkpoints_dir, epoch=epoch, loss=epoch_valid_loss)
=======
            # stop timer
            epoch_eval_time = time.time() - epoch_eval_start

            # start timer for epoch time metric
            epoch_utility_start = time.time()
>>>>>>> 81eaf083

            # PROFILER: use profiler.step() to mark a step in training
            # the pytorch profiler will use internally to trigger
            # saving the traces in different files
            if self.profiler:
                self.profiler.step()

            # stop timer
            epoch_utility_time = time.time() - epoch_utility_start

            self.logger.info(
                f"MLFLOW: epoch_valid_loss={epoch_valid_loss} epoch_valid_acc={epoch_valid_acc} epoch={epoch}"
            )
            self.logger.info(
                f"MLFLOW: epoch_train_time={epoch_train_time} epoch={epoch}"
            )
            self.logger.info(
                f"MLFLOW: epoch_eval_time={epoch_eval_time} epoch={epoch}"
            )
            self.logger.info(
                f"MLFLOW: epoch_utility_time={epoch_utility_time} epoch={epoch}"
            )

            # MLFLOW / DISTRIBUTED: report metrics only from main node
            if self.self_is_main_node:
                mlflow.log_metric("epoch_valid_loss", epoch_valid_loss, step=epoch)
                mlflow.log_metric("epoch_valid_acc", epoch_valid_acc, step=epoch)
                mlflow.log_metric("epoch_train_time", epoch_train_time, step=epoch)
<<<<<<< HEAD
            
=======
                mlflow.log_metric("epoch_eval_time", epoch_eval_time, step=epoch)
                mlflow.log_metric("epoch_utility_time", epoch_utility_time, step=epoch)

>>>>>>> 81eaf083

    def runtime_error_report(self, runtime_exception):
        """Call this when catching a critical exception.
        Will print all sorts of relevant information to the log."""
        self.logger.critical(traceback.format_exc())
        try:
            import psutil
            self.logger.critical(f"Memory: {str(psutil.virtual_memory())}")
        except ImportError:
            self.logger.critical("import psutil failed, cannot display virtual memory stats.")

        if torch.cuda.is_available():
            self.logger.critical("Cuda memory summary:\n"+str(torch.cuda.memory_summary(device=None, abbreviated=False)))
            self.logger.critical("Cuda memory snapshot:\n"+json.dumps(torch.cuda.memory_snapshot(), indent="    "))
        else:
            self.logger.critical("Cuda is not available, cannot report cuda memory allocation.")


    #################
    ### MODEL I/O ###
    #################

    def checkpoint_save(self, model, optimizer, output_dir: str, epoch: int, loss: float):
        """Saves model as checkpoint"""
        # create output directory just in case
        os.makedirs(output_dir, exist_ok=True)

        model_output_path = os.path.join(output_dir, f"model-checkpoint-epoch{epoch}-loss{loss}.pt")

        self.logger.info(f"Exporting checkpoint to {model_output_path}")

        if isinstance(model, torch.nn.parallel.DistributedDataParallel):
            # DISTRIBUTED: to export model, you need to get it out of the DistributedDataParallel class
            self.logger.info(
                "Model was distributed, we will checkpoint DistributedDataParallel.module"
            )
            model_to_save = model.module
        else:
            model_to_save = model

        with record_function("checkpoint.save"):
            torch.save({
                'epoch': epoch,
                'model_state_dict': model_to_save.state_dict(),
                'optimizer_state_dict': optimizer.state_dict(),
                'loss': loss
            }, model_output_path)

        
    def save(self, output_dir: str, name: str = "dev", register_as: str = None) -> None:
        # DISTRIBUTED: you want to save the model only from the main node/process
        # in data distributed mode, all models should theoretically be the same
        if self.self_is_main_node:
            self.logger.info(f"Saving model and classes in {output_dir}...")

            # create output directory just in case
            os.makedirs(output_dir, exist_ok=True)

            if isinstance(self.model, torch.nn.parallel.DistributedDataParallel):
                # DISTRIBUTED: to export model, you need to get it out of the DistributedDataParallel class
                self.logger.info(
                    "Model was distributed, we will export DistributedDataParallel.module"
                )
                model_to_save = self.model.module.to("cpu")
            else:
                model_to_save = self.model.to("cpu")

            # MLFLOW: mlflow has a nice method to export the model automatically
            # add tags and environment for it. You can then use it in Azure ML
            # to register your model to an endpoint.
            mlflow.pytorch.log_model(
                model_to_save,
                artifact_path="final_model",
                registered_model_name=register_as,  # also register it if name is provided
                signature=self.model_signature,
            )


def build_arguments_parser(parser: argparse.ArgumentParser = None):
    """Builds the argument parser for CLI settings"""
    if parser is None:
        parser = argparse.ArgumentParser()

    group = parser.add_argument_group(f"Training Inputs")
    group.add_argument(
        "--train_images",
        type=str,
        required=True,
        help="Path to folder containing training images",
    )
    group.add_argument(
        "--valid_images",
        type=str,
        required=True,
        help="path to folder containing validation images",
    )

    group = parser.add_argument_group(f"Training Outputs")
    group.add_argument(
        "--model_output",
        type=str,
        required=False,
        default=None,
        help="Path to write final model",
    )
    group.add_argument(
        "--checkpoints",
        type=str,
        required=False,
        default=None,
        help="Path to read/write checkpoints",
    )
    group.add_argument(
        "--register_model_as",
        type=str,
        required=False,
        default=None,
        help="Name to register final model in MLFlow",
    )

    group = parser.add_argument_group(f"Data Loading Parameters")
    group.add_argument(
        "--batch_size",
        type=int,
        required=False,
        default=64,
        help="Train/valid data loading batch size (default: 64)",
    )
    group.add_argument(
        "--num_workers",
        type=int,
        required=False,
        default=None,
        help="Num workers for data loader (default: -1 => all cpus available)",
    )
    group.add_argument(
        "--prefetch_factor",
        type=int,
        required=False,
        default=2,
        help="Data loader prefetch factor (default: 2)",
    )
    group.add_argument(
        "--persistent_workers",
        type=strtobool,
        required=False,
        default=True,
        help="Use persistent prefetching workers (default: True)",
    )
    group.add_argument(
        "--pin_memory",
        type=strtobool,
        required=False,
        default=True,
        help="Pin Data loader prefetch factor (default: True)",
    )
    group.add_argument(
        "--non_blocking",
        type=strtobool,
        required=False,
        default=False,
        help="Use non-blocking transfer to device (default: False)",
    )

    group = parser.add_argument_group(f"Model/Training Parameters")
    group.add_argument(
        "--model_arch",
        type=str,
        required=False,
        default="resnet18",
        help="Which model architecture to use (default: resnet18)",
    )
    group.add_argument(
        "--model_arch_pretrained",
        type=strtobool,
        required=False,
        default=True,
        help="Use pretrained model (default: true)",
    )
    group.add_argument(
        "--distributed_backend",
        type=str,
        required=False,
        choices=["nccl", "mpi"],
        default="nccl",
        help="Which distributed backend to use.",
    )
    group.add_argument(
        "--disable_cuda",
        type=strtobool,
        required=False,
        default=False,
        help="set True to force use of cpu (local testing).",
    )
    # DISTRIBUTED: torch.distributed.launch is passing this argument to your script
    # it is likely to be deprecated in favor of os.environ['LOCAL_RANK']
    # see https://pytorch.org/docs/stable/distributed.html#launch-utility
    group.add_argument(
        "--local_rank",
        type=int,
        required=False,
        default=None,
        help="Passed by torch.distributed.launch utility when running from cli.",
    )
    group.add_argument(
        "--num_epochs",
        type=int,
        required=False,
        default=1,
        help="Number of epochs to train for",
    )
    group.add_argument(
        "--learning_rate",
        type=float,
        required=False,
        default=0.001,
        help="Learning rate of optimizer",
    )
    group.add_argument(
        "--momentum",
        type=float,
        required=False,
        default=0.9,
        help="Momentum of optimizer",
    )

    group = parser.add_argument_group(f"Monitoring/Profiling Parameters")
    group.add_argument(
        "--enable_profiling",
        type=strtobool,
        required=False,
        default=False,
        help="Enable pytorch profiler.",
    )

    return parser


def run(args):
    """Run the script using CLI arguments"""
    logger = logging.getLogger(__name__)
    logger.info(f"Running with arguments: {args}")

    # MLFLOW: initialize mlflow (once in entire script)
    mlflow.start_run()

    # build the image folder datasets
    train_dataset, valid_dataset, labels = build_image_datasets(
        train_images_dir=args.train_images,
        valid_images_dir=args.valid_images,
        input_size=get_model_metadata(args.model_arch)['input_size']
    )

    # creates the model architecture
    model = load_model(
        args.model_arch, output_dimension=len(labels), pretrained=args.model_arch_pretrained
    )

    # use a handler for the training sequence
    training_handler = PyTorchDistributedModelTrainingSequence()

    # sets cuda and distributed config
    training_handler.setup_config(args)

    # PROFILER: here we use a helper class to enable profiling
    # see profiling.py for the implementation details
    training_profiler = PyTorchProfilerHandler(
        enabled=bool(args.enable_profiling),
        rank=training_handler.world_rank,
    )
    # PROFILER: set profiler in trainer to call profiler.step() during training
    training_handler.profiler = training_profiler.start_profiler()

    # creates data loaders from datasets for distributed training
    training_handler.setup_datasets(train_dataset, valid_dataset, labels)

    # sets the model for distributed training
    training_handler.setup_model(model)

    # runs training sequence
    # NOTE: num_epochs is provided in args
    try:
        training_handler.train(checkpoints_dir=args.checkpoints)
    except RuntimeError as runtime_exception: # if runtime error occurs (ex: cuda out of memory)
        # then print some runtime error report in the logs
        training_handler.runtime_error_report(runtime_exception)
        # re-raise
        raise runtime_exception

    # stops profiling (and save in mlflow)
    training_profiler.stop_profiler()

    # saves final model
    if args.model_output:
        training_handler.save(
            args.model_output,
            name=f"epoch-{args.num_epochs}",
            register_as=args.register_model_as,
        )

    # MLFLOW: finalize mlflow (once in entire script)
    mlflow.end_run()


def main(cli_args=None):
    """Main function of the script."""
    # initialize root logger
    logger = logging.getLogger()
    logger.setLevel(logging.INFO)
    console_handler = logging.StreamHandler()
    formatter = logging.Formatter(
        "%(asctime)s : %(levelname)s : %(name)s : %(message)s"
    )
    console_handler.setFormatter(formatter)
    logger.addHandler(console_handler)

    # create argument parser
    parser = build_arguments_parser()

    # runs on cli arguments
    args = parser.parse_args(cli_args)  # if None, runs on sys.argv

    # run the run function
    run(args)


if __name__ == "__main__":
    main()<|MERGE_RESOLUTION|>--- conflicted
+++ resolved
@@ -437,17 +437,11 @@
             epoch_valid_loss = running_loss / num_samples
             epoch_valid_acc = num_correct / num_samples
 
-<<<<<<< HEAD
-            # DISTRIBUTED: export checkpoint only from main node
-            if self.self_is_main_node and checkpoints_dir is not None:
-                self.checkpoint_save(self.model, optimizer, checkpoints_dir, epoch=epoch, loss=epoch_valid_loss)
-=======
             # stop timer
             epoch_eval_time = time.time() - epoch_eval_start
 
             # start timer for epoch time metric
             epoch_utility_start = time.time()
->>>>>>> 81eaf083
 
             # PROFILER: use profiler.step() to mark a step in training
             # the pytorch profiler will use internally to trigger
@@ -455,6 +449,10 @@
             if self.profiler:
                 self.profiler.step()
 
+            # DISTRIBUTED: export checkpoint only from main node
+            if self.self_is_main_node and checkpoints_dir is not None:
+                self.checkpoint_save(self.model, optimizer, checkpoints_dir, epoch=epoch, loss=epoch_valid_loss)
+
             # stop timer
             epoch_utility_time = time.time() - epoch_utility_start
 
@@ -476,13 +474,9 @@
                 mlflow.log_metric("epoch_valid_loss", epoch_valid_loss, step=epoch)
                 mlflow.log_metric("epoch_valid_acc", epoch_valid_acc, step=epoch)
                 mlflow.log_metric("epoch_train_time", epoch_train_time, step=epoch)
-<<<<<<< HEAD
-            
-=======
                 mlflow.log_metric("epoch_eval_time", epoch_eval_time, step=epoch)
                 mlflow.log_metric("epoch_utility_time", epoch_utility_time, step=epoch)
 
->>>>>>> 81eaf083
 
     def runtime_error_report(self, runtime_exception):
         """Call this when catching a critical exception.
