# Copyright (c) Microsoft Corporation.
# Licensed under the MIT license.

"""
This script implements a Distributed PyTorch training sequence.

IMPORTANT: We have tagged the code with the following expressions to walk you through
the key implementation details.

Using your editor, search for those strings to get an idea of how to implement:
- DISTRIBUTED : how to implement distributed pytorch
- MLFLOW : how to implement mlflow reporting of metrics and artifacts
- PROFILER : how to implement pytorch profiler
"""
import os
import sys
import time
import json
import pickle
import logging
import argparse
import traceback
from tqdm import tqdm
from distutils.util import strtobool

import mlflow

# the long list of torch imports
import torch
import torch.nn as nn
import torch.optim as optim
import torchvision
from torch.optim import lr_scheduler
from torch.utils.data.distributed import DistributedSampler
from torch.utils.data import DataLoader
from torch.profiler import record_function

# add path to here, if necessary
COMPONENT_ROOT = os.path.abspath(
    os.path.join(os.path.dirname(__file__), ".")
)
if COMPONENT_ROOT not in sys.path:
    logging.info(f"Adding {COMPONENT_ROOT} to path")
    sys.path.append(str(COMPONENT_ROOT))

# internal imports
from model import MODEL_ARCH_LIST, get_model_metadata, load_model
from image_io import build_image_datasets
from profiling import PyTorchProfilerHandler


class PyTorchDistributedModelTrainingSequence:
    """Generic class to run the sequence for training a PyTorch model
    using distributed training."""

    def __init__(self):
        """Constructor"""
        self.logger = logging.getLogger(__name__)

        # DATA
        self.training_data_sampler = None
        self.training_data_loader = None
        self.validation_data_loader = None

        # MODEL
        self.model = None
        self.labels = []
        self.model_signature = None

        # DISTRIBUTED CONFIG
        self.world_size = 1
        self.world_rank = 0
        self.local_world_size = 1
        self.local_rank = 0
        self.multinode_available = False
        self.cpu_count = os.cpu_count()
        self.device = None
        # NOTE: if we're running multiple nodes, this indicates if we're on first node
        self.self_is_main_node = True

        # TRAINING CONFIGS
        self.dataloading_config = None
        self.training_config = None

        # PROFILER
        self.profiler = None
        self.profiler_output_tmp_dir = None

    #####################
    ### SETUP METHODS ###
    #####################

    def setup_config(self, args):
        """Sets internal variables using provided CLI arguments (see build_arguments_parser()).
        In particular, sets device(cuda) and multinode parameters."""
        self.dataloading_config = args
        self.training_config = args

        # verify parameter default values
        if self.dataloading_config.num_workers is None:
            self.dataloading_config.num_workers = 0
        if self.dataloading_config.num_workers < 0:
            self.dataloading_config.num_workers = self.cpu_count
        if self.dataloading_config.num_workers == 0:
            self.logger.warning("You specified num_workers=0, forcing prefetch_factor to be discarded.")
            self.dataloading_config.prefetch_factor = None

        # NOTE: strtobool returns an int, converting to bool explicitely
        self.dataloading_config.pin_memory = bool(self.dataloading_config.pin_memory)
        self.dataloading_config.non_blocking = bool(
            self.dataloading_config.non_blocking
        )

        # DISTRIBUTED: detect multinode config
        # depending on the Azure ML distribution.type, different environment variables will be provided
        # to configure DistributedDataParallel
        self.distributed_backend = args.distributed_backend
        if self.distributed_backend == "nccl":
            self.world_size = int(os.environ.get("WORLD_SIZE", "1"))
            self.world_rank = int(os.environ.get("RANK", "0"))
            self.local_world_size = int(os.environ.get("LOCAL_WORLD_SIZE", "1"))
            self.local_rank = int(os.environ.get("LOCAL_RANK", "0"))
            self.multinode_available = self.world_size > 1
            self.self_is_main_node = self.world_rank == 0

        elif self.distributed_backend == "mpi":
            # Note: Distributed pytorch package doesn't have MPI built in.
            # MPI is only included if you build PyTorch from source on a host that has MPI installed.
            self.world_size = int(os.environ.get("OMPI_COMM_WORLD_SIZE", "1"))
            self.world_rank = int(os.environ.get("OMPI_COMM_WORLD_RANK", "0"))
            self.local_world_size = int(os.environ.get("OMPI_COMM_WORLD_LOCAL_SIZE", "1"))
            self.local_rank = int(os.environ.get("OMPI_COMM_WORLD_LOCAL_RANK", "0"))
            self.multinode_available = self.world_size > 1
            self.self_is_main_node = self.world_rank == 0

        else:
            raise NotImplementedError(
                f"distributed_backend={self.distributed_backend} is not implemented yet."
            )

        # Use CUDA if it is available
        if not self.training_config.disable_cuda and torch.cuda.is_available():
            self.logger.info(
                f"Setting up torch.device for CUDA for local gpu:{self.local_rank}"
            )
            self.device = torch.device(self.local_rank)
        else:
            self.logger.info(f"Setting up torch.device for cpu")
            self.device = torch.device("cpu")

        if self.multinode_available:
            self.logger.info(
                f"Running in multinode with backend={self.distributed_backend} local_rank={self.local_rank} rank={self.world_rank} size={self.world_size}"
            )
            # DISTRIBUTED: this is required to initialize the pytorch backend
            torch.distributed.init_process_group(
                self.distributed_backend,
                rank=self.world_rank,
                world_size=self.world_size,
            )
        else:
            self.logger.info(f"Not running in multinode.")

        # DISTRIBUTED: in distributed mode, you want to report parameters
        # only from main process (rank==0) to avoid conflict
        if self.self_is_main_node:
            # MLFLOW: report relevant parameters using mlflow
            logged_params = {
                # log some distribution params
<<<<<<< HEAD
=======
                "nodes": int(os.environ.get("AZUREML_NODE_COUNT", "1")),
                "instance_per_node": self.world_size // int(os.environ.get("AZUREML_NODE_COUNT", "1")),
>>>>>>> 694035f2
                "cuda_available": torch.cuda.is_available(),
                "disable_cuda": self.training_config.disable_cuda,
                "distributed": self.multinode_available,
                "distributed_backend": self.distributed_backend,

                # data loading params
                "batch_size": self.dataloading_config.batch_size,
                "num_workers": self.dataloading_config.num_workers,
                "cpu_count": self.cpu_count,
                "prefetch_factor": self.dataloading_config.prefetch_factor,
                "persistent_workers": self.dataloading_config.persistent_workers,
                "pin_memory": self.dataloading_config.pin_memory,
                "non_blocking": self.dataloading_config.non_blocking,

                # training params
                "model_arch": self.training_config.model_arch,
                "model_arch_pretrained": self.training_config.model_arch_pretrained,
                "optimizer.learning_rate": self.training_config.learning_rate,
                "optimizer.momentum": self.training_config.momentum,

                # profiling params
                "enable_profiling": self.training_config.enable_profiling,
            }

            if torch.cuda.is_available():
                # add some gpu properties
                logged_params['cuda_device_count'] = torch.cuda.device_count()
                cuda_device_properties = torch.cuda.get_device_properties(self.device)
                logged_params['cuda_device_name'] = cuda_device_properties.name
                logged_params['cuda_device_major'] = cuda_device_properties.major
                logged_params['cuda_device_minor'] = cuda_device_properties.minor
                logged_params['cuda_device_memory'] = cuda_device_properties.total_memory
                logged_params['cuda_device_processor_count'] = cuda_device_properties.multi_processor_count

            mlflow.log_params(logged_params)

    def setup_datasets(
        self,
        training_dataset: torch.utils.data.Dataset,
        validation_dataset: torch.utils.data.Dataset,
        labels: list,
    ):
        """Creates and sets up dataloaders for training/validation datasets."""
        self.labels = labels

        # DISTRIBUTED: you need to use a DistributedSampler that wraps your dataset
        # it will draw a different sample on each node/process to distribute data sampling
        self.training_data_sampler = DistributedSampler(
            training_dataset, num_replicas=self.world_size, rank=self.world_rank
        )

        # setting up DataLoader with the right arguments
        optional_data_loading_kwargs = {}
        
        if self.dataloading_config.num_workers > 0:
            # NOTE: this option _ONLY_ applies if num_workers > 0
            # or else DataLoader will except
            optional_data_loading_kwargs["prefetch_factor"] = self.dataloading_config.prefetch_factor
            optional_data_loading_kwargs["persistent_workers"] = self.dataloading_config.persistent_workers

        self.training_data_loader = DataLoader(
            training_dataset,
            batch_size=self.dataloading_config.batch_size,
            num_workers=self.dataloading_config.num_workers,  # self.cpu_count,
            pin_memory=self.dataloading_config.pin_memory,
            # DISTRIBUTED: the sampler needs to be provided to the DataLoader
            sampler=self.training_data_sampler,
            # all other args
            **optional_data_loading_kwargs
        )

        # DISTRIBUTED: we don't need a sampler for validation set
        # it is used as-is in every node/process
        self.validation_data_loader = DataLoader(
            validation_dataset,
            batch_size=self.dataloading_config.batch_size,
            num_workers=self.dataloading_config.num_workers,  # self.cpu_count,
            pin_memory=self.dataloading_config.pin_memory,
        )

        if self.self_is_main_node:
            # MLFLOW: report relevant parameters using mlflow
            mlflow.log_params({"num_classes": len(labels)})


    def setup_model(self, model):
        """Configures a model for training."""
        self.logger.info(f"Setting up model to use device {self.device}")
        self.model = model.to(self.device)

        # DISTRIBUTED: the model needs to be wrapped in a DistributedDataParallel class
        if self.multinode_available:
            self.logger.info(f"Setting up model to use DistributedDataParallel.")
            self.model = torch.nn.parallel.DistributedDataParallel(self.model)

        # fun: log the number of parameters
        params_count = 0
        for param in model.parameters():
            if param.requires_grad:
                params_count += param.numel()
        self.logger.info("MLFLOW: model_param_count={:.2f} (millions)".format(round(params_count/1e6, 2)))
        if self.self_is_main_node:
            mlflow.log_params({"model_param_count": round(params_count/1e6, 2)})

        return self.model

    ########################
    ### TRAINING METHODS ###
    ########################

    def _epoch_eval(self, epoch, criterion):
        """Called during train() for running the eval phase of one epoch."""
        with torch.no_grad():
            num_correct = 0
            num_total_images = 0
            running_loss = 0.0

            for images, targets in tqdm(self.validation_data_loader):
                with record_function("eval.to_device"):
                    images = images.to(
                        self.device, non_blocking=self.dataloading_config.non_blocking
                    )
                    targets = targets.to(
                            self.device, non_blocking=self.dataloading_config.non_blocking
                    )

                with record_function("eval.forward"):
                    outputs = self.model(images)

<<<<<<< HEAD
                    if isinstance(outputs, torch.Tensor):
                        # if we're training a regular pytorch model (ex: torchvision)
                        loss = criterion(outputs, one_hot_targets)
                        correct = (torch.argmax(outputs, dim=-1) == (targets.to(self.device)))
                    elif outputs.__class__.__name__ == "SequenceClassifierOutput":
                        # if we're training a HuggingFace model
                        loss = criterion(outputs.logits, one_hot_targets)
                        correct = (torch.argmax(outputs.logits, dim=-1) == (targets.to(self.device)))
                    else:
                        # if anything else, just except
                        raise ValueError(f"outputs from model is type {type(outputs)} which is unknown.")
=======
                    loss = criterion(outputs, targets)
                    _, predicted = torch.max(outputs.data, 1)
                    correct = (predicted == (targets.to(self.device)))
>>>>>>> 694035f2

                    running_loss += loss.item() * images.size(0)

                    num_correct += torch.sum(correct).item()
                    num_total_images += len(images)

        return running_loss, num_correct, num_total_images

    def _epoch_train(self, epoch, optimizer, criterion):
        """Called during train() for running the train phase of one epoch."""
        self.model.train()
        self.training_data_sampler.set_epoch(epoch)

        num_correct = 0
        num_total_images = 0
        running_loss = 0.0

        for images, targets in tqdm(self.training_data_loader):
            # PROFILER: record_function will report to the profiler (if enabled)
            # here a specific wall time for a given block of code
            with record_function("train.to_device"):
                images = images.to(
                    self.device, non_blocking=self.dataloading_config.non_blocking
                )
                targets = targets.to(
                        self.device, non_blocking=self.dataloading_config.non_blocking
<<<<<<< HEAD
                    ),
                    num_classes=len(self.labels)
                ).float()

=======
                )
                
>>>>>>> 694035f2
            with record_function("train.forward"):
                # zero the parameter gradients
                optimizer.zero_grad()

                outputs = self.model(images)

<<<<<<< HEAD
                if isinstance(outputs, torch.Tensor):
                    loss = criterion(outputs, one_hot_targets)
                    correct = (torch.argmax(outputs, dim=-1) == (targets.to(self.device)))
                elif outputs.__class__.__name__ == "SequenceClassifierOutput":
                    loss = criterion(outputs.logits, one_hot_targets)
                    correct = (torch.argmax(outputs.logits, dim=-1) == (targets.to(self.device)))
                else:
                    raise ValueError(f"outputs from model is type {type(outputs)} which is unknown.")
=======
                loss = criterion(outputs, targets)
                _, predicted = torch.max(outputs.data, 1)
                correct = (predicted == (targets.to(self.device)))
>>>>>>> 694035f2

                running_loss += loss.item() * images.size(0)
                num_correct += torch.sum(correct).item()
                num_total_images += len(images)

            # PROFILER: record_function will report to the profiler (if enabled)
            # here a specific wall time for a given block of code
            with record_function("train.backward"):
                loss.backward()
                optimizer.step()

        return running_loss, num_correct, num_total_images

    def train(self, epochs=None):
        """Trains the model.

        Args:
            epochs (int, optional): if not provided uses internal config
        """
        if epochs is None:
            epochs = self.training_config.num_epochs

        # Observe that all parameters are being optimized
        optimizer = optim.SGD(
            self.model.parameters(),
            lr=self.training_config.learning_rate,
            momentum=self.training_config.momentum,
            #nesterov=True,
            #weight_decay=1e-4,
        )

        #criterion = nn.BCEWithLogitsLoss()
        criterion = nn.CrossEntropyLoss()

        # Decay LR by a factor of 0.1 every 7 epochs
        scheduler = lr_scheduler.StepLR(optimizer, step_size=7, gamma=0.1)

        # DISTRIBUTED: you'll node that this loop has nothing specifically "distributed"
        # that's because most of the changes are in the backend (DistributedDataParallel)
        for epoch in range(epochs):
            self.logger.info(f"Starting epoch={epoch}")

            # start timer for epoch time metric
            epoch_start = time.time()

            # TRAIN: loop on training set and return metrics
            running_loss, num_correct, num_samples = self._epoch_train(
                epoch, optimizer, criterion
            )
            epoch_train_loss = running_loss / num_samples
            epoch_train_acc = num_correct / num_samples

            # report metric values in stdout
            self.logger.info(
                f"MLFLOW: epoch_train_loss={epoch_train_loss} epoch_train_acc={epoch_train_acc} epoch={epoch}"
            )

            # MLFLOW / DISTRIBUTED: report metrics only from main node
            if self.self_is_main_node:
                mlflow.log_metric("epoch_train_loss", epoch_train_loss, step=epoch)
                mlflow.log_metric("epoch_train_acc", epoch_train_acc, step=epoch)

            # EVAL: run evaluation on validation set and return metrics
            running_loss, num_correct, num_samples = self._epoch_eval(epoch, criterion)
            epoch_valid_loss = running_loss / num_samples
            epoch_valid_acc = num_correct / num_samples

            # PROFILER: use profiler.step() to mark a step in training
            # the pytorch profiler will use internally to trigger
            # saving the traces in different files
            if self.profiler:
                self.profiler.step()

            # stop timer
            epoch_train_time = time.time() - epoch_start

            self.logger.info(
                f"MLFLOW: epoch_valid_loss={epoch_valid_loss} epoch_valid_acc={epoch_valid_acc} epoch={epoch}"
            )
            self.logger.info(
                f"MLFLOW: epoch_train_time={epoch_train_time} epoch={epoch}"
            )

            # MLFLOW / DISTRIBUTED: report metrics only from main node
            if self.self_is_main_node:
                mlflow.log_metric("epoch_valid_loss", epoch_valid_loss, step=epoch)
                mlflow.log_metric("epoch_valid_acc", epoch_valid_acc, step=epoch)
                mlflow.log_metric("epoch_train_time", epoch_train_time, step=epoch)

    def runtime_error_report(self, runtime_exception):
        """Call this when catching a critical exception.
        Will print all sorts of relevant information to the log."""
        self.logger.critical(traceback.format_exc())
        try:
            import psutil
            self.logger.critical(f"Memory: {str(psutil.virtual_memory())}")
        except ImportError:
            self.logger.critical("import psutil failed, cannot display virtual memory stats.")

        if torch.cuda.is_available():
            self.logger.critical("Cuda memory summary:\n"+str(torch.cuda.memory_summary(device=None, abbreviated=False)))
            self.logger.critical("Cuda memory snapshot:\n"+json.dumps(torch.cuda.memory_snapshot(), indent="    "))
        else:
            self.logger.critical("Cuda is not available, cannot report cuda memory allocation.")


    #################
    ### MODEL I/O ###
    #################

    def save(self, output_dir: str, name: str = "dev", register_as: str = None) -> None:
        # DISTRIBUTED: you want to save the model only from the main node/process
        # in data distributed mode, all models should theoretically be the same
        if self.self_is_main_node:
            self.logger.info(f"Saving model and classes in {output_dir}...")

            # create output directory just in case
            os.makedirs(output_dir, exist_ok=True)

            if isinstance(self.model, torch.nn.parallel.DistributedDataParallel):
                # DISTRIBUTED: to export model, you need to get it out of the DistributedDataParallel class
                self.logger.info(
                    "Model was distibuted, we will export DistributedDataParallel.module"
                )
                model_to_save = self.model.module.to("cpu")
            else:
                model_to_save = self.model.to("cpu")

            # MLFLOW: mlflow has a nice method to export the model automatically
            # add tags and environment for it. You can then use it in Azure ML
            # to register your model to an endpoint.
            mlflow.pytorch.log_model(
                model_to_save,
                artifact_path="final_model",
                registered_model_name=register_as,  # also register it if name is provided
                signature=self.model_signature,
            )


def build_arguments_parser(parser: argparse.ArgumentParser = None):
    """Builds the argument parser for CLI settings"""
    if parser is None:
        parser = argparse.ArgumentParser()

    group = parser.add_argument_group(f"Training Inputs")
    group.add_argument(
        "--train_images",
        type=str,
        required=True,
        help="Path to folder containing training images",
    )
    group.add_argument(
        "--valid_images",
        type=str,
        required=True,
        help="path to folder containing validation images",
    )

    group = parser.add_argument_group(f"Training Outputs")
    group.add_argument(
        "--model_output",
        type=str,
        required=False,
        default=None,
        help="Path to write final model",
    )
    group.add_argument(
        "--register_model_as",
        type=str,
        required=False,
        default=None,
        help="Name to register final model in MLFlow",
    )

    group = parser.add_argument_group(f"Data Loading Parameters")
    group.add_argument(
        "--batch_size",
        type=int,
        required=False,
        default=64,
        help="Train/valid data loading batch size (default: 64)",
    )
    group.add_argument(
        "--num_workers",
        type=int,
        required=False,
        default=None,
        help="Num workers for data loader (default: -1 => all cpus available)",
    )
    group.add_argument(
        "--prefetch_factor",
        type=int,
        required=False,
        default=2,
        help="Data loader prefetch factor (default: 2)",
    )
    group.add_argument(
        "--persistent_workers",
        type=strtobool,
        required=False,
        default=True,
        help="Use persistent prefetching workers (default: True)",
    )
    group.add_argument(
        "--pin_memory",
        type=strtobool,
        required=False,
        default=True,
        help="Pin Data loader prefetch factor (default: True)",
    )
    group.add_argument(
        "--non_blocking",
        type=strtobool,
        required=False,
        default=False,
        help="Use non-blocking transfer to device (default: False)",
    )

    group = parser.add_argument_group(f"Model/Training Parameters")
    group.add_argument(
        "--model_arch",
        type=str,
        required=False,
        default="resnet18",
        help="Which model architecture to use (default: resnet18)",
    )
    group.add_argument(
        "--model_arch_pretrained",
        type=strtobool,
        required=False,
        default=True,
        help="Use pretrained model (default: true)",
    )
    group.add_argument(
        "--distributed_backend",
        type=str,
        required=False,
        choices=["nccl", "mpi"],
        default="nccl",
        help="Which distributed backend to use.",
    )
    group.add_argument(
        "--disable_cuda",
        type=strtobool,
        required=False,
        default=False,
        help="set True to force use of cpu (local testing).",
    )
    # DISTRIBUTED: torch.distributed.launch is passing this argument to your script
    # it is likely to be deprecated in favor of os.environ['LOCAL_RANK']
    # see https://pytorch.org/docs/stable/distributed.html#launch-utility
    group.add_argument(
        "--local_rank",
        type=int,
        required=False,
        default=None,
        help="Passed by torch.distributed.launch utility when running from cli.",
    )
    group.add_argument(
        "--num_epochs",
        type=int,
        required=False,
        default=1,
        help="Number of epochs to train for",
    )
    group.add_argument(
        "--learning_rate",
        type=float,
        required=False,
        default=0.001,
        help="Learning rate of optimizer",
    )
    group.add_argument(
        "--momentum",
        type=float,
        required=False,
        default=0.9,
        help="Momentum of optimizer",
    )

    group = parser.add_argument_group(f"Monitoring/Profiling Parameters")
    group.add_argument(
        "--enable_profiling",
        type=strtobool,
        required=False,
        default=False,
        help="Enable pytorch profiler.",
    )

    return parser


def run(args):
    """Run the script using CLI arguments"""
    logger = logging.getLogger(__name__)
    logger.info(f"Running with arguments: {args}")

    # MLFLOW: initialize mlflow (once in entire script)
    mlflow.start_run()

    # build the image folder datasets
    train_dataset, valid_dataset, labels = build_image_datasets(
        train_images_dir=args.train_images,
        valid_images_dir=args.valid_images,
        input_size=get_model_metadata(args.model_arch)['input_size']
    )

    # creates the model architecture
    model = load_model(
        args.model_arch, output_dimension=len(labels), pretrained=args.model_arch_pretrained
    )

    # use a handler for the training sequence
    training_handler = PyTorchDistributedModelTrainingSequence()

    # sets cuda and distributed config
    training_handler.setup_config(args)

    # PROFILER: here we use a helper class to enable profiling
    # see profiling.py for the implementation details
    training_profiler = PyTorchProfilerHandler(
        enabled=bool(args.enable_profiling),
        rank=training_handler.world_rank,
    )
    # PROFILER: set profiler in trainer to call profiler.step() during training
    training_handler.profiler = training_profiler.start_profiler()

    # creates data loaders from datasets for distributed training
    training_handler.setup_datasets(train_dataset, valid_dataset, labels)

    # sets the model for distributed training
    training_handler.setup_model(model)

    # runs training sequence
    # NOTE: num_epochs is provided in args
    try:
        training_handler.train()
    except RuntimeError as runtime_exception: # if runtime error occurs (ex: cuda out of memory)
        # then print some runtime error report in the logs
        training_handler.runtime_error_report(runtime_exception)
        # re-raise
        raise runtime_exception

    # stops profiling (and save in mlflow)
    training_profiler.stop_profiler()

    # saves final model
    if args.model_output:
        training_handler.save(
            args.model_output,
            name=f"epoch-{args.num_epochs}",
            register_as=args.register_model_as,
        )

    # MLFLOW: finalize mlflow (once in entire script)
    mlflow.end_run()


def main(cli_args=None):
    """Main function of the script."""
    # initialize root logger
    logger = logging.getLogger()
    logger.setLevel(logging.INFO)
    console_handler = logging.StreamHandler()
    formatter = logging.Formatter(
        "%(asctime)s : %(levelname)s : %(name)s : %(message)s"
    )
    console_handler.setFormatter(formatter)
    logger.addHandler(console_handler)

    # create argument parser
    parser = build_arguments_parser()

    # runs on cli arguments
    args = parser.parse_args(cli_args)  # if None, runs on sys.argv

    # run the run function
    run(args)


if __name__ == "__main__":
    main()<|MERGE_RESOLUTION|>--- conflicted
+++ resolved
@@ -167,11 +167,8 @@
             # MLFLOW: report relevant parameters using mlflow
             logged_params = {
                 # log some distribution params
-<<<<<<< HEAD
-=======
                 "nodes": int(os.environ.get("AZUREML_NODE_COUNT", "1")),
                 "instance_per_node": self.world_size // int(os.environ.get("AZUREML_NODE_COUNT", "1")),
->>>>>>> 694035f2
                 "cuda_available": torch.cuda.is_available(),
                 "disable_cuda": self.training_config.disable_cuda,
                 "distributed": self.multinode_available,
@@ -301,23 +298,19 @@
                 with record_function("eval.forward"):
                     outputs = self.model(images)
 
-<<<<<<< HEAD
                     if isinstance(outputs, torch.Tensor):
                         # if we're training a regular pytorch model (ex: torchvision)
-                        loss = criterion(outputs, one_hot_targets)
-                        correct = (torch.argmax(outputs, dim=-1) == (targets.to(self.device)))
+                        loss = criterion(outputs, targets)
+                        _, predicted = torch.max(outputs.data, 1)
+                        correct = (predicted == targets)
                     elif outputs.__class__.__name__ == "SequenceClassifierOutput":
                         # if we're training a HuggingFace model
-                        loss = criterion(outputs.logits, one_hot_targets)
-                        correct = (torch.argmax(outputs.logits, dim=-1) == (targets.to(self.device)))
+                        loss = criterion(outputs.logits, targets)
+                        _, predicted = torch.max(outputs.data, 1)
+                        correct = (predicted == targets)
                     else:
                         # if anything else, just except
                         raise ValueError(f"outputs from model is type {type(outputs)} which is unknown.")
-=======
-                    loss = criterion(outputs, targets)
-                    _, predicted = torch.max(outputs.data, 1)
-                    correct = (predicted == (targets.to(self.device)))
->>>>>>> 694035f2
 
                     running_loss += loss.item() * images.size(0)
 
@@ -344,35 +337,27 @@
                 )
                 targets = targets.to(
                         self.device, non_blocking=self.dataloading_config.non_blocking
-<<<<<<< HEAD
-                    ),
-                    num_classes=len(self.labels)
-                ).float()
-
-=======
                 )
                 
->>>>>>> 694035f2
             with record_function("train.forward"):
                 # zero the parameter gradients
                 optimizer.zero_grad()
 
                 outputs = self.model(images)
 
-<<<<<<< HEAD
                 if isinstance(outputs, torch.Tensor):
-                    loss = criterion(outputs, one_hot_targets)
-                    correct = (torch.argmax(outputs, dim=-1) == (targets.to(self.device)))
+                    # if we're training a regular pytorch model (ex: torchvision)
+                    loss = criterion(outputs, targets)
+                    _, predicted = torch.max(outputs.data, 1)
+                    correct = (predicted == targets)
                 elif outputs.__class__.__name__ == "SequenceClassifierOutput":
-                    loss = criterion(outputs.logits, one_hot_targets)
-                    correct = (torch.argmax(outputs.logits, dim=-1) == (targets.to(self.device)))
+                    # if we're training a HuggingFace model
+                    loss = criterion(outputs.logits, targets)
+                    _, predicted = torch.max(outputs.data, 1)
+                    correct = (predicted == targets)
                 else:
+                    # if anything else, just except
                     raise ValueError(f"outputs from model is type {type(outputs)} which is unknown.")
-=======
-                loss = criterion(outputs, targets)
-                _, predicted = torch.max(outputs.data, 1)
-                correct = (predicted == (targets.to(self.device)))
->>>>>>> 694035f2
 
                 running_loss += loss.item() * images.size(0)
                 num_correct += torch.sum(correct).item()
