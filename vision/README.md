# Vision Components

This subfolders hosts the code for AzureML assets related to vision machine learning scenarios.

## Structure of this subfolder

| Directory         | Description                                                                          |
|:------------------|:-------------------------------------------------------------------------------------|
| `src/components/` | Python code for the components.                                                      |
| `src/jobs/`       | AzureML CLI jobs for various vision-related tasks.                                   |
| `src/pipelines/`  | AzureML Python SDK code of Azure ML pipelines using components in various scenarios. |
| `tests/`          | Unit tests for the components                                                        |

## For local testing

1. Install requirements

    ```bash
    # to run the component and pipeline scripts locally
    python -m pip install -r ./requirements.txt
    ```

2. Run unit tests

    ```bash
    pytest ./tests
    ```

## Running a pipeline using Azure ML CLI v2

### Requirements

1. Set your `az` CLI with your subscription, workspace and resource group:

    ```bash
    # set the name of your subscription in az cli
    az account set --name "..."

    # set references to connect to Azure ML
<<<<<<< HEAD
    az config set defaults.workspace="..." defaults.resource_group="..."
=======
    az configure --defaults workspace="..." group="..."
>>>>>>> 6796eeec
    ```

2. Create the required environments

    ```bash
<<<<<<< HEAD
    az ml environment create --file ./assets/environments/nvidia/env.yml
=======
    az ml environment create --file ./src/environments/nvidia/env.yml
>>>>>>> 6796eeec
    ```

### Run a test pipeline (no datasets)

You can use the az ml cli to run a test pipeline:

```bash
az ml job create --f src/pipelines/canary/classification_random.yml
```

Running this job does not require any particular dataset. The corresponding pipeline will generate 4 image folders with random noise images. Then will train the classifier on this dataset for 5 epochs.


### Create train/valid datasets using jobs

For running the benchmark pipeline, you'll need to create training and validation datasets first. The following instructions will let you create 2 benchmark datasets:

| Dataset                                                            | Description                                                                         |
|:-------------------------------------------------------------------|:------------------------------------------------------------------------------------|
| [Stanford Dogs](http://vision.stanford.edu/aditya86/ImageNetDogs/) | 20580 images in 120 classes (one folder per class).                                 |
| [Places2](http://places2.csail.mit.edu/download.html)              | 1.8 million training images in 365 classes, 18250 validation images (50 per class). |

To create those datasets, you'll need to run jobs that will unpack the dataset archive. Those jobs use the Azure ML CLI v2.

Run each job in your workspace. To unpack the Places2 dataset, you will need a SKU with at least 100GB of disk. Those jobs will write the data into a static location in your default Azure ML datastore.

```bash
# to use a specific cluster, override with --set
az ml job create --file src/jobs/create_stanford_dogs_dataset.yml --web

# to use a specific cluster, override with --set
az ml job create --file src/jobs/create_places2_dataset.yml --web --set compute="cpu-cluster-d12"
```

**Important** : unpacking Stanford Dogs dataset should take a couple minutes (3mins in our tests), while Places2 might take up to 30-45 mins depending on SKU.

### Run a benchmark pipeline

To run a training on a given pair of training/validation dataset, use the az ml cli again:

```bash
az ml job create --file src/pipelines/benchmark/train.yml
```

The cli allows you to override all parameters from the command line. Check the content of the yaml to align your override syntax with the tree of yaml fields in the job. For instance, to increase the number of nodes, use:

```bash
az ml job create --file src/pipelines/benchmark/train.yml --set jobs.train.resources.instance_count=2
```

## Run script locally or on a VM

If you want to run this component locally or on a GPU VM to test performance, please follow instructions below.

### Download the Places2 dataset locally

```bash
# create data/ folder (gitignored)
mkdir data

# download the 24.8G archive
curl -o ./data/archive.tar http://data.csail.mit.edu/places/places365/places365standard_easyformat.tar

# alternatively, download the Stanford Dogs (smaller)
# curl -o ./data/archive.tar http://vision.stanford.edu/aditya86/ImageNetDogs/images.tar

# unpack in the data/ folder
# with so many files, do not use verbose, but add checkpoint to show progress
tar xfm ./data/archive.tar --no-same-owner --checkpoint=1000 -C ./data/
```

For the Places2 dataset, it will create 2 subfolders:
- `data/places365_standard/train/` for the training dataset
- `data/places365_standard/val/` for the validation dataset

Alternatively, for the Stanford Dogs dataset, it will create:
- `data/Images/` for the entire dataset (no train/val split)

### Run pytorch distributed from command line

Use the [PyTorch distributed launch utility](https://pytorch.org/docs/stable/distributed.html#launch-utility) to run the script on your VM with multiple GPUs:

```bash
python -m torch.distributed.launch --nproc_per_node=NUM_GPUS_YOU_HAVE \
    src/components/pytorch_image_classifier/train.py \
    --train_images ./data/places365_standard/train/ \
    --valid_images ./data/places365_standard/val/ \
    --model_arch resnet18 \
    --num_epochs 5 \
    --batch_size 64 \
    --num_workers 8 \
    --prefetch_factor 2 \
    --distributed_backend nccl \
    --enable_profiling False
```

The script will use mlflow to track its metrics, and log the model. Use [MLflow tracking command line interface](https://mlflow.org/docs/latest/tracking.html) to get the metrics. Or watch for the logs, they will display those metrics inline as well.<|MERGE_RESOLUTION|>--- conflicted
+++ resolved
@@ -37,21 +37,13 @@
     az account set --name "..."
 
     # set references to connect to Azure ML
-<<<<<<< HEAD
-    az config set defaults.workspace="..." defaults.resource_group="..."
-=======
     az configure --defaults workspace="..." group="..."
->>>>>>> 6796eeec
     ```
 
 2. Create the required environments
 
     ```bash
-<<<<<<< HEAD
-    az ml environment create --file ./assets/environments/nvidia/env.yml
-=======
     az ml environment create --file ./src/environments/nvidia/env.yml
->>>>>>> 6796eeec
     ```
 
 ### Run a test pipeline (no datasets)
