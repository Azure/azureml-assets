name: responsibleai-vision
channels:
  - conda-forge
  - anaconda
  - pytorch
dependencies:
  - python=3.8
  - pip=22.1.2
  - pytorch
  - torchvision
  - cpuonly
  - pip:
    - numpy
    - pandas
    - pyarrow
    - scikit-learn
    - azure-core==1.25.1
    - mlflow
    - responsibleai~=0.24.0
    - raiwidgets~=0.24.0
    # Limit markupsafe version is a workaround to resolve the issue from markupsafe's breaking change: https://github.com/aws/aws-sam-cli/issues/3661
    - markupsafe<2.1.0
    # Workaround to fix import failure related to itsdangerous's latest release: https://stackoverflow.com/questions/71189819/python-docker-importerror-cannot-import-name-json-from-itsdangerous
    - itsdangerous==2.0.1
    - azureml-dataset-runtime
    - azureml-core
    - azureml-mlflow
    - https://publictestdatasets.blob.core.windows.net/packages/pypi/responsibleai-vision/responsibleai_vision-0.0.8-py3-none-any.whl
    - https://publictestdatasets.blob.core.windows.net/packages/pypi/azureml-model-serializer/azureml_model_serializer-0.0.2-py3-none-any.whl
    - click<8.0.0
<<<<<<< HEAD
    - mltable==0.1.0b4
    - ml-wrappers==0.4.2
=======
    - mltable==1.0.0
    - ml-wrappers==0.2.2
>>>>>>> 2b5bf5ab
    - fastai
    - opencv-python<|MERGE_RESOLUTION|>--- conflicted
+++ resolved
@@ -28,12 +28,7 @@
     - https://publictestdatasets.blob.core.windows.net/packages/pypi/responsibleai-vision/responsibleai_vision-0.0.8-py3-none-any.whl
     - https://publictestdatasets.blob.core.windows.net/packages/pypi/azureml-model-serializer/azureml_model_serializer-0.0.2-py3-none-any.whl
     - click<8.0.0
-<<<<<<< HEAD
-    - mltable==0.1.0b4
+    - mltable==1.0.0
     - ml-wrappers==0.4.2
-=======
-    - mltable==1.0.0
-    - ml-wrappers==0.2.2
->>>>>>> 2b5bf5ab
     - fastai
     - opencv-python