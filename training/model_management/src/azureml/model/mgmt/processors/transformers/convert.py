# Copyright (c) Microsoft Corporation.
# Licensed under the MIT License.

"""HFTransformers convert model."""

from azureml.model.mgmt.processors.transformers.convertors import HFMLFLowConvertor
from azureml.model.mgmt.processors.transformers.factory import get_mlflow_convertor
from azureml.model.mgmt.utils.common_utils import log_execution_time
from pathlib import Path
from typing import Dict


<<<<<<< HEAD
=======
def _get_default_task_signatures(task) -> Dict:
    """Return mlflow i/p and o/p signature for a hftransformers supported task."""
    if task == SupportedTasks.TEXT_TO_IMAGE.value:
        return {
            "inputs": '[{"name": "input_string", "type": "string"}]',
            "outputs": '[{"name": "image", "type": "string"}]',
        }
    elif task == SupportedTasks.AUTOMATIC_SPEECH_RECOGNITION.value:
        return {
            "inputs": '[{"name": "audio", "type": "string"}, {"name": "language", "type": "string"}]',
            "outputs": '[{"type": "string"}]',
        }
    elif SupportedVisionTasks.has_value(task):
        return {
            "inputs": '[{"name": "image", "type": "binary"}]',
            "outputs": '[{"name": "probs", "type": "string"}, {"name": "labels", "type": "string"}]',
        }
    elif SupportedNLPTasks.has_value(task):
        if task == SupportedTasks.QUESTION_ANSWERING.value:
            return {
                "inputs": '[{"name": "question", "type": "string"}, {"name": "context", "type": "string"}]',
                "outputs": '[{"type": "string"}]',
            }
        # For all the supported tasks
        return {
            "inputs": '[{"name": "input_string", "type": "string"}]',
            "outputs": '[{"type": "string"}]',
        }
    return {}


def _add_mlflow_signature(mlflow_model_path: Path, signature):
    print("Adding mlflow signatures")
    mlmodel_path = mlflow_model_path / "MLmodel"
    updated_yaml_dict = {}
    # read YAML file
    with open(mlmodel_path, "r") as f:
        yaml_dict = yaml.safe_load(f)
        updated_yaml_dict.update(yaml_dict)
        updated_yaml_dict["signature"] = signature
    # save updated values to MLModel file
    with open(mlmodel_path, "w") as f:
        yaml.dump(updated_yaml_dict, f)


def _get_image_model_to_save(input_dir: Path, output_dir: Path, temp_output_dir: Path, hf_conf: Dict = {}) -> Dict:
    """Save Huggingface image models to mlflow and return hftransformers accepted parameters."""
    model_dir = temp_output_dir / "model"
    copy_file_paths_to_destination(input_dir, model_dir, MODEL_FILE_PATTERN)

    config = AutoConfig.from_pretrained(input_dir, local_files_only=True)
    image_processor = AutoImageProcessor.from_pretrained(input_dir, config=config, local_files_only=True)

    hf_conf["hf_predict_module"] = "predict"
    hf_conf["train_label_list"] = list(config.id2label.values())

    predict_script = os.path.join(os.path.dirname(__file__), "vision", "predict.py")

    return {
        "hf_model": str(model_dir),
        "path": output_dir,
        "tokenizer": image_processor,
        "config": config,
        "hf_conf": hf_conf,
        "code_paths": [predict_script],
    }


def _get_stable_difussion_model_to_save(input_dir: Path, output_dir: Path, hf_conf: Dict = {}) -> Dict:
    """Save Huggingface stable diffusion model to mlflow and return hftransformers accepted parameters."""
    model = None
    try:
        print("Cuda available" if torch.cuda.is_available() else "Cuda not available")
        if torch.cuda.is_available():  # correct?
            device = "cuda"
            pipe = StableDiffusionPipeline.from_pretrained(input_dir, local_files_only=True, torch_dtype=torch.float16)
            pipe.scheduler = DPMSolverMultistepScheduler.from_config(pipe.scheduler.config)
            model = pipe.to(device)
    except Exception as e:
        print(f"Error in loading stable diffusion model:\n{e}")

    if not model:
        model = StableDiffusionPipeline.from_pretrained(input_dir, local_files_only=True, torch_dtype=torch.float16)

    hf_conf['custom_config_module'] = "diffusers"
    hf_conf['custom_tokenizer_module'] = "diffusers"
    hf_conf['custom_model_module'] = "diffusers"
    hf_conf['force_load_tokenizer'] = False
    hf_conf['force_load_config'] = False

    return {
        "hf_model": model,
        "hf_conf": hf_conf,
        "path": output_dir,
    }


def _get_whisper_model_to_save(input_dir: Path, output_dir: Path, temp_output_dir: Path, hf_conf: Dict = {}) -> Dict:
    """Save whisper group of models to mlflow and return hftransformers accepted parameters."""
    model_dir = temp_output_dir / "model"
    copy_file_paths_to_destination(input_dir, model_dir, MODEL_FILE_PATTERN)

    config = WhisperConfig.from_pretrained(input_dir, local_files_only=True)
    processor = WhisperProcessor.from_pretrained(input_dir, padding=True, truncation=True, local_files_only=True)

    predict = os.path.join(os.path.dirname(__file__), "whisper", "predict.py")
    conda_file_path = os.path.join(os.path.dirname(__file__), "whisper", "conda.yaml")
    conda_env = yaml.safe_load(conda_file_path)
    hf_conf["hf_predict_module"] = "predict"
    return {
        "hf_model": str(model_dir),
        "tokenizer": processor,
        "config": config,
        "path": output_dir,
        "hf_conf": hf_conf,
        "code_paths": [predict],
        "conda_env": conda_env,
    }


def _get_nlp_model_to_save(input_dir: Path, output_dir: Path, temp_output_dir: Path, hf_conf: Dict = {}) -> Dict:
    """Save Huggingface NLP model to mlflow and return hftransformers accepted parameters."""
    # prepare model files in expected format
    model_dir = temp_output_dir / "model"
    copy_file_paths_to_destination(input_dir, model_dir, MODEL_FILE_PATTERN)

    config = AutoConfig.from_pretrained(input_dir, local_files_only=True)
    tokenizer = AutoTokenizer.from_pretrained(input_dir, config=config, local_files_only=True)

    return {
        "hf_model": str(model_dir),
        "tokenizer": tokenizer,
        "config": config,
        "path": output_dir,
        "hf_conf": hf_conf,
    }


>>>>>>> f30c6dd6
@log_execution_time
def to_mlflow(input_dir: Path, output_dir: Path, temp_output_dir: Path, translate_params: Dict):
    """Convert Hugging face pytorch model to Mlflow."""
<<<<<<< HEAD
    mlflow_convertor: HFMLFLowConvertor = get_mlflow_convertor(
        model_dir=input_dir, output_dir=output_dir, translate_params=translate_params
    )
    mlflow_convertor.save_as_mlflow()
=======
    signatures = translate_params.get('signature')
    model_id = translate_params['model_id']
    task = translate_params['task']
    task_category = task
    if "stable-diffusion" in model_id:
        # TODO: check using tags for SD models
        task_category = SupportedTextToImageVariants.STABLE_DIFFUSION.value
    elif "whisper" in model_id:
        task_category = SupportedASRVariants.WHISPER_ASR.value

    hf_pretrained_class = TaskToClassMapping.get_loader_class_name(task_category)
    hf_conf = {
        'task_type': task,
        'hf_pretrained_class': hf_pretrained_class,
        'huggingface_id': model_id,
    }

    if SupportedTextToImageVariants.has_value(task_category):
        model_configs = _get_stable_difussion_model_to_save(input_dir, output_dir, hf_conf)
    elif SupportedNLPTasks.has_value(task_category):
        model_configs = _get_nlp_model_to_save(input_dir, output_dir, temp_output_dir, hf_conf)
    elif SupportedVisionTasks.has_value(task_category):
        model_configs = _get_image_model_to_save(input_dir, output_dir, temp_output_dir, hf_conf)
    elif SupportedASRVariants.has_value(task_category):
        model_configs = _get_whisper_model_to_save(input_dir, output_dir, temp_output_dir, hf_conf)
    else:
        raise Exception("Unsupported model or task type")

    print(f"Saving hftranformers model to path {output_dir}")
    print(f"hftransformers parameters: \n{model_configs}\n")
    hf_mlflow.hftransformers.save_model(**model_configs)

    # add signatures
    signatures = signatures if signatures else _get_default_task_signatures(task)
    _add_mlflow_signature(output_dir, signatures)
    print("Model saved!!!")
>>>>>>> f30c6dd6
<|MERGE_RESOLUTION|>--- conflicted
+++ resolved
@@ -10,190 +10,10 @@
 from typing import Dict
 
 
-<<<<<<< HEAD
-=======
-def _get_default_task_signatures(task) -> Dict:
-    """Return mlflow i/p and o/p signature for a hftransformers supported task."""
-    if task == SupportedTasks.TEXT_TO_IMAGE.value:
-        return {
-            "inputs": '[{"name": "input_string", "type": "string"}]',
-            "outputs": '[{"name": "image", "type": "string"}]',
-        }
-    elif task == SupportedTasks.AUTOMATIC_SPEECH_RECOGNITION.value:
-        return {
-            "inputs": '[{"name": "audio", "type": "string"}, {"name": "language", "type": "string"}]',
-            "outputs": '[{"type": "string"}]',
-        }
-    elif SupportedVisionTasks.has_value(task):
-        return {
-            "inputs": '[{"name": "image", "type": "binary"}]',
-            "outputs": '[{"name": "probs", "type": "string"}, {"name": "labels", "type": "string"}]',
-        }
-    elif SupportedNLPTasks.has_value(task):
-        if task == SupportedTasks.QUESTION_ANSWERING.value:
-            return {
-                "inputs": '[{"name": "question", "type": "string"}, {"name": "context", "type": "string"}]',
-                "outputs": '[{"type": "string"}]',
-            }
-        # For all the supported tasks
-        return {
-            "inputs": '[{"name": "input_string", "type": "string"}]',
-            "outputs": '[{"type": "string"}]',
-        }
-    return {}
-
-
-def _add_mlflow_signature(mlflow_model_path: Path, signature):
-    print("Adding mlflow signatures")
-    mlmodel_path = mlflow_model_path / "MLmodel"
-    updated_yaml_dict = {}
-    # read YAML file
-    with open(mlmodel_path, "r") as f:
-        yaml_dict = yaml.safe_load(f)
-        updated_yaml_dict.update(yaml_dict)
-        updated_yaml_dict["signature"] = signature
-    # save updated values to MLModel file
-    with open(mlmodel_path, "w") as f:
-        yaml.dump(updated_yaml_dict, f)
-
-
-def _get_image_model_to_save(input_dir: Path, output_dir: Path, temp_output_dir: Path, hf_conf: Dict = {}) -> Dict:
-    """Save Huggingface image models to mlflow and return hftransformers accepted parameters."""
-    model_dir = temp_output_dir / "model"
-    copy_file_paths_to_destination(input_dir, model_dir, MODEL_FILE_PATTERN)
-
-    config = AutoConfig.from_pretrained(input_dir, local_files_only=True)
-    image_processor = AutoImageProcessor.from_pretrained(input_dir, config=config, local_files_only=True)
-
-    hf_conf["hf_predict_module"] = "predict"
-    hf_conf["train_label_list"] = list(config.id2label.values())
-
-    predict_script = os.path.join(os.path.dirname(__file__), "vision", "predict.py")
-
-    return {
-        "hf_model": str(model_dir),
-        "path": output_dir,
-        "tokenizer": image_processor,
-        "config": config,
-        "hf_conf": hf_conf,
-        "code_paths": [predict_script],
-    }
-
-
-def _get_stable_difussion_model_to_save(input_dir: Path, output_dir: Path, hf_conf: Dict = {}) -> Dict:
-    """Save Huggingface stable diffusion model to mlflow and return hftransformers accepted parameters."""
-    model = None
-    try:
-        print("Cuda available" if torch.cuda.is_available() else "Cuda not available")
-        if torch.cuda.is_available():  # correct?
-            device = "cuda"
-            pipe = StableDiffusionPipeline.from_pretrained(input_dir, local_files_only=True, torch_dtype=torch.float16)
-            pipe.scheduler = DPMSolverMultistepScheduler.from_config(pipe.scheduler.config)
-            model = pipe.to(device)
-    except Exception as e:
-        print(f"Error in loading stable diffusion model:\n{e}")
-
-    if not model:
-        model = StableDiffusionPipeline.from_pretrained(input_dir, local_files_only=True, torch_dtype=torch.float16)
-
-    hf_conf['custom_config_module'] = "diffusers"
-    hf_conf['custom_tokenizer_module'] = "diffusers"
-    hf_conf['custom_model_module'] = "diffusers"
-    hf_conf['force_load_tokenizer'] = False
-    hf_conf['force_load_config'] = False
-
-    return {
-        "hf_model": model,
-        "hf_conf": hf_conf,
-        "path": output_dir,
-    }
-
-
-def _get_whisper_model_to_save(input_dir: Path, output_dir: Path, temp_output_dir: Path, hf_conf: Dict = {}) -> Dict:
-    """Save whisper group of models to mlflow and return hftransformers accepted parameters."""
-    model_dir = temp_output_dir / "model"
-    copy_file_paths_to_destination(input_dir, model_dir, MODEL_FILE_PATTERN)
-
-    config = WhisperConfig.from_pretrained(input_dir, local_files_only=True)
-    processor = WhisperProcessor.from_pretrained(input_dir, padding=True, truncation=True, local_files_only=True)
-
-    predict = os.path.join(os.path.dirname(__file__), "whisper", "predict.py")
-    conda_file_path = os.path.join(os.path.dirname(__file__), "whisper", "conda.yaml")
-    conda_env = yaml.safe_load(conda_file_path)
-    hf_conf["hf_predict_module"] = "predict"
-    return {
-        "hf_model": str(model_dir),
-        "tokenizer": processor,
-        "config": config,
-        "path": output_dir,
-        "hf_conf": hf_conf,
-        "code_paths": [predict],
-        "conda_env": conda_env,
-    }
-
-
-def _get_nlp_model_to_save(input_dir: Path, output_dir: Path, temp_output_dir: Path, hf_conf: Dict = {}) -> Dict:
-    """Save Huggingface NLP model to mlflow and return hftransformers accepted parameters."""
-    # prepare model files in expected format
-    model_dir = temp_output_dir / "model"
-    copy_file_paths_to_destination(input_dir, model_dir, MODEL_FILE_PATTERN)
-
-    config = AutoConfig.from_pretrained(input_dir, local_files_only=True)
-    tokenizer = AutoTokenizer.from_pretrained(input_dir, config=config, local_files_only=True)
-
-    return {
-        "hf_model": str(model_dir),
-        "tokenizer": tokenizer,
-        "config": config,
-        "path": output_dir,
-        "hf_conf": hf_conf,
-    }
-
-
->>>>>>> f30c6dd6
 @log_execution_time
-def to_mlflow(input_dir: Path, output_dir: Path, temp_output_dir: Path, translate_params: Dict):
+def to_mlflow(input_dir: Path, output_dir: Path, temp_dir: Path, translate_params: Dict):
     """Convert Hugging face pytorch model to Mlflow."""
-<<<<<<< HEAD
     mlflow_convertor: HFMLFLowConvertor = get_mlflow_convertor(
-        model_dir=input_dir, output_dir=output_dir, translate_params=translate_params
+        model_dir=input_dir, output_dir=output_dir, temp_dir=temp_dir, translate_params=translate_params
     )
-    mlflow_convertor.save_as_mlflow()
-=======
-    signatures = translate_params.get('signature')
-    model_id = translate_params['model_id']
-    task = translate_params['task']
-    task_category = task
-    if "stable-diffusion" in model_id:
-        # TODO: check using tags for SD models
-        task_category = SupportedTextToImageVariants.STABLE_DIFFUSION.value
-    elif "whisper" in model_id:
-        task_category = SupportedASRVariants.WHISPER_ASR.value
-
-    hf_pretrained_class = TaskToClassMapping.get_loader_class_name(task_category)
-    hf_conf = {
-        'task_type': task,
-        'hf_pretrained_class': hf_pretrained_class,
-        'huggingface_id': model_id,
-    }
-
-    if SupportedTextToImageVariants.has_value(task_category):
-        model_configs = _get_stable_difussion_model_to_save(input_dir, output_dir, hf_conf)
-    elif SupportedNLPTasks.has_value(task_category):
-        model_configs = _get_nlp_model_to_save(input_dir, output_dir, temp_output_dir, hf_conf)
-    elif SupportedVisionTasks.has_value(task_category):
-        model_configs = _get_image_model_to_save(input_dir, output_dir, temp_output_dir, hf_conf)
-    elif SupportedASRVariants.has_value(task_category):
-        model_configs = _get_whisper_model_to_save(input_dir, output_dir, temp_output_dir, hf_conf)
-    else:
-        raise Exception("Unsupported model or task type")
-
-    print(f"Saving hftranformers model to path {output_dir}")
-    print(f"hftransformers parameters: \n{model_configs}\n")
-    hf_mlflow.hftransformers.save_model(**model_configs)
-
-    # add signatures
-    signatures = signatures if signatures else _get_default_task_signatures(task)
-    _add_mlflow_signature(output_dir, signatures)
-    print("Model saved!!!")
->>>>>>> f30c6dd6
+    mlflow_convertor.save_as_mlflow()