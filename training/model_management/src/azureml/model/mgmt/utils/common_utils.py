--- conflicted
+++ resolved
@@ -15,23 +15,18 @@
 from contextlib import contextmanager
 from pathlib import Path
 from subprocess import PIPE, run, STDOUT
-<<<<<<< HEAD
 from typing import Any, Dict, List, Tuple
-
+from applicationinsights import TelemetryClient
+from huggingface_hub.hf_api import HfApi, ModelInfo, ModelFilter
+
+
+tc = None
+HF_ENDPOINT = "https://huggingface.co"
 
 KV_COLON_SEP = ":"
 KV_EQ_SEP = "="
 ITEM_COMMA_SEP = ","
 ITEM_SEMI_COLON_SEP = ";"
-=======
-from typing import Any, Dict, Tuple
-from applicationinsights import TelemetryClient
-from huggingface_hub.hf_api import HfApi, ModelInfo, ModelFilter
-from typing import List
-
-tc = None
-HF_ENDPOINT = "https://huggingface.co"
->>>>>>> ac15052a
 
 
 def log_execution_time(func, logger=None):
@@ -131,7 +126,6 @@
     return var
 
 
-<<<<<<< HEAD
 def get_dict_from_comma_separated_str(dict_str: str, item_sep: str, kv_sep: str, do_eval: bool = False) -> Dict:
     """Create and return dictionary from string.
 
@@ -184,7 +178,8 @@
     if not list_str:
         return []
     return [x.strip() for x in list_str.split(item_sep) if x]
-=======
+
+
 def init_tc():
     """Initialize app insights telemetry client."""
     global tc
@@ -225,5 +220,4 @@
                 return True
     except Exception as e:
         raise ValueError(f"Failed to validate model id : {e}")
-    return False
->>>>>>> ac15052a
+    return False