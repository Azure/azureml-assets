# Copyright (c) Microsoft Corporation.
# Licensed under the MIT License.

"""Run Model preprocessor module."""

import argparse
import os
import json
import shutil
from azureml.model.mgmt.config import ModelFlavor
from azureml.model.mgmt.processors.transformers.config import HF_CONF
from azureml.model.mgmt.processors.preprocess import run_preprocess
from azureml.model.mgmt.processors.transformers.config import SupportedTasks
from azureml.model.mgmt.processors.pyfunc.vision.config import Tasks
from azureml.model.mgmt.utils.common_utils import init_tc, tc_log
from pathlib import Path
from tempfile import TemporaryDirectory


def _get_parser():
    parser = argparse.ArgumentParser()
    parser.add_argument("--model-id", type=str, required=False, help="Hugging Face model ID")
    parser.add_argument("--task-name", type=str, required=False, help="Hugging Face task type")
    parser.add_argument("--hf-config-args", type=str, required=False, help="Hugging Face config init args")
    parser.add_argument("--hf-tokenizer-args", type=str, required=False, help="Hugging Face tokenizer init args")
    parser.add_argument("--hf-model-args", type=str, required=False, help="Hugging Face model init args")
    parser.add_argument("--hf-pipeline-args", type=str, required=False, help="Hugging Face pipeline init args")
    parser.add_argument("--hf-config-class", type=str, required=False, help="Hugging Face config class")
    parser.add_argument("--hf-model-class", type=str, required=False, help="Hugging Face model class ")
    parser.add_argument("--hf-tokenizer-class", type=str, required=False, help="Hugging tokenizer class")
    parser.add_argument(
        "--extra-pip-requirements",
        type=str,
        required=False,
        help="Extra pip dependecies which is not present in current env but needed to load model env.",
    )

    parser.add_argument(
        "--mlflow-flavor",
        type=str,
        default=ModelFlavor.TRANSFORMERS.value,
        help="Model flavor",
    )
    parser.add_argument(
        "--model-download-metadata",
        type=Path,
        required=False,
        help="Model download details",
    )
    parser.add_argument("--model-path", type=Path, required=True, help="Model input path")
    parser.add_argument("--license-file-path", type=Path, required=False, help="License file path")
    parser.add_argument(
        "--mlflow-model-output-dir",
        type=Path,
        required=True,
        help="Output MLFlow model",
    )
    parser.add_argument(
        "--model-import-job-path",
        type=Path,
        required=True,
        help="JSON file containing model job path for model lineage",
    )
    return parser


def _validate_transformers_args(args):
    if not args.get("model_id"):
        tc_log("model_id is a required parameter for hftransformers mlflow flavor.")
        raise Exception("model_id is a required parameter for hftransformers mlflow flavor.")
    if not args.get("task"):
        tc_log("task is a required parameter for hftransformers mlflow flavor.")
        raise Exception("task is a required parameter for hftransformers mlflow flavor.")
    task = args["task"]
    if not SupportedTasks.has_value(task):
        tc_log(f"Unsupported task {task} for hftransformers mlflow flavor.")
        raise Exception(f"Unsupported task {task} for hftransformers mlflow flavor.")


def _validate_pyfunc_args(pyfunc_args):
    if not pyfunc_args.get("task"):
        tc_log("task is a required parameter for pyfunc flavor.")
        raise Exception("task is a required parameter for pyfunc flavor.")
    task = pyfunc_args["task"]
    if not Tasks.has_value(task):
        tc_log(f"Unsupported task {task} for pyfunc flavor.")
        raise Exception(f"Unsupported task {task} for pyfunc flavor.")


if __name__ == "__main__":
    parser = _get_parser()
    args, _ = parser.parse_known_args()
    init_tc()

    model_id = args.model_id
    task_name = args.task_name
    mlflow_flavor = args.mlflow_flavor
    hf_config_args = args.hf_config_args
    hf_tokenizer_args = args.hf_tokenizer_args
    hf_model_args = args.hf_model_args
    hf_pipeline_args = args.hf_pipeline_args
    hf_config_class = args.hf_config_class
    hf_model_class = args.hf_model_class
    hf_tokenizer_class = args.hf_tokenizer_class
    extra_pip_requirements = args.extra_pip_requirements

    model_download_metadata_path = args.model_download_metadata
    model_path = args.model_path
    mlflow_model_output_dir = args.mlflow_model_output_dir
    model_import_job_path = args.model_import_job_path
    license_file_path = args.license_file_path

    if not ModelFlavor.has_value(mlflow_flavor):
        tc_log(f"Unsupported model flavor {mlflow_flavor}")
        raise Exception("Unsupported model flavor")

    preprocess_args = {}
    if model_download_metadata_path:
        with open(model_download_metadata_path) as f:
            download_details = json.load(f)
            preprocess_args.update(download_details.get("tags", {}))
            preprocess_args.update(download_details.get("properties", {}))
            preprocess_args["misc"] = download_details.get("misc", [])

    preprocess_args["task"] = task_name if task_name else preprocess_args.get("task")
    preprocess_args["model_id"] = model_id if model_id else preprocess_args.get("model_id")
<<<<<<< HEAD
    preprocess_args[HF_CONF.EXTRA_PIP_REQUIREMENTS.value] = extra_pip_requirements
    preprocess_args[HF_CONF.HF_CONFIG_ARGS.value] = hf_config_args
    preprocess_args[HF_CONF.HF_TOKENIZER_ARGS.value] = hf_tokenizer_args
    preprocess_args[HF_CONF.HF_MODEL_ARGS.value] = hf_model_args
    preprocess_args[HF_CONF.HF_PIPELINE_ARGS.value] = hf_pipeline_args
    preprocess_args[HF_CONF.HF_CONFIG_CLASS.value] = hf_config_class
    preprocess_args[HF_CONF.HF_PRETRAINED_CLASS.value] = hf_model_class
    preprocess_args[HF_CONF.HF_TOKENIZER_CLASS.value] = hf_tokenizer_class

    print(f"preprocess_args =>\n{preprocess_args}")

    # TODO: move validations to respective convertors
=======

    tc_log(f"Preprocess args : {preprocess_args}")

>>>>>>> ac15052a
    if mlflow_flavor == ModelFlavor.TRANSFORMERS.value:
        _validate_transformers_args(preprocess_args)
    elif mlflow_flavor == ModelFlavor.MMLAB_PYFUNC.value:
        _validate_pyfunc_args(preprocess_args)

<<<<<<< HEAD
    with TemporaryDirectory(dir=mlflow_model_output_dir) as working_dir, TemporaryDirectory(
        dir=mlflow_model_output_dir
    ) as temp_dir:
        run_preprocess(mlflow_flavor, model_path, working_dir, temp_dir, **preprocess_args)
        shutil.copytree(working_dir, mlflow_model_output_dir, dirs_exist_ok=True)
=======
    tc_log("Print args")
    tc_log(f"model_id: {model_id}")
    tc_log(f"task_name: {task_name}")
    tc_log(f"mlflow_flavor: {mlflow_flavor}")

    temp_output_dir = mlflow_model_output_dir / TMP_DIR
    working_dir = mlflow_model_output_dir / WORKING_DIR
    run_preprocess(mlflow_flavor, model_path, working_dir, temp_output_dir, **preprocess_args)
    tc_log("Finished preprocessing")

    # Finishing touches
    shutil.copytree(working_dir, mlflow_model_output_dir, dirs_exist_ok=True)
    shutil.rmtree(working_dir, ignore_errors=True)
    shutil.rmtree(temp_output_dir, ignore_errors=True)
>>>>>>> ac15052a

    # Copy license file to output model path
    if license_file_path:
        shutil.copy(license_file_path, mlflow_model_output_dir)

    tc_log(f"listing output directory files: {mlflow_model_output_dir}:\n{os.listdir(mlflow_model_output_dir)}")

    # Add job path
    this_job = os.environ["MLFLOW_RUN_ID"]
    path = f"azureml://jobs/{this_job}/outputs/mlflow_model_folder"
    model_path_dict = {"path": path}
    json_object = json.dumps(model_path_dict, indent=4)
    with open(model_import_job_path, "w") as outfile:
        outfile.write(json_object)
    tc_log("Finished writing job path")<|MERGE_RESOLUTION|>--- conflicted
+++ resolved
@@ -124,7 +124,6 @@
 
     preprocess_args["task"] = task_name if task_name else preprocess_args.get("task")
     preprocess_args["model_id"] = model_id if model_id else preprocess_args.get("model_id")
-<<<<<<< HEAD
     preprocess_args[HF_CONF.EXTRA_PIP_REQUIREMENTS.value] = extra_pip_requirements
     preprocess_args[HF_CONF.HF_CONFIG_ARGS.value] = hf_config_args
     preprocess_args[HF_CONF.HF_TOKENIZER_ARGS.value] = hf_tokenizer_args
@@ -134,41 +133,24 @@
     preprocess_args[HF_CONF.HF_PRETRAINED_CLASS.value] = hf_model_class
     preprocess_args[HF_CONF.HF_TOKENIZER_CLASS.value] = hf_tokenizer_class
 
-    print(f"preprocess_args =>\n{preprocess_args}")
+    tc_log(f"Preprocess args : {preprocess_args}")
 
     # TODO: move validations to respective convertors
-=======
-
-    tc_log(f"Preprocess args : {preprocess_args}")
-
->>>>>>> ac15052a
     if mlflow_flavor == ModelFlavor.TRANSFORMERS.value:
         _validate_transformers_args(preprocess_args)
     elif mlflow_flavor == ModelFlavor.MMLAB_PYFUNC.value:
         _validate_pyfunc_args(preprocess_args)
 
-<<<<<<< HEAD
+    tc_log("Print args")
+    tc_log(f"model_id: {model_id}")
+    tc_log(f"task_name: {task_name}")
+    tc_log(f"mlflow_flavor: {mlflow_flavor}")
+
     with TemporaryDirectory(dir=mlflow_model_output_dir) as working_dir, TemporaryDirectory(
         dir=mlflow_model_output_dir
     ) as temp_dir:
         run_preprocess(mlflow_flavor, model_path, working_dir, temp_dir, **preprocess_args)
         shutil.copytree(working_dir, mlflow_model_output_dir, dirs_exist_ok=True)
-=======
-    tc_log("Print args")
-    tc_log(f"model_id: {model_id}")
-    tc_log(f"task_name: {task_name}")
-    tc_log(f"mlflow_flavor: {mlflow_flavor}")
-
-    temp_output_dir = mlflow_model_output_dir / TMP_DIR
-    working_dir = mlflow_model_output_dir / WORKING_DIR
-    run_preprocess(mlflow_flavor, model_path, working_dir, temp_output_dir, **preprocess_args)
-    tc_log("Finished preprocessing")
-
-    # Finishing touches
-    shutil.copytree(working_dir, mlflow_model_output_dir, dirs_exist_ok=True)
-    shutil.rmtree(working_dir, ignore_errors=True)
-    shutil.rmtree(temp_output_dir, ignore_errors=True)
->>>>>>> ac15052a
 
     # Copy license file to output model path
     if license_file_path:
