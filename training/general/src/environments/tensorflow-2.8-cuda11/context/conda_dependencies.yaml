name: tensorflow-2.8
channels:
- anaconda
- conda-forge
dependencies:
- python=3.8
- pip=21.1
- pandas~=1.3.0
- scipy~=1.7.0
- numpy~=1.22.0
- pip:
  - wheel~=0.38.1
  - matplotlib~=3.5.0
  - psutil~=5.8.0
  - tqdm~=4.62.0
  - ipykernel~=6.20.2
  - azureml-core=={{latest-pypi-version}}
  - azureml-defaults=={{latest-pypi-version}}
  - azureml-mlflow=={{latest-pypi-version}}
  - azureml-telemetry=={{latest-pypi-version}}
  - tensorboard~=2.8.0
  - tensorflow-gpu~=2.8.0
  - tensorflow-datasets~=4.5.0
<<<<<<< HEAD
  - debugpy~=1.6.3
  
=======
  - onnxruntime-gpu~=1.9.0
  - protobuf~=3.19.0
  - horovod[tensorflow-gpu]
  - debugpy~=1.6.3
>>>>>>> 36b39d4f
<|MERGE_RESOLUTION|>--- conflicted
+++ resolved
@@ -21,12 +21,8 @@
   - tensorboard~=2.8.0
   - tensorflow-gpu~=2.8.0
   - tensorflow-datasets~=4.5.0
-<<<<<<< HEAD
-  - debugpy~=1.6.3
-  
-=======
   - onnxruntime-gpu~=1.9.0
   - protobuf~=3.19.0
   - horovod[tensorflow-gpu]
   - debugpy~=1.6.3
->>>>>>> 36b39d4f
+  