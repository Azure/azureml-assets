$schema: https://azuremlschemas.azureedge.net/latest/pipelineComponent.schema.json
name: model_evaluation_pipeline
<<<<<<< HEAD
version: 0.0.7
=======
version: 0.0.6
>>>>>>> 2dd2ef85
type: pipeline
display_name: Model Evaluation Pipeline
description: Pipeline component for model evaluation for supported tasks. \
    Generates predictions on a given model, followed by computing model performance metrics to score the model quality for supported tasks.

tags:
  type: evaluation
  sub_type: subgraph
  Preview: ""

inputs:
# model prediction
  task:
    type: string
    default: tabular-classification
    enum: [
      tabular-classification,
      tabular-classification-multilabel,
      tabular-regression,
      text-classification,
      text-classification-multilabel,
      text-named-entity-recognition,
      text-summarization,
      question-answering,
      text-translation,
      text-generation,
      fill-mask,
      image-classification,
      image-classification-multilabel,
    ]
    description: "Task type"
  test_data: 
    type: uri_file
    optional: true
    description: "Test Data"
  test_data_mltable:
    type: mltable
    optional: true
    description: "Test Data MLTable path"
  mlflow_model:
    type: mlflow_model 
    optional: true
    description: "Mlflow Model (could be a registered model or part of another pipeline"
  label_column_name:
    type: string
    description: "Label column name in provided test dataset (Ex: label)"
  input_column_names:
    type: string
    optional: true
    description: "Input column names in provided test dataset (Ex : column1). Add comma delimited values in case of multiple input columns (Ex : column1,column2)"
  model_uri:
    type: string
    optional: true
    description: "The location, in URI format, of the MLflow model, for example:
                      - ``runs:/<mlflow_run_id>/run-relative/path/to/model``
                      - ``models:/<model_name>/<model_version>``
                      - ``models:/<model_name>/<stage>``"
  device:
    type: string
    optional: true
    default: cpu
    enum: [cpu, gpu]
  batch_size:
    type: integer
    optional: true

  # compute metrics
  evaluation_config:
    type: uri_file 
    optional: true
    description: "Additional parameters required for evaluation. See How to create a config [here](https://microsoft.sharepoint.com/:f:/t/SDAutoML/EhDl9iADAR5MlCnlG4sy1NkBi5SfbdaZwKSFnUQD6ckeRg?e=cI7kaB)"
  evaluation_config_params:
    type: string
    optional: true
    description: "JSON Serielized string of evaluation_config"

outputs:
  evaluation_result:
    type: uri_folder
    description: Output dir to save the evaluation result
  
jobs:
  model_prediction:
    type: command
<<<<<<< HEAD
    component: azureml://registries/azureml/components/model_prediction/versions/0.0.7
=======
    component: azureml://registries/azureml/components/model_prediction/versions/0.0.6
>>>>>>> 2dd2ef85
    inputs:
      task: ${{parent.inputs.task}}
      test_data: ${{parent.inputs.test_data}}
      test_data_mltable: ${{parent.inputs.test_data_mltable}}
      mlflow_model: ${{parent.inputs.mlflow_model}}
      label_column_name: ${{parent.inputs.label_column_name}}
      input_column_names: ${{parent.inputs.input_column_names}}
      model_uri: ${{parent.inputs.model_uri}}
      device: ${{parent.inputs.device}} 
      batch_size: ${{parent.inputs.batch_size}}
      evaluation_config: ${{parent.inputs.evaluation_config}}
      evaluation_config_params: ${{parent.inputs.evaluation_config_params}}
  
  compute_metrics:
    type: command
<<<<<<< HEAD
    component: azureml://registries/azureml/components/compute_metrics/versions/0.0.7
=======
    component: azureml://registries/azureml/components/compute_metrics/versions/0.0.6
>>>>>>> 2dd2ef85
    inputs:
      task: ${{parent.inputs.task}}
      ground_truth: ${{parent.jobs.model_prediction.outputs.ground_truth}}
      ground_truth_column_name: ${{parent.inputs.label_column_name}}
      prediction: ${{parent.jobs.model_prediction.outputs.predictions}}
      prediction_column_name: predictions
      prediction_probabilities: ${{parent.jobs.model_prediction.outputs.prediction_probabilities}}
      evaluation_config: ${{parent.inputs.evaluation_config}}
      evaluation_config_params: ${{parent.inputs.evaluation_config_params}}
    outputs:
      evaluation_result: ${{parent.outputs.evaluation_result}}<|MERGE_RESOLUTION|>--- conflicted
+++ resolved
@@ -1,10 +1,6 @@
 $schema: https://azuremlschemas.azureedge.net/latest/pipelineComponent.schema.json
 name: model_evaluation_pipeline
-<<<<<<< HEAD
-version: 0.0.7
-=======
 version: 0.0.6
->>>>>>> 2dd2ef85
 type: pipeline
 display_name: Model Evaluation Pipeline
 description: Pipeline component for model evaluation for supported tasks. \
@@ -89,11 +85,7 @@
 jobs:
   model_prediction:
     type: command
-<<<<<<< HEAD
-    component: azureml://registries/azureml/components/model_prediction/versions/0.0.7
-=======
     component: azureml://registries/azureml/components/model_prediction/versions/0.0.6
->>>>>>> 2dd2ef85
     inputs:
       task: ${{parent.inputs.task}}
       test_data: ${{parent.inputs.test_data}}
@@ -109,11 +101,7 @@
   
   compute_metrics:
     type: command
-<<<<<<< HEAD
-    component: azureml://registries/azureml/components/compute_metrics/versions/0.0.7
-=======
     component: azureml://registries/azureml/components/compute_metrics/versions/0.0.6
->>>>>>> 2dd2ef85
     inputs:
       task: ${{parent.inputs.task}}
       ground_truth: ${{parent.jobs.model_prediction.outputs.ground_truth}}
