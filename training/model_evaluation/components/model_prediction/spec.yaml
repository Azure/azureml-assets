$schema: https://azuremlschemas.azureedge.net/latest/commandComponent.schema.json
name: model_prediction
display_name: Model Prediction
description: Generate predictions on a given mlflow model for supported tasks.

<<<<<<< HEAD
version: 0.0.7
=======
version: 0.0.6
>>>>>>> 2dd2ef85
tags:
  type: evaluation
  sub_type: inference
  Preview: ""

inputs:
  task:
    type: string
    default: tabular-classification
    enum: [
      tabular-classification,
      tabular-classification-multilabel,
      tabular-regression,
      text-classification,
      text-classification-multilabel,
      text-named-entity-recognition,
      text-summarization,
      question-answering,
      text-translation,
      text-generation,
      fill-mask,
      image-classification,
      image-classification-multilabel,
    ]
    description: "Task type"
  test_data:
    type: uri_file
    optional: true
    description: "Test Data"
  test_data_mltable:
    type: mltable
    optional: true
    description: "Test Data MLTable path"
  mlflow_model:
    type: mlflow_model
    optional: true
    description: "Mlflow Model - registered model or output of a job with type mlflow_model in a pipeline"
  label_column_name:
    type: string
    optional: true
    description: "Label column name in provided test dataset (Ex: label)"
  input_column_names:
    type: string
    optional: true
    description: "Input column names in provided test dataset (Ex : column1). Add comma delimited values in case of multiple input columns (Ex : column1,column2)"
  evaluation_config:
    type: uri_file 
    optional: true
    description: "Additional parameters required for evaluation."
  evaluation_config_params:
    type: string
    optional: true
    description: "JSON Serielized string of evaluation_config"
  #ADDED TO ACCOMMODATE CURRENT DESIGNER
  model_uri:
    type: string
    optional: true
    description: "The location, in URI format, of the MLflow model, for example:
                      - ``runs:/<mlflow_run_id>/run-relative/path/to/model``
                      - ``models:/<model_name>/<model_version>``
                      - ``models:/<model_name>/<stage>``"
  device:
    type: string
    optional: true
    default: cpu
    enum: [cpu, gpu]
  batch_size:
    type: integer
    optional: true

outputs:
  predictions:
    type: uri_file
  predictions_mltable:
    type: mltable
  prediction_probabilities:
    type: uri_file
  prediction_probabilities_mltable:
    type: mltable
  ground_truth:
    type: uri_file
  ground_truth_mltable:
    type: mltable

code: ../../src
<<<<<<< HEAD
environment: azureml://registries/azureml/environments/model-evaluation/versions/7
=======
environment: azureml://registries/azureml/environments/model-evaluation/versions/6
>>>>>>> 2dd2ef85

command: >-
  python download_dependencies.py
  $[[--mlflow-model '${{inputs.mlflow_model}}']]
  $[[--model-uri ${{inputs.model_uri}}]] ;
  python model_prediction.py
  $[[--data '${{inputs.test_data}}']]
  $[[--data-mltable '${{inputs.test_data_mltable}}']]
  --task ${{inputs.task}}
  --predictions '${{outputs.predictions}}'
  --predictions-mltable '${{outputs.predictions_mltable}}'
  --prediction-probabilities '${{outputs.prediction_probabilities}}'
  --prediction-probabilities-mltable '${{outputs.prediction_probabilities_mltable}}'
  --ground-truth '${{outputs.ground_truth}}'
  --ground-truth-mltable '${{outputs.ground_truth_mltable}}'
  $[[--input-column-names ${{inputs.input_column_names}}]]
  $[[--mlflow-model '${{inputs.mlflow_model}}']]
  $[[--model-uri ${{inputs.model_uri}}]]
  $[[--label-column-name ${{inputs.label_column_name}}]]
  $[[--config-file-name '${{inputs.evaluation_config}}']]
  $[[--device ${{inputs.device}}]]
  $[[--batch-size ${{inputs.batch_size}}]]
  $[[--config_str '${{inputs.evaluation_config_params}}']]
  <|MERGE_RESOLUTION|>--- conflicted
+++ resolved
@@ -3,11 +3,7 @@
 display_name: Model Prediction
 description: Generate predictions on a given mlflow model for supported tasks.
 
-<<<<<<< HEAD
-version: 0.0.7
-=======
 version: 0.0.6
->>>>>>> 2dd2ef85
 tags:
   type: evaluation
   sub_type: inference
@@ -93,11 +89,7 @@
     type: mltable
 
 code: ../../src
-<<<<<<< HEAD
-environment: azureml://registries/azureml/environments/model-evaluation/versions/7
-=======
 environment: azureml://registries/azureml/environments/model-evaluation/versions/6
->>>>>>> 2dd2ef85
 
 command: >-
   python download_dependencies.py
