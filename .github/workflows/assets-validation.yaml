name: assets-validation

on:
  push:
    branches:
      - release
  pull_request:
    branches:
      - main
    paths:
      - assets/**
  workflow_dispatch:
    inputs:
      asset_dirs:
        description: Asset directories
        default: assets
        required: true

env:
  default_asset_dirs: assets
  scripts_azureml_assets_dir: scripts/azureml-assets
  scripts_assets_dir: scripts/azureml-assets/azureml/assets
  scripts_release_dir: scripts/release
  asset_config_filename: asset.yaml

defaults:
  run:
    shell: bash

permissions:
  # Required for OIDC login to Azure
  id-token: write

jobs:
  validate:
    name: Validate
    runs-on: ubuntu-latest
    environment: Testing

    steps:
      - name: Clone branch
        uses: actions/checkout@v3
      
      - name: Get changed files
        id: changed-files
        uses: tj-actions/changed-files@v35
        with:
          files_separator: ','
          separator: ','
      
      - name: Use Python 3.8 or newer
        uses: actions/setup-python@v4
        with:
          python-version: '>=3.8'
<<<<<<< HEAD
  
=======

>>>>>>> b0bd5f69
      - name: Log in to Azure
        uses: azure/login@v1
        with:
          client-id: ${{ secrets.AZURE_CLIENT_ID }}
          tenant-id: ${{ secrets.AZURE_TENANT_ID }}
          subscription-id: ${{ secrets.AZURE_SUBSCRIPTION_ID }}
  
      - name: Install dependencies
        run: pip install -e $scripts_azureml_assets_dir

      - name: Validate assets
        run: python -u $scripts_assets_dir/validate_assets.py -i "${{ github.event.inputs.asset_dirs || env.default_asset_dirs }}" -a $asset_config_filename -c "${{ steps.changed-files.outputs.all_modified_files }}" -n -I -C -b -t -e
        env:
          SUBSCRIPTION_ID: ${{ secrets.AZURE_SUBSCRIPTION_ID }}

      - name: Validate source tree
        run: python -u $scripts_assets_dir/validate_tree.py -i "${{ github.event.inputs.asset_dirs || env.default_asset_dirs }}"
      
      - name: Check test coverage
        run: |
          mkdir -p ${{ runner.temp }}/test_coverage
          python -u $scripts_release_dir/test_file_convert.py -i "${{ github.event.inputs.asset_dirs || env.default_asset_dirs }}" -r ${{ runner.temp }}/test_coverage<|MERGE_RESOLUTION|>--- conflicted
+++ resolved
@@ -52,11 +52,6 @@
         uses: actions/setup-python@v4
         with:
           python-version: '>=3.8'
-<<<<<<< HEAD
-  
-=======
-
->>>>>>> b0bd5f69
       - name: Log in to Azure
         uses: azure/login@v1
         with:
