--- conflicted
+++ resolved
@@ -20,10 +20,7 @@
   scripts_setup_dir: scripts/setup
   pytest_component_version_folder: component_version
   pytest_component_version_file: .version_upload
-<<<<<<< HEAD
   pytest_split_test_durations_file: .test_durations
-=======
->>>>>>> 47ac3f95
 permissions:
   # Required to clone repo
   contents: read
@@ -47,23 +44,15 @@
         uses: Azure/azureml-assets/.github/actions/clone-repo@main
         with:
           forked-pr: ${{ needs.check-execution-context.outputs.forked_pr }}
-<<<<<<< HEAD
-
-=======
->>>>>>> 47ac3f95
+
       - name: Use Python 3.8
         uses: actions/setup-python@v4
         with:
           python-version: '3.8'
-<<<<<<< HEAD
 
       - name: Install dependencies
         run: pip install -r ${{ env.testsRootPath }}/requirements.txt
 
-=======
-      - name: Install dependencies
-        run: pip install -r ${{ env.testsRootPath }}/requirements.txt
->>>>>>> 47ac3f95
       - name: Log in to Azure and create resources
         uses: ./.github/actions/create-azure-resources
         with:
@@ -71,10 +60,7 @@
           tenant-id: ${{ secrets.AZURE_TENANT_ID }}
           subscription-id: ${{ secrets.AZURE_SUBSCRIPTION_ID }}
           scripts-setup-dir: ${{ env.scripts_setup_dir }}
-<<<<<<< HEAD
-
-=======
->>>>>>> 47ac3f95
+
       - name: Publish Component Specs
         run: python -m pytest ${{ env.testsRootPath }}/e2e/utils/test_publish_components_for_ci.py::TestPublishComponentsForCI::test_publish_components
         env:
@@ -82,10 +68,7 @@
           TENANT_ID: ${{ secrets.AZURE_TENANT_ID }}
           RESOURCE_GROUP: ${{ env.resource_group }}
           WORKSPACE_NAME: ${{ env.workspace }}
-<<<<<<< HEAD
-
-=======
->>>>>>> 47ac3f95
+
       - name: Upload component Version artifact
         uses: actions/upload-artifact@v3
         if: always()
@@ -100,26 +83,20 @@
     environment: Testing
     strategy:
       matrix:
-        group: [1, 2, 3, 4, 5, 6, 7]
+        group: [1, 2, 3, 4, 5, 6]
     steps:
       - name: Clone branch
         uses: Azure/azureml-assets/.github/actions/clone-repo@main
         with:
           forked-pr: ${{ needs.check-execution-context.outputs.forked_pr }}
-<<<<<<< HEAD
-
-=======
->>>>>>> 47ac3f95
+
       - name: Download component version
         id: download-version
         uses: actions/download-artifact@v3
         with:
           name: ${{ env.pytest_component_version_folder }}
           path: ./
-<<<<<<< HEAD
-
-=======
->>>>>>> 47ac3f95
+
       - name: Use Python 3.8
         uses: actions/setup-python@v4
         with:
@@ -149,11 +126,7 @@
             test-durations-combined
 
       - name: Test asset
-<<<<<<< HEAD
-        run: python -m pytest --junitxml=${{ env.pytest_report_folder }}/group_${{ matrix.group }}_${{ env.pytest_report_file }} ${{ env.momoComponentsRootPath }} -o log_level=DEBUG -n 7 -m "not gsq_test" --ignore ${{ env.momoComponentsRootPath }}/tests/unit/test_gsq_histogram.py --splits 7 --group ${{ matrix.group }} --store-durations --clean-durations
-=======
-        run: python -m pytest --junitxml=${{ env.pytest_report_folder }}/group_${{ matrix.group }}_${{ env.pytest_report_file }} ${{ env.momoComponentsRootPath }} -o log_level=DEBUG -n 8 -m "not gsq_test" --ignore ${{ env.momoComponentsRootPath }}/tests/unit/test_gsq_histogram.py --ignore ${{ env.momoComponentsRootPath }}/tests/unit/test_gsq_metrics.py --splits 7 --group ${{ matrix.group }} --durations-path ${{ env.testsRootPath }}/.test_durations
->>>>>>> 47ac3f95
+        run: python -m pytest --junitxml=${{ env.pytest_report_folder }}/group_${{ matrix.group }}_${{ env.pytest_report_file }} ${{ env.momoComponentsRootPath }} -o log_level=DEBUG -n 8 -m "not gsq_test" --ignore ${{ env.momoComponentsRootPath }}/tests/unit/test_gsq_histogram.py --ignore ${{ env.momoComponentsRootPath }}/tests/unit/test_gsq_metrics.py --splits 6 --group ${{ matrix.group }} --store-durations --clean-durations
         env:
           SUBSCRIPTION_ID: ${{ secrets.AZURE_SUBSCRIPTION_ID }}
           TENANT_ID: ${{ secrets.AZURE_TENANT_ID }}
