--- conflicted
+++ resolved
@@ -57,11 +57,7 @@
         run: pip install -r ${{ env.testsRootPath }}/requirements.txt
 
       - name: Test asset
-<<<<<<< HEAD
-        run: python -m pytest --junitxml=${{ env.pytest_report_folder }}/${{ env.pytest_report_file }} ${{ env.momoComponentsRootPath }} -o log_level=DEBUG -n auto
-=======
-        run: python -m pytest --junitxml=${{ env.pytest_report_folder }}/${{ env.pytest_report_file }} ${{ env.momoComponentsRootPath }} -o log_level=DEBUG -n 8 -m "not gsq_test" --ignore ${{ env.momoComponentsRootPath }}/tests/unit/test_gsq_histogram.py
->>>>>>> 14db7d1b
+        run: python -m pytest --junitxml=${{ env.pytest_report_folder }}/${{ env.pytest_report_file }} ${{ env.momoComponentsRootPath }} -o log_level=DEBUG -n auto -m "not gsq_test" --ignore ${{ env.momoComponentsRootPath }}/tests/unit/test_gsq_histogram.py
         env:
           SUBSCRIPTION_ID: ${{ secrets.AZURE_SUBSCRIPTION_ID }}
           TENANT_ID: ${{ secrets.AZURE_TENANT_ID }}
