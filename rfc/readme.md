--- conflicted
+++ resolved
@@ -7,9 +7,5 @@
 * What are the assets being proposed?
 * Why should this asset be built-in?
 * Support model (what teams will be on the hook for bug fixes and security patches)?
-<<<<<<< HEAD
-* A high-level description of the implementation for each asset.
-=======
 * YAML spec for each asset. You can put the YAML files in their respective area folders, not necessarily in the RFC folder.
-* A high-level description of the implementation for each asset.
->>>>>>> e45d3741
+* A high-level description of the implementation for each asset.