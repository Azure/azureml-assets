general:
  includes:
  - ./general/jobs/
  jobs:
<<<<<<< HEAD
    test-pipeline: 
      job: "./general/jobs/pipeline.yml"
      assets:
      - sample_component
    sample_pytest: 
      pytest_job: "./general/jobs/sample_pytest.py"
=======
    test-pipeline:
      job: ./general/jobs/pipeline.yml
      assets:
      - sample_component
    sample_pytest:
      pytest_job: ./general/jobs/sample_pytest.py
>>>>>>> f51398bb
      assets:
      - sample_component<|MERGE_RESOLUTION|>--- conflicted
+++ resolved
@@ -2,20 +2,11 @@
   includes:
   - ./general/jobs/
   jobs:
-<<<<<<< HEAD
-    test-pipeline: 
-      job: "./general/jobs/pipeline.yml"
-      assets:
-      - sample_component
-    sample_pytest: 
-      pytest_job: "./general/jobs/sample_pytest.py"
-=======
     test-pipeline:
       job: ./general/jobs/pipeline.yml
       assets:
       - sample_component
     sample_pytest:
       pytest_job: ./general/jobs/sample_pytest.py
->>>>>>> f51398bb
       assets:
       - sample_component